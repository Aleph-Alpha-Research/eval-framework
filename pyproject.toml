--- conflicted
+++ resolved
@@ -42,6 +42,7 @@
   "typing-extensions>=4.14,<5",
   "unbabel-comet>=2.2.6,<3",
   "wandb>=0.21.1",
+  tqdm = "^4.66.0",
 ]
 
 [project.optional-dependencies]
@@ -56,32 +57,7 @@
 ]
 # Transformers must be an optional dependency because these need the latest flash attention, which is not compatible
 # with the nvidia base image with torch=2.4 used in scaling.
-<<<<<<< HEAD
-transformers = { version = "^4.45.2", optional = true }
-# We don't overwrite system libraries in Docker image (unlike scaling) so we don't need to freeze torch version.
-torch = { version = "*", source = "pytorch-cu124",  optional=true}
-types-requests = "^2.32.0.20250328"
-toml = "^0.10.2"
-lxml = "^6.0.0"
-aenum = "^3.1.16"
-python-iso639 = ">=2025.2.18"
-typing-extensions = "^4.14.1"  # from template-formatting
-jinja2 = { version = "^3.1.6", optional = true }  # from template-formatting
-mistral-common = { version = "^1.7.0", optional = true }  # from template-formatting
-huggingface-hub = { version = "^0.33.2", optional = true }  # from template-formatting
-vllm = { version = "^0.8.5", optional=true}
-unbabel-comet = "^2.2.6"
-wandb = ">=0.21.1"
-tqdm = "^4.66.0"
-
-[project.optional-dependencies]
-determined = ["determined", "tensorboard"]
-api = ["aleph-alpha-client"]
-openai = ["openai", "tiktoken"]
-transformers = ["transformers", "torch"]
-=======
 transformers = ["transformers>=4.45.2,<5", "torch"]
->>>>>>> 648c89c4
 accelerate = ["accelerate"]
 vllm = [
   "vllm>=0.8.5,<0.9",
