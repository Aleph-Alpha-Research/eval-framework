[project]
name = "eval-framework"
version = "0.2.0-dev"
description = "Evalulation Framework"
readme = "README.md"
license = { file = "LICENSE" }
requires-python = ">=3.12,<3.13"
authors = [
  { name = "Aleph Alpha Research" }
]
dependencies = [
  "pyyaml>=6.0.1,<7",
  "xmltodict>=0.13.0,<0.14",
  "pydantic>=2.7,<3",
  "datasets>=2.19.1,<4", # dataset v4 has breaking changes we'd need to adapt to
  "sacrebleu>=2.4.3,<3",
  "pycountry>=24.6.1,<25",
  "nltk>=3.9.1,<4",
  "types-pyyaml>=6.0.12.20240917,<7",
  "psutil>=6.1,<7",
  "python-dotenv>=1.0.1,<2",
  "lingua-language-detector>=2.0.2,<3",
  "google-crc32c>=1.5.0,<2",
  "kubernetes>=31.0.0,<32", # required by llm-sandbox though actually not needed
  "seaborn>=0.13.2,<0.14",
  "langdetect>=1.0.9,<2", # required by the original ifeval implementation
  "spacy>=3.8.3,<4",
  "jsonschema>=4.23.0,<5",
  "mysql-connector-python>=9.0.0,<10", # required for sql-related tasks
  "psycopg2-binary>=2.9.9,<3", # required for sql-related tasks
  "redis>=5.2.1,<6",
  "sympy==1.13.1",
  "antlr4-python3-runtime==4.11.1",
  "llm-sandbox[docker]==0.1.8",
  "jsonlines>=4,<5",
  "types-python-dateutil>=2.9.0.20241206,<3",
  "types-requests>=2.32.0.20250328,<3",
  "toml>=0.10.2,<0.11",
  "lxml>=6,<7",
  "aenum>=3.1.16,<4",
  "python-iso639>=2025.2.18",
  "typing-extensions>=4.14,<5",
  "wandb>=0.21.1",
<<<<<<< HEAD
  "tqdm>=4.67.1,<5.0.0",
=======
  # Needed for uv bug: https://github.com/astral-sh/uv/issues/15661
  "torch",
>>>>>>> 1a7c2c30
]

[project.optional-dependencies]
# Model-specific extras
determined = [
  "determined>=0.38,<0.39",
  "tensorboard==2.19.0"
]
api = ["aleph-alpha-client>=10,<11"]
openai = [
  "openai>=1.62,<2",
  "tiktoken>=0.9,<0.10"
]
transformers = ["transformers>=4.45.2,<5", "torch>=2.5,<3"]
accelerate = ["accelerate"]
vllm = [
  "vllm>=0.8.5,<0.9",
  "torch>=2.5,<3"
]
# Benchmark/metric specific extras
comet = [
  "unbabel-comet>=2.2.6,<3",
]
# from template-formatting
optional = [
  "transformers>=4.45.2,<5",
  "jinja2>=3.1.6,<4"
]
mistral = [
  "mistral-common>=1.7,<2",
  "huggingface-hub>=0.33.2,<0.34",
  "eval_framework[vllm]",
]
all = [
  "eval_framework[determined,api,openai,transformers,accelerate,vllm,comet,optional,mistral]"
]

[project.urls]
repository = "https://github.com/Aleph-Alpha-Research/eval-framework"

[project.scripts]
eval_framework = "eval_framework.run:run"

[dependency-groups]
dev = [
  "mypy>=1.10,<2",
  "pytest>=8.3.3,<9",
  "pytest-xdist>=3.6.1,<4",
  "pytest-sugar>1.1,<2",
  "types-pyyaml>=6.0.12.20240917,<7",
  "types-toml>=0.10.8.20240310,<0.11",
  "plotly>=5.24.1,<6",
  "types-redis>=4.6.0.20241004,<5",
  "ruff>=0.12.8",
]
flash-attn = ["flash-attn>=2.7.2.post1,<2.8"]
cu124 = ["torch"]
cpu = ["torch"]

[build-system]
requires = ["uv_build>=0.8.10,<0.9.0"]
build-backend = "uv_build"

[tool.uv.build-backend]
module-name = ["eval_framework", "template_formatting"]

[tool.uv]
override-dependencies = [
  "requests>=2.32,<3",  # fix for determined
]
conflicts = [
  [
    { group = "cpu" },
    { group = "cu124" },
  ],
]

[tool.uv.sources]
torch = [
  { index = "pytorch-cu124", group = "cu124"},
  { index = "pytorch-cpu", group = "cpu"},
]

[[tool.uv.index]]
name = "pytorch-cu124"
url = "https://download.pytorch.org/whl/cu124"
explicit = true

[[tool.uv.index]]
name = "pytorch-cpu"
url = "https://download.pytorch.org/whl/cpu"
explicit = true

[tool.uv.extra-build-dependencies]
# Build flash-attn with the same torch version as in the container. Details at:
# https://docs.astral.sh/uv/concepts/projects/config/#augmenting-build-dependencies
flash-attn = [{ requirement = "torch", match-runtime = true }]

[tool.ruff]
line-length = 120

[tool.ruff.lint]
select = [
    "E", # Pycodestyle Errors
    "F", # Pyflakes
    "UP", # Auto-upgrading of new Python features
    "I", # Sort imports
]

[tool.ruff.lint.extend-per-file-ignores]
"__init__.py" = ["F401"]

[tool.mypy]
plugins = "pydantic.mypy"
disallow_untyped_defs = true
ignore_missing_imports = true
files = ["src", "tests", "utils"]

[tool.pytest.ini_options]
testpaths = ["./tests"]
markers = [
    "gpu: needs a GPU runner, otherwise test can not be run",
    "cpu_slow: runs for a long time (on CPU)",
    "external_api: needs external services for execution",
    "vllm: tests that specifically require vLLM functionality",
]
filterwarnings = [
    "ignore::DeprecationWarning:datasets.utils._dill:",
]<|MERGE_RESOLUTION|>--- conflicted
+++ resolved
@@ -41,12 +41,9 @@
   "python-iso639>=2025.2.18",
   "typing-extensions>=4.14,<5",
   "wandb>=0.21.1",
-<<<<<<< HEAD
   "tqdm>=4.67.1,<5.0.0",
-=======
   # Needed for uv bug: https://github.com/astral-sh/uv/issues/15661
   "torch",
->>>>>>> 1a7c2c30
 ]
 
 [project.optional-dependencies]
