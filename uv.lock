version = 1
revision = 3
requires-python = "==3.12.*"
resolution-markers = [
    "sys_platform == 'darwin'",
    "sys_platform != 'darwin' and sys_platform != 'linux'",
    "platform_machine == 'aarch64' and sys_platform == 'linux'",
    "platform_machine != 'aarch64' and sys_platform == 'linux'",
]

[manifest]
overrides = [{ name = "requests", specifier = ">=2.32,<3" }]

[[package]]
name = "absl-py"
version = "2.3.1"
source = { registry = "https://pypi.org/simple" }
sdist = { url = "https://files.pythonhosted.org/packages/10/2a/c93173ffa1b39c1d0395b7e842bbdc62e556ca9d8d3b5572926f3e4ca752/absl_py-2.3.1.tar.gz", hash = "sha256:a97820526f7fbfd2ec1bce83f3f25e3a14840dac0d8e02a0b71cd75db3f77fc9", size = 116588, upload-time = "2025-07-03T09:31:44.05Z" }
wheels = [
    { url = "https://files.pythonhosted.org/packages/8f/aa/ba0014cc4659328dc818a28827be78e6d97312ab0cb98105a770924dc11e/absl_py-2.3.1-py3-none-any.whl", hash = "sha256:eeecf07f0c2a93ace0772c92e596ace6d3d3996c042b2128459aaae2a76de11d", size = 135811, upload-time = "2025-07-03T09:31:42.253Z" },
]

[[package]]
name = "accelerate"
version = "0.34.2"
source = { registry = "https://pypi.org/simple" }
dependencies = [
    { name = "huggingface-hub" },
    { name = "numpy" },
    { name = "packaging" },
    { name = "psutil" },
    { name = "pyyaml" },
    { name = "safetensors" },
    { name = "torch", version = "2.6.0", source = { registry = "https://pypi.org/simple" }, marker = "sys_platform != 'linux'" },
    { name = "torch", version = "2.6.0+cu124", source = { registry = "https://download.pytorch.org/whl/cu124" }, marker = "sys_platform == 'linux'" },
]
sdist = { url = "https://files.pythonhosted.org/packages/4d/82/5712c44a5a5ef7c4d375363b179a099e834491221ece02e81a1209b08233/accelerate-0.34.2.tar.gz", hash = "sha256:98c1ebe1f5a45c0a3af02dc60b5bb8b7d58d60c3326a326a06ce6d956b18ca5b", size = 328806, upload-time = "2024-09-05T16:45:20.816Z" }
wheels = [
    { url = "https://files.pythonhosted.org/packages/b0/5e/80cee674cdbe529ef008721d7eebb50ae5def4314211d82123aa23e828f8/accelerate-0.34.2-py3-none-any.whl", hash = "sha256:d69159e2c4e4a473d14443b27d2d732929254e826b3ab4813b3785b5ac616c7c", size = 324366, upload-time = "2024-09-05T16:45:17.121Z" },
]

[[package]]
name = "aiodns"
version = "3.5.0"
source = { registry = "https://pypi.org/simple" }
dependencies = [
    { name = "pycares" },
]
sdist = { url = "https://files.pythonhosted.org/packages/17/0a/163e5260cecc12de6abc259d158d9da3b8ec062ab863107dcdb1166cdcef/aiodns-3.5.0.tar.gz", hash = "sha256:11264edbab51896ecf546c18eb0dd56dff0428c6aa6d2cd87e643e07300eb310", size = 14380, upload-time = "2025-06-13T16:21:53.595Z" }
wheels = [
    { url = "https://files.pythonhosted.org/packages/f6/2c/711076e5f5d0707b8ec55a233c8bfb193e0981a800cd1b3b123e8ff61ca1/aiodns-3.5.0-py3-none-any.whl", hash = "sha256:6d0404f7d5215849233f6ee44854f2bb2481adf71b336b2279016ea5990ca5c5", size = 8068, upload-time = "2025-06-13T16:21:52.45Z" },
]

[[package]]
name = "aiohappyeyeballs"
version = "2.6.1"
source = { registry = "https://pypi.org/simple" }
sdist = { url = "https://files.pythonhosted.org/packages/26/30/f84a107a9c4331c14b2b586036f40965c128aa4fee4dda5d3d51cb14ad54/aiohappyeyeballs-2.6.1.tar.gz", hash = "sha256:c3f9d0113123803ccadfdf3f0faa505bc78e6a72d1cc4806cbd719826e943558", size = 22760, upload-time = "2025-03-12T01:42:48.764Z" }
wheels = [
    { url = "https://files.pythonhosted.org/packages/0f/15/5bf3b99495fb160b63f95972b81750f18f7f4e02ad051373b669d17d44f2/aiohappyeyeballs-2.6.1-py3-none-any.whl", hash = "sha256:f349ba8f4b75cb25c99c5c2d84e997e485204d2902a9597802b0371f09331fb8", size = 15265, upload-time = "2025-03-12T01:42:47.083Z" },
]

[[package]]
name = "aiohttp"
version = "3.13.2"
source = { registry = "https://pypi.org/simple" }
dependencies = [
    { name = "aiohappyeyeballs" },
    { name = "aiosignal" },
    { name = "attrs" },
    { name = "frozenlist" },
    { name = "multidict" },
    { name = "propcache" },
    { name = "yarl" },
]
sdist = { url = "https://files.pythonhosted.org/packages/1c/ce/3b83ebba6b3207a7135e5fcaba49706f8a4b6008153b4e30540c982fae26/aiohttp-3.13.2.tar.gz", hash = "sha256:40176a52c186aefef6eb3cad2cdd30cd06e3afbe88fe8ab2af9c0b90f228daca", size = 7837994, upload-time = "2025-10-28T20:59:39.937Z" }
wheels = [
    { url = "https://files.pythonhosted.org/packages/29/9b/01f00e9856d0a73260e86dd8ed0c2234a466c5c1712ce1c281548df39777/aiohttp-3.13.2-cp312-cp312-macosx_10_13_universal2.whl", hash = "sha256:b1e56bab2e12b2b9ed300218c351ee2a3d8c8fdab5b1ec6193e11a817767e47b", size = 737623, upload-time = "2025-10-28T20:56:30.797Z" },
    { url = "https://files.pythonhosted.org/packages/5a/1b/4be39c445e2b2bd0aab4ba736deb649fabf14f6757f405f0c9685019b9e9/aiohttp-3.13.2-cp312-cp312-macosx_10_13_x86_64.whl", hash = "sha256:364e25edaabd3d37b1db1f0cbcee8c73c9a3727bfa262b83e5e4cf3489a2a9dc", size = 492664, upload-time = "2025-10-28T20:56:32.708Z" },
    { url = "https://files.pythonhosted.org/packages/28/66/d35dcfea8050e131cdd731dff36434390479b4045a8d0b9d7111b0a968f1/aiohttp-3.13.2-cp312-cp312-macosx_11_0_arm64.whl", hash = "sha256:c5c94825f744694c4b8db20b71dba9a257cd2ba8e010a803042123f3a25d50d7", size = 491808, upload-time = "2025-10-28T20:56:34.57Z" },
    { url = "https://files.pythonhosted.org/packages/00/29/8e4609b93e10a853b65f8291e64985de66d4f5848c5637cddc70e98f01f8/aiohttp-3.13.2-cp312-cp312-manylinux2014_aarch64.manylinux_2_17_aarch64.manylinux_2_28_aarch64.whl", hash = "sha256:ba2715d842ffa787be87cbfce150d5e88c87a98e0b62e0f5aa489169a393dbbb", size = 1738863, upload-time = "2025-10-28T20:56:36.377Z" },
    { url = "https://files.pythonhosted.org/packages/9d/fa/4ebdf4adcc0def75ced1a0d2d227577cd7b1b85beb7edad85fcc87693c75/aiohttp-3.13.2-cp312-cp312-manylinux2014_armv7l.manylinux_2_17_armv7l.manylinux_2_31_armv7l.whl", hash = "sha256:585542825c4bc662221fb257889e011a5aa00f1ae4d75d1d246a5225289183e3", size = 1700586, upload-time = "2025-10-28T20:56:38.034Z" },
    { url = "https://files.pythonhosted.org/packages/da/04/73f5f02ff348a3558763ff6abe99c223381b0bace05cd4530a0258e52597/aiohttp-3.13.2-cp312-cp312-manylinux2014_ppc64le.manylinux_2_17_ppc64le.manylinux_2_28_ppc64le.whl", hash = "sha256:39d02cb6025fe1aabca329c5632f48c9532a3dabccd859e7e2f110668972331f", size = 1768625, upload-time = "2025-10-28T20:56:39.75Z" },
    { url = "https://files.pythonhosted.org/packages/f8/49/a825b79ffec124317265ca7d2344a86bcffeb960743487cb11988ffb3494/aiohttp-3.13.2-cp312-cp312-manylinux2014_s390x.manylinux_2_17_s390x.manylinux_2_28_s390x.whl", hash = "sha256:e67446b19e014d37342f7195f592a2a948141d15a312fe0e700c2fd2f03124f6", size = 1867281, upload-time = "2025-10-28T20:56:41.471Z" },
    { url = "https://files.pythonhosted.org/packages/b9/48/adf56e05f81eac31edcfae45c90928f4ad50ef2e3ea72cb8376162a368f8/aiohttp-3.13.2-cp312-cp312-manylinux2014_x86_64.manylinux_2_17_x86_64.manylinux_2_28_x86_64.whl", hash = "sha256:4356474ad6333e41ccefd39eae869ba15a6c5299c9c01dfdcfdd5c107be4363e", size = 1752431, upload-time = "2025-10-28T20:56:43.162Z" },
    { url = "https://files.pythonhosted.org/packages/30/ab/593855356eead019a74e862f21523db09c27f12fd24af72dbc3555b9bfd9/aiohttp-3.13.2-cp312-cp312-manylinux_2_31_riscv64.manylinux_2_39_riscv64.whl", hash = "sha256:eeacf451c99b4525f700f078becff32c32ec327b10dcf31306a8a52d78166de7", size = 1562846, upload-time = "2025-10-28T20:56:44.85Z" },
    { url = "https://files.pythonhosted.org/packages/39/0f/9f3d32271aa8dc35036e9668e31870a9d3b9542dd6b3e2c8a30931cb27ae/aiohttp-3.13.2-cp312-cp312-musllinux_1_2_aarch64.whl", hash = "sha256:d8a9b889aeabd7a4e9af0b7f4ab5ad94d42e7ff679aaec6d0db21e3b639ad58d", size = 1699606, upload-time = "2025-10-28T20:56:46.519Z" },
    { url = "https://files.pythonhosted.org/packages/2c/3c/52d2658c5699b6ef7692a3f7128b2d2d4d9775f2a68093f74bca06cf01e1/aiohttp-3.13.2-cp312-cp312-musllinux_1_2_armv7l.whl", hash = "sha256:fa89cb11bc71a63b69568d5b8a25c3ca25b6d54c15f907ca1c130d72f320b76b", size = 1720663, upload-time = "2025-10-28T20:56:48.528Z" },
    { url = "https://files.pythonhosted.org/packages/9b/d4/8f8f3ff1fb7fb9e3f04fcad4e89d8a1cd8fc7d05de67e3de5b15b33008ff/aiohttp-3.13.2-cp312-cp312-musllinux_1_2_ppc64le.whl", hash = "sha256:8aa7c807df234f693fed0ecd507192fc97692e61fee5702cdc11155d2e5cadc8", size = 1737939, upload-time = "2025-10-28T20:56:50.77Z" },
    { url = "https://files.pythonhosted.org/packages/03/d3/ddd348f8a27a634daae39a1b8e291ff19c77867af438af844bf8b7e3231b/aiohttp-3.13.2-cp312-cp312-musllinux_1_2_riscv64.whl", hash = "sha256:9eb3e33fdbe43f88c3c75fa608c25e7c47bbd80f48d012763cb67c47f39a7e16", size = 1555132, upload-time = "2025-10-28T20:56:52.568Z" },
    { url = "https://files.pythonhosted.org/packages/39/b8/46790692dc46218406f94374903ba47552f2f9f90dad554eed61bfb7b64c/aiohttp-3.13.2-cp312-cp312-musllinux_1_2_s390x.whl", hash = "sha256:9434bc0d80076138ea986833156c5a48c9c7a8abb0c96039ddbb4afc93184169", size = 1764802, upload-time = "2025-10-28T20:56:54.292Z" },
    { url = "https://files.pythonhosted.org/packages/ba/e4/19ce547b58ab2a385e5f0b8aa3db38674785085abcf79b6e0edd1632b12f/aiohttp-3.13.2-cp312-cp312-musllinux_1_2_x86_64.whl", hash = "sha256:ff15c147b2ad66da1f2cbb0622313f2242d8e6e8f9b79b5206c84523a4473248", size = 1719512, upload-time = "2025-10-28T20:56:56.428Z" },
    { url = "https://files.pythonhosted.org/packages/70/30/6355a737fed29dcb6dfdd48682d5790cb5eab050f7b4e01f49b121d3acad/aiohttp-3.13.2-cp312-cp312-win32.whl", hash = "sha256:27e569eb9d9e95dbd55c0fc3ec3a9335defbf1d8bc1d20171a49f3c4c607b93e", size = 426690, upload-time = "2025-10-28T20:56:58.736Z" },
    { url = "https://files.pythonhosted.org/packages/0a/0d/b10ac09069973d112de6ef980c1f6bb31cb7dcd0bc363acbdad58f927873/aiohttp-3.13.2-cp312-cp312-win_amd64.whl", hash = "sha256:8709a0f05d59a71f33fd05c17fc11fcb8c30140506e13c2f5e8ee1b8964e1b45", size = 453465, upload-time = "2025-10-28T20:57:00.795Z" },
]

[[package]]
name = "aiohttp-retry"
version = "2.9.1"
source = { registry = "https://pypi.org/simple" }
dependencies = [
    { name = "aiohttp" },
]
sdist = { url = "https://files.pythonhosted.org/packages/9d/61/ebda4d8e3d8cfa1fd3db0fb428db2dd7461d5742cea35178277ad180b033/aiohttp_retry-2.9.1.tar.gz", hash = "sha256:8eb75e904ed4ee5c2ec242fefe85bf04240f685391c4879d8f541d6028ff01f1", size = 13608, upload-time = "2024-11-06T10:44:54.574Z" }
wheels = [
    { url = "https://files.pythonhosted.org/packages/1a/99/84ba7273339d0f3dfa57901b846489d2e5c2cd731470167757f1935fffbd/aiohttp_retry-2.9.1-py3-none-any.whl", hash = "sha256:66d2759d1921838256a05a3f80ad7e724936f083e35be5abb5e16eed6be6dc54", size = 9981, upload-time = "2024-11-06T10:44:52.917Z" },
]

[[package]]
name = "aiosignal"
version = "1.4.0"
source = { registry = "https://pypi.org/simple" }
dependencies = [
    { name = "frozenlist" },
    { name = "typing-extensions" },
]
sdist = { url = "https://files.pythonhosted.org/packages/61/62/06741b579156360248d1ec624842ad0edf697050bbaf7c3e46394e106ad1/aiosignal-1.4.0.tar.gz", hash = "sha256:f47eecd9468083c2029cc99945502cb7708b082c232f9aca65da147157b251c7", size = 25007, upload-time = "2025-07-03T22:54:43.528Z" }
wheels = [
    { url = "https://files.pythonhosted.org/packages/fb/76/641ae371508676492379f16e2fa48f4e2c11741bd63c48be4b12a6b09cba/aiosignal-1.4.0-py3-none-any.whl", hash = "sha256:053243f8b92b990551949e63930a839ff0cf0b0ebbe0597b0f3fb19e1a0fe82e", size = 7490, upload-time = "2025-07-03T22:54:42.156Z" },
]

[[package]]
name = "airportsdata"
version = "20250909"
source = { registry = "https://pypi.org/simple" }
sdist = { url = "https://files.pythonhosted.org/packages/6d/c6/17ae8a65f7fa5bbbeee166f8070063eb8b70c89501a65c2e6885db61fc08/airportsdata-20250909.tar.gz", hash = "sha256:f39974fe1101817ced4ccf7c6ed336408469e5e778395d0a3e7a5112ec298f90", size = 907204, upload-time = "2025-09-09T01:07:31.256Z" }
wheels = [
    { url = "https://files.pythonhosted.org/packages/16/87/59b570b9c4b014532777dc3baffc9bea10cf0cc8b232cf3c17e4bd0754a6/airportsdata-20250909-py3-none-any.whl", hash = "sha256:ce7dc6e1485afe3915e708212c7024ad158470c1c934e6a6cb217cf28b798ac7", size = 914391, upload-time = "2025-09-09T01:07:29.364Z" },
]

[[package]]
name = "aleph-alpha-client"
version = "10.6.2"
source = { registry = "https://pypi.org/simple" }
dependencies = [
    { name = "aiodns" },
    { name = "aiohttp" },
    { name = "aiohttp-retry" },
    { name = "packaging" },
    { name = "pillow" },
    { name = "python-liquid" },
    { name = "requests" },
    { name = "tokenizers" },
    { name = "tqdm" },
    { name = "typing-extensions" },
    { name = "urllib3" },
]
sdist = { url = "https://files.pythonhosted.org/packages/da/dd/78e053a9de63e69131bb6cf4ae866dce4bb1c4174bb49d47604830a1ae77/aleph_alpha_client-10.6.2.tar.gz", hash = "sha256:bbf3f8063f585a54af7889539bbd392fa2b7c08e5430ca8c4ffcb89fb54665c5", size = 49224, upload-time = "2025-07-22T07:13:45.398Z" }
wheels = [
    { url = "https://files.pythonhosted.org/packages/3f/45/1466127692035d1f371629ec18a6ddbf9b31522b83a29aaded0c6a2ab2d0/aleph_alpha_client-10.6.2-py3-none-any.whl", hash = "sha256:4186c7d9f7d614d83f7d9c9ab374d512d3727cb3fd3e2e09d0bc41dae0035771", size = 42120, upload-time = "2025-07-22T07:13:44.075Z" },
]

[[package]]
name = "analytics-python"
version = "1.4.post1"
source = { registry = "https://pypi.org/simple" }
dependencies = [
    { name = "backoff" },
    { name = "monotonic" },
    { name = "python-dateutil" },
    { name = "requests" },
    { name = "six" },
]
sdist = { url = "https://files.pythonhosted.org/packages/52/f2/6e06e01b5ed7806286e301287ebc0fda39e8b1da47a3cfa50eb62174d233/analytics-python-1.4.post1.tar.gz", hash = "sha256:b083e69c149c39e7ad17067f0e5c1742fbd15fdc469ade36c4d1ad5edf31ee5e", size = 15902, upload-time = "2023-03-22T21:24:31.335Z" }
wheels = [
    { url = "https://files.pythonhosted.org/packages/67/84/d41972eeddd7299bd2e2246a9be78abba46f2d255c0c435c64748cd99088/analytics_python-1.4.post1-py2.py3-none-any.whl", hash = "sha256:33ab660150d0f37bb2fefc93fd19c9e7bd85e5b17db44df5e7e1139f63c14246", size = 23914, upload-time = "2023-03-22T21:24:26.702Z" },
]

[[package]]
name = "annotated-doc"
version = "0.0.4"
source = { registry = "https://pypi.org/simple" }
sdist = { url = "https://files.pythonhosted.org/packages/57/ba/046ceea27344560984e26a590f90bc7f4a75b06701f653222458922b558c/annotated_doc-0.0.4.tar.gz", hash = "sha256:fbcda96e87e9c92ad167c2e53839e57503ecfda18804ea28102353485033faa4", size = 7288, upload-time = "2025-11-10T22:07:42.062Z" }
wheels = [
    { url = "https://files.pythonhosted.org/packages/1e/d3/26bf1008eb3d2daa8ef4cacc7f3bfdc11818d111f7e2d0201bc6e3b49d45/annotated_doc-0.0.4-py3-none-any.whl", hash = "sha256:571ac1dc6991c450b25a9c2d84a3705e2ae7a53467b5d111c24fa8baabbed320", size = 5303, upload-time = "2025-11-10T22:07:40.673Z" },
]

[[package]]
name = "annotated-types"
version = "0.7.0"
source = { registry = "https://pypi.org/simple" }
sdist = { url = "https://files.pythonhosted.org/packages/ee/67/531ea369ba64dcff5ec9c3402f9f51bf748cec26dde048a2f973a4eea7f5/annotated_types-0.7.0.tar.gz", hash = "sha256:aff07c09a53a08bc8cfccb9c85b05f1aa9a2a6f23728d790723543408344ce89", size = 16081, upload-time = "2024-05-20T21:33:25.928Z" }
wheels = [
    { url = "https://files.pythonhosted.org/packages/78/b6/6307fbef88d9b5ee7421e68d78a9f162e0da4900bc5f5793f6d3d0e34fb8/annotated_types-0.7.0-py3-none-any.whl", hash = "sha256:1f02e8b43a8fbbc3f3e0d4f0f4bfc8131bcb4eebe8849b8e5c773f3a1c582a53", size = 13643, upload-time = "2024-05-20T21:33:24.1Z" },
]

[[package]]
name = "anyio"
version = "4.11.0"
source = { registry = "https://pypi.org/simple" }
dependencies = [
    { name = "idna" },
    { name = "sniffio" },
    { name = "typing-extensions" },
]
sdist = { url = "https://files.pythonhosted.org/packages/c6/78/7d432127c41b50bccba979505f272c16cbcadcc33645d5fa3a738110ae75/anyio-4.11.0.tar.gz", hash = "sha256:82a8d0b81e318cc5ce71a5f1f8b5c4e63619620b63141ef8c995fa0db95a57c4", size = 219094, upload-time = "2025-09-23T09:19:12.58Z" }
wheels = [
    { url = "https://files.pythonhosted.org/packages/15/b3/9b1a8074496371342ec1e796a96f99c82c945a339cd81a8e73de28b4cf9e/anyio-4.11.0-py3-none-any.whl", hash = "sha256:0287e96f4d26d4149305414d4e3bc32f0dcd0862365a4bddea19d7a1ec38c4fc", size = 109097, upload-time = "2025-09-23T09:19:10.601Z" },
]

[[package]]
name = "appdirs"
version = "1.4.4"
source = { registry = "https://pypi.org/simple" }
sdist = { url = "https://files.pythonhosted.org/packages/d7/d8/05696357e0311f5b5c316d7b95f46c669dd9c15aaeecbb48c7d0aeb88c40/appdirs-1.4.4.tar.gz", hash = "sha256:7d5d0167b2b1ba821647616af46a749d1c653740dd0d2415100fe26e27afdf41", size = 13470, upload-time = "2020-05-11T07:59:51.037Z" }
wheels = [
    { url = "https://files.pythonhosted.org/packages/3b/00/2344469e2084fb287c2e0b57b72910309874c3245463acd6cf5e3db69324/appdirs-1.4.4-py2.py3-none-any.whl", hash = "sha256:a841dacd6b99318a741b166adb07e19ee71a274450e68237b4650ca1055ab128", size = 9566, upload-time = "2020-05-11T07:59:49.499Z" },
]

[[package]]
name = "argcomplete"
version = "3.6.3"
source = { registry = "https://pypi.org/simple" }
sdist = { url = "https://files.pythonhosted.org/packages/38/61/0b9ae6399dd4a58d8c1b1dc5a27d6f2808023d0b5dd3104bb99f45a33ff6/argcomplete-3.6.3.tar.gz", hash = "sha256:62e8ed4fd6a45864acc8235409461b72c9a28ee785a2011cc5eb78318786c89c", size = 73754, upload-time = "2025-10-20T03:33:34.741Z" }
wheels = [
    { url = "https://files.pythonhosted.org/packages/74/f5/9373290775639cb67a2fce7f629a1c240dce9f12fe927bc32b2736e16dfc/argcomplete-3.6.3-py3-none-any.whl", hash = "sha256:f5007b3a600ccac5d25bbce33089211dfd49eab4a7718da3f10e3082525a92ce", size = 43846, upload-time = "2025-10-20T03:33:33.021Z" },
]

[[package]]
name = "astor"
version = "0.8.1"
source = { registry = "https://pypi.org/simple" }
sdist = { url = "https://files.pythonhosted.org/packages/5a/21/75b771132fee241dfe601d39ade629548a9626d1d39f333fde31bc46febe/astor-0.8.1.tar.gz", hash = "sha256:6a6effda93f4e1ce9f618779b2dd1d9d84f1e32812c23a29b3fff6fd7f63fa5e", size = 35090, upload-time = "2019-12-10T01:50:35.51Z" }
wheels = [
    { url = "https://files.pythonhosted.org/packages/c3/88/97eef84f48fa04fbd6750e62dcceafba6c63c81b7ac1420856c8dcc0a3f9/astor-0.8.1-py2.py3-none-any.whl", hash = "sha256:070a54e890cefb5b3739d19f30f5a5ec840ffc9c50ffa7d23cc9fc1a38ebbfc5", size = 27488, upload-time = "2019-12-10T01:50:33.628Z" },
]

[[package]]
name = "attrs"
version = "25.4.0"
source = { registry = "https://pypi.org/simple" }
sdist = { url = "https://files.pythonhosted.org/packages/6b/5c/685e6633917e101e5dcb62b9dd76946cbb57c26e133bae9e0cd36033c0a9/attrs-25.4.0.tar.gz", hash = "sha256:16d5969b87f0859ef33a48b35d55ac1be6e42ae49d5e853b597db70c35c57e11", size = 934251, upload-time = "2025-10-06T13:54:44.725Z" }
wheels = [
    { url = "https://files.pythonhosted.org/packages/3a/2a/7cc015f5b9f5db42b7d48157e23356022889fc354a2813c15934b7cb5c0e/attrs-25.4.0-py3-none-any.whl", hash = "sha256:adcf7e2a1fb3b36ac48d97835bb6d8ade15b8dcce26aba8bf1d14847b57a3373", size = 67615, upload-time = "2025-10-06T13:54:43.17Z" },
]

[[package]]
name = "azure-core"
version = "1.36.0"
source = { registry = "https://pypi.org/simple" }
dependencies = [
    { name = "requests" },
    { name = "typing-extensions" },
]
sdist = { url = "https://files.pythonhosted.org/packages/0a/c4/d4ff3bc3ddf155156460bff340bbe9533f99fac54ddea165f35a8619f162/azure_core-1.36.0.tar.gz", hash = "sha256:22e5605e6d0bf1d229726af56d9e92bc37b6e726b141a18be0b4d424131741b7", size = 351139, upload-time = "2025-10-15T00:33:49.083Z" }
wheels = [
    { url = "https://files.pythonhosted.org/packages/b1/3c/b90d5afc2e47c4a45f4bba00f9c3193b0417fad5ad3bb07869f9d12832aa/azure_core-1.36.0-py3-none-any.whl", hash = "sha256:fee9923a3a753e94a259563429f3644aaf05c486d45b1215d098115102d91d3b", size = 213302, upload-time = "2025-10-15T00:33:51.058Z" },
]

[[package]]
name = "azure-storage-blob"
version = "12.27.1"
source = { registry = "https://pypi.org/simple" }
dependencies = [
    { name = "azure-core" },
    { name = "cryptography" },
    { name = "isodate" },
    { name = "typing-extensions" },
]
sdist = { url = "https://files.pythonhosted.org/packages/36/7c/2fd872e11a88163f208b9c92de273bf64bb22d0eef9048cc6284d128a77a/azure_storage_blob-12.27.1.tar.gz", hash = "sha256:a1596cc4daf5dac9be115fcb5db67245eae894cf40e4248243754261f7b674a6", size = 597579, upload-time = "2025-10-29T12:27:16.185Z" }
wheels = [
    { url = "https://files.pythonhosted.org/packages/3d/9e/1c90a122ea6180e8c72eb7294adc92531b0e08eb3d2324c2ba70d37f4802/azure_storage_blob-12.27.1-py3-none-any.whl", hash = "sha256:65d1e25a4628b7b6acd20ff7902d8da5b4fde8e46e19c8f6d213a3abc3ece272", size = 428954, upload-time = "2025-10-29T12:27:18.072Z" },
]

[[package]]
name = "babel"
version = "2.17.0"
source = { registry = "https://pypi.org/simple" }
sdist = { url = "https://files.pythonhosted.org/packages/7d/6b/d52e42361e1aa00709585ecc30b3f9684b3ab62530771402248b1b1d6240/babel-2.17.0.tar.gz", hash = "sha256:0c54cffb19f690cdcc52a3b50bcbf71e07a808d1c80d549f2459b9d2cf0afb9d", size = 9951852, upload-time = "2025-02-01T15:17:41.026Z" }
wheels = [
    { url = "https://files.pythonhosted.org/packages/b7/b8/3fe70c75fe32afc4bb507f75563d39bc5642255d1d94f1f23604725780bf/babel-2.17.0-py3-none-any.whl", hash = "sha256:4d0b53093fdfb4b21c92b5213dba5a1b23885afa8383709427046b21c366e5f2", size = 10182537, upload-time = "2025-02-01T15:17:37.39Z" },
]

[[package]]
name = "backoff"
version = "1.10.0"
source = { registry = "https://pypi.org/simple" }
sdist = { url = "https://files.pythonhosted.org/packages/55/52/5c209d0e9f1ad857573be96b285626d5e081d86dd50d7617ff0874685dd4/backoff-1.10.0.tar.gz", hash = "sha256:b8fba021fac74055ac05eb7c7bfce4723aedde6cd0a504e5326bcb0bdd6d19a4", size = 13652, upload-time = "2019-12-07T21:07:25.377Z" }
wheels = [
    { url = "https://files.pythonhosted.org/packages/f0/32/c5dd4f4b0746e9ec05ace2a5045c1fc375ae67ee94355344ad6c7005fd87/backoff-1.10.0-py2.py3-none-any.whl", hash = "sha256:5e73e2cbe780e1915a204799dba0a01896f45f4385e636bcca7a0614d879d0cd", size = 31022, upload-time = "2019-12-07T21:07:23.304Z" },
]

[[package]]
name = "bcrypt"
version = "5.0.0"
source = { registry = "https://pypi.org/simple" }
sdist = { url = "https://files.pythonhosted.org/packages/d4/36/3329e2518d70ad8e2e5817d5a4cac6bba05a47767ec416c7d020a965f408/bcrypt-5.0.0.tar.gz", hash = "sha256:f748f7c2d6fd375cc93d3fba7ef4a9e3a092421b8dbf34d8d4dc06be9492dfdd", size = 25386, upload-time = "2025-09-25T19:50:47.829Z" }
wheels = [
    { url = "https://files.pythonhosted.org/packages/84/29/6237f151fbfe295fe3e074ecc6d44228faa1e842a81f6d34a02937ee1736/bcrypt-5.0.0-cp38-abi3-macosx_10_12_universal2.whl", hash = "sha256:fc746432b951e92b58317af8e0ca746efe93e66555f1b40888865ef5bf56446b", size = 494553, upload-time = "2025-09-25T19:49:49.006Z" },
    { url = "https://files.pythonhosted.org/packages/45/b6/4c1205dde5e464ea3bd88e8742e19f899c16fa8916fb8510a851fae985b5/bcrypt-5.0.0-cp38-abi3-manylinux2014_aarch64.manylinux_2_17_aarch64.whl", hash = "sha256:c2388ca94ffee269b6038d48747f4ce8df0ffbea43f31abfa18ac72f0218effb", size = 275009, upload-time = "2025-09-25T19:49:50.581Z" },
    { url = "https://files.pythonhosted.org/packages/3b/71/427945e6ead72ccffe77894b2655b695ccf14ae1866cd977e185d606dd2f/bcrypt-5.0.0-cp38-abi3-manylinux2014_x86_64.manylinux_2_17_x86_64.whl", hash = "sha256:560ddb6ec730386e7b3b26b8b4c88197aaed924430e7b74666a586ac997249ef", size = 278029, upload-time = "2025-09-25T19:49:52.533Z" },
    { url = "https://files.pythonhosted.org/packages/17/72/c344825e3b83c5389a369c8a8e58ffe1480b8a699f46c127c34580c4666b/bcrypt-5.0.0-cp38-abi3-manylinux_2_28_aarch64.whl", hash = "sha256:d79e5c65dcc9af213594d6f7f1fa2c98ad3fc10431e7aa53c176b441943efbdd", size = 275907, upload-time = "2025-09-25T19:49:54.709Z" },
    { url = "https://files.pythonhosted.org/packages/0b/7e/d4e47d2df1641a36d1212e5c0514f5291e1a956a7749f1e595c07a972038/bcrypt-5.0.0-cp38-abi3-manylinux_2_28_armv7l.manylinux_2_31_armv7l.whl", hash = "sha256:2b732e7d388fa22d48920baa267ba5d97cca38070b69c0e2d37087b381c681fd", size = 296500, upload-time = "2025-09-25T19:49:56.013Z" },
    { url = "https://files.pythonhosted.org/packages/0f/c3/0ae57a68be2039287ec28bc463b82e4b8dc23f9d12c0be331f4782e19108/bcrypt-5.0.0-cp38-abi3-manylinux_2_28_x86_64.whl", hash = "sha256:0c8e093ea2532601a6f686edbc2c6b2ec24131ff5c52f7610dd64fa4553b5464", size = 278412, upload-time = "2025-09-25T19:49:57.356Z" },
    { url = "https://files.pythonhosted.org/packages/45/2b/77424511adb11e6a99e3a00dcc7745034bee89036ad7d7e255a7e47be7d8/bcrypt-5.0.0-cp38-abi3-manylinux_2_34_aarch64.whl", hash = "sha256:5b1589f4839a0899c146e8892efe320c0fa096568abd9b95593efac50a87cb75", size = 275486, upload-time = "2025-09-25T19:49:59.116Z" },
    { url = "https://files.pythonhosted.org/packages/43/0a/405c753f6158e0f3f14b00b462d8bca31296f7ecfc8fc8bc7919c0c7d73a/bcrypt-5.0.0-cp38-abi3-manylinux_2_34_x86_64.whl", hash = "sha256:89042e61b5e808b67daf24a434d89bab164d4de1746b37a8d173b6b14f3db9ff", size = 277940, upload-time = "2025-09-25T19:50:00.869Z" },
    { url = "https://files.pythonhosted.org/packages/62/83/b3efc285d4aadc1fa83db385ec64dcfa1707e890eb42f03b127d66ac1b7b/bcrypt-5.0.0-cp38-abi3-musllinux_1_1_aarch64.whl", hash = "sha256:e3cf5b2560c7b5a142286f69bde914494b6d8f901aaa71e453078388a50881c4", size = 310776, upload-time = "2025-09-25T19:50:02.393Z" },
    { url = "https://files.pythonhosted.org/packages/95/7d/47ee337dacecde6d234890fe929936cb03ebc4c3a7460854bbd9c97780b8/bcrypt-5.0.0-cp38-abi3-musllinux_1_1_x86_64.whl", hash = "sha256:f632fd56fc4e61564f78b46a2269153122db34988e78b6be8b32d28507b7eaeb", size = 312922, upload-time = "2025-09-25T19:50:04.232Z" },
    { url = "https://files.pythonhosted.org/packages/d6/3a/43d494dfb728f55f4e1cf8fd435d50c16a2d75493225b54c8d06122523c6/bcrypt-5.0.0-cp38-abi3-musllinux_1_2_aarch64.whl", hash = "sha256:801cad5ccb6b87d1b430f183269b94c24f248dddbbc5c1f78b6ed231743e001c", size = 341367, upload-time = "2025-09-25T19:50:05.559Z" },
    { url = "https://files.pythonhosted.org/packages/55/ab/a0727a4547e383e2e22a630e0f908113db37904f58719dc48d4622139b5c/bcrypt-5.0.0-cp38-abi3-musllinux_1_2_x86_64.whl", hash = "sha256:3cf67a804fc66fc217e6914a5635000259fbbbb12e78a99488e4d5ba445a71eb", size = 359187, upload-time = "2025-09-25T19:50:06.916Z" },
    { url = "https://files.pythonhosted.org/packages/1b/bb/461f352fdca663524b4643d8b09e8435b4990f17fbf4fea6bc2a90aa0cc7/bcrypt-5.0.0-cp38-abi3-win32.whl", hash = "sha256:3abeb543874b2c0524ff40c57a4e14e5d3a66ff33fb423529c88f180fd756538", size = 153752, upload-time = "2025-09-25T19:50:08.515Z" },
    { url = "https://files.pythonhosted.org/packages/41/aa/4190e60921927b7056820291f56fc57d00d04757c8b316b2d3c0d1d6da2c/bcrypt-5.0.0-cp38-abi3-win_amd64.whl", hash = "sha256:35a77ec55b541e5e583eb3436ffbbf53b0ffa1fa16ca6782279daf95d146dcd9", size = 150881, upload-time = "2025-09-25T19:50:09.742Z" },
    { url = "https://files.pythonhosted.org/packages/54/12/cd77221719d0b39ac0b55dbd39358db1cd1246e0282e104366ebbfb8266a/bcrypt-5.0.0-cp38-abi3-win_arm64.whl", hash = "sha256:cde08734f12c6a4e28dc6755cd11d3bdfea608d93d958fffbe95a7026ebe4980", size = 144931, upload-time = "2025-09-25T19:50:11.016Z" },
    { url = "https://files.pythonhosted.org/packages/5d/ba/2af136406e1c3839aea9ecadc2f6be2bcd1eff255bd451dd39bcf302c47a/bcrypt-5.0.0-cp39-abi3-macosx_10_12_universal2.whl", hash = "sha256:0c418ca99fd47e9c59a301744d63328f17798b5947b0f791e9af3c1c499c2d0a", size = 495313, upload-time = "2025-09-25T19:50:12.309Z" },
    { url = "https://files.pythonhosted.org/packages/ac/ee/2f4985dbad090ace5ad1f7dd8ff94477fe089b5fab2040bd784a3d5f187b/bcrypt-5.0.0-cp39-abi3-manylinux2014_aarch64.manylinux_2_17_aarch64.whl", hash = "sha256:ddb4e1500f6efdd402218ffe34d040a1196c072e07929b9820f363a1fd1f4191", size = 275290, upload-time = "2025-09-25T19:50:13.673Z" },
    { url = "https://files.pythonhosted.org/packages/e4/6e/b77ade812672d15cf50842e167eead80ac3514f3beacac8902915417f8b7/bcrypt-5.0.0-cp39-abi3-manylinux2014_x86_64.manylinux_2_17_x86_64.whl", hash = "sha256:7aeef54b60ceddb6f30ee3db090351ecf0d40ec6e2abf41430997407a46d2254", size = 278253, upload-time = "2025-09-25T19:50:15.089Z" },
    { url = "https://files.pythonhosted.org/packages/36/c4/ed00ed32f1040f7990dac7115f82273e3c03da1e1a1587a778d8cea496d8/bcrypt-5.0.0-cp39-abi3-manylinux_2_28_aarch64.whl", hash = "sha256:f0ce778135f60799d89c9693b9b398819d15f1921ba15fe719acb3178215a7db", size = 276084, upload-time = "2025-09-25T19:50:16.699Z" },
    { url = "https://files.pythonhosted.org/packages/e7/c4/fa6e16145e145e87f1fa351bbd54b429354fd72145cd3d4e0c5157cf4c70/bcrypt-5.0.0-cp39-abi3-manylinux_2_28_armv7l.manylinux_2_31_armv7l.whl", hash = "sha256:a71f70ee269671460b37a449f5ff26982a6f2ba493b3eabdd687b4bf35f875ac", size = 297185, upload-time = "2025-09-25T19:50:18.525Z" },
    { url = "https://files.pythonhosted.org/packages/24/b4/11f8a31d8b67cca3371e046db49baa7c0594d71eb40ac8121e2fc0888db0/bcrypt-5.0.0-cp39-abi3-manylinux_2_28_x86_64.whl", hash = "sha256:f8429e1c410b4073944f03bd778a9e066e7fad723564a52ff91841d278dfc822", size = 278656, upload-time = "2025-09-25T19:50:19.809Z" },
    { url = "https://files.pythonhosted.org/packages/ac/31/79f11865f8078e192847d2cb526e3fa27c200933c982c5b2869720fa5fce/bcrypt-5.0.0-cp39-abi3-manylinux_2_34_aarch64.whl", hash = "sha256:edfcdcedd0d0f05850c52ba3127b1fce70b9f89e0fe5ff16517df7e81fa3cbb8", size = 275662, upload-time = "2025-09-25T19:50:21.567Z" },
    { url = "https://files.pythonhosted.org/packages/d4/8d/5e43d9584b3b3591a6f9b68f755a4da879a59712981ef5ad2a0ac1379f7a/bcrypt-5.0.0-cp39-abi3-manylinux_2_34_x86_64.whl", hash = "sha256:611f0a17aa4a25a69362dcc299fda5c8a3d4f160e2abb3831041feb77393a14a", size = 278240, upload-time = "2025-09-25T19:50:23.305Z" },
    { url = "https://files.pythonhosted.org/packages/89/48/44590e3fc158620f680a978aafe8f87a4c4320da81ed11552f0323aa9a57/bcrypt-5.0.0-cp39-abi3-musllinux_1_1_aarch64.whl", hash = "sha256:db99dca3b1fdc3db87d7c57eac0c82281242d1eabf19dcb8a6b10eb29a2e72d1", size = 311152, upload-time = "2025-09-25T19:50:24.597Z" },
    { url = "https://files.pythonhosted.org/packages/5f/85/e4fbfc46f14f47b0d20493669a625da5827d07e8a88ee460af6cd9768b44/bcrypt-5.0.0-cp39-abi3-musllinux_1_1_x86_64.whl", hash = "sha256:5feebf85a9cefda32966d8171f5db7e3ba964b77fdfe31919622256f80f9cf42", size = 313284, upload-time = "2025-09-25T19:50:26.268Z" },
    { url = "https://files.pythonhosted.org/packages/25/ae/479f81d3f4594456a01ea2f05b132a519eff9ab5768a70430fa1132384b1/bcrypt-5.0.0-cp39-abi3-musllinux_1_2_aarch64.whl", hash = "sha256:3ca8a166b1140436e058298a34d88032ab62f15aae1c598580333dc21d27ef10", size = 341643, upload-time = "2025-09-25T19:50:28.02Z" },
    { url = "https://files.pythonhosted.org/packages/df/d2/36a086dee1473b14276cd6ea7f61aef3b2648710b5d7f1c9e032c29b859f/bcrypt-5.0.0-cp39-abi3-musllinux_1_2_x86_64.whl", hash = "sha256:61afc381250c3182d9078551e3ac3a41da14154fbff647ddf52a769f588c4172", size = 359698, upload-time = "2025-09-25T19:50:31.347Z" },
    { url = "https://files.pythonhosted.org/packages/c0/f6/688d2cd64bfd0b14d805ddb8a565e11ca1fb0fd6817175d58b10052b6d88/bcrypt-5.0.0-cp39-abi3-win32.whl", hash = "sha256:64d7ce196203e468c457c37ec22390f1a61c85c6f0b8160fd752940ccfb3a683", size = 153725, upload-time = "2025-09-25T19:50:34.384Z" },
    { url = "https://files.pythonhosted.org/packages/9f/b9/9d9a641194a730bda138b3dfe53f584d61c58cd5230e37566e83ec2ffa0d/bcrypt-5.0.0-cp39-abi3-win_amd64.whl", hash = "sha256:64ee8434b0da054d830fa8e89e1c8bf30061d539044a39524ff7dec90481e5c2", size = 150912, upload-time = "2025-09-25T19:50:35.69Z" },
    { url = "https://files.pythonhosted.org/packages/27/44/d2ef5e87509158ad2187f4dd0852df80695bb1ee0cfe0a684727b01a69e0/bcrypt-5.0.0-cp39-abi3-win_arm64.whl", hash = "sha256:f2347d3534e76bf50bca5500989d6c1d05ed64b440408057a37673282c654927", size = 144953, upload-time = "2025-09-25T19:50:37.32Z" },
]

[[package]]
name = "blake3"
version = "1.0.8"
source = { registry = "https://pypi.org/simple" }
sdist = { url = "https://files.pythonhosted.org/packages/75/aa/abcd75e9600987a0bc6cfe9b6b2ff3f0e2cb08c170addc6e76035b5c4cb3/blake3-1.0.8.tar.gz", hash = "sha256:513cc7f0f5a7c035812604c2c852a0c1468311345573de647e310aca4ab165ba", size = 117308, upload-time = "2025-10-14T06:47:48.83Z" }
wheels = [
    { url = "https://files.pythonhosted.org/packages/ed/a0/b7b6dff04012cfd6e665c09ee446f749bd8ea161b00f730fe1bdecd0f033/blake3-1.0.8-cp312-cp312-macosx_10_12_x86_64.whl", hash = "sha256:d8da4233984d51471bd4e4366feda1d90d781e712e0a504ea54b1f2b3577557b", size = 347983, upload-time = "2025-10-14T06:45:47.214Z" },
    { url = "https://files.pythonhosted.org/packages/5b/a2/264091cac31d7ae913f1f296abc20b8da578b958ffb86100a7ce80e8bf5c/blake3-1.0.8-cp312-cp312-macosx_11_0_arm64.whl", hash = "sha256:1257be19f2d381c868a34cc822fc7f12f817ddc49681b6d1a2790bfbda1a9865", size = 325415, upload-time = "2025-10-14T06:45:48.482Z" },
    { url = "https://files.pythonhosted.org/packages/ee/7d/85a4c0782f613de23d114a7a78fcce270f75b193b3ff3493a0de24ba104a/blake3-1.0.8-cp312-cp312-manylinux_2_17_aarch64.manylinux2014_aarch64.whl", hash = "sha256:269f255b110840e52b6ce9db02217e39660ebad3e34ddd5bca8b8d378a77e4e1", size = 371296, upload-time = "2025-10-14T06:45:49.674Z" },
    { url = "https://files.pythonhosted.org/packages/e3/20/488475254976ed93fab57c67aa80d3b40df77f7d9db6528c9274bff53e08/blake3-1.0.8-cp312-cp312-manylinux_2_17_armv7l.manylinux2014_armv7l.whl", hash = "sha256:66ca28a673025c40db3eba21a9cac52f559f83637efa675b3f6bd8683f0415f3", size = 374516, upload-time = "2025-10-14T06:45:51.23Z" },
    { url = "https://files.pythonhosted.org/packages/7b/21/2a1c47fedb77fb396512677ec6d46caf42ac6e9a897db77edd0a2a46f7bb/blake3-1.0.8-cp312-cp312-manylinux_2_17_i686.manylinux2014_i686.whl", hash = "sha256:bcb04966537777af56c1f399b35525aa70a1225816e121ff95071c33c0f7abca", size = 447911, upload-time = "2025-10-14T06:45:52.637Z" },
    { url = "https://files.pythonhosted.org/packages/cb/7d/db0626df16029713e7e61b67314c4835e85c296d82bd907c21c6ea271da2/blake3-1.0.8-cp312-cp312-manylinux_2_17_ppc64le.manylinux2014_ppc64le.whl", hash = "sha256:e5b5da177d62cc4b7edf0cea08fe4dec960c9ac27f916131efa890a01f747b93", size = 505420, upload-time = "2025-10-14T06:45:54.445Z" },
    { url = "https://files.pythonhosted.org/packages/5b/55/6e737850c2d58a6d9de8a76dad2ae0f75b852a23eb4ecb07a0b165e6e436/blake3-1.0.8-cp312-cp312-manylinux_2_17_s390x.manylinux2014_s390x.whl", hash = "sha256:38209b10482c97e151681ea3e91cc7141f56adbbf4820a7d701a923124b41e6a", size = 394189, upload-time = "2025-10-14T06:45:55.719Z" },
    { url = "https://files.pythonhosted.org/packages/5b/94/eafaa5cdddadc0c9c603a6a6d8339433475e1a9f60c8bb9c2eed2d8736b6/blake3-1.0.8-cp312-cp312-manylinux_2_17_x86_64.manylinux2014_x86_64.whl", hash = "sha256:504d1399b7fb91dfe5c25722d2807990493185faa1917456455480c36867adb5", size = 388001, upload-time = "2025-10-14T06:45:57.067Z" },
    { url = "https://files.pythonhosted.org/packages/17/81/735fa00d13de7f68b25e1b9cb36ff08c6f165e688d85d8ec2cbfcdedccc5/blake3-1.0.8-cp312-cp312-musllinux_1_1_aarch64.whl", hash = "sha256:c84af132aa09abeadf9a0118c8fb26f4528f3f42c10ef8be0fcf31c478774ec4", size = 550302, upload-time = "2025-10-14T06:45:58.657Z" },
    { url = "https://files.pythonhosted.org/packages/0e/c6/d1fe8bdea4a6088bd54b5a58bc40aed89a4e784cd796af7722a06f74bae7/blake3-1.0.8-cp312-cp312-musllinux_1_1_x86_64.whl", hash = "sha256:a25db3d36b55f5ed6a86470155cc749fc9c5b91c949b8d14f48658f9d960d9ec", size = 554211, upload-time = "2025-10-14T06:46:00.269Z" },
    { url = "https://files.pythonhosted.org/packages/55/d1/ca74aa450cbe10e396e061f26f7a043891ffa1485537d6b30d3757e20995/blake3-1.0.8-cp312-cp312-win32.whl", hash = "sha256:e0fee93d5adcd44378b008c147e84f181f23715307a64f7b3db432394bbfce8b", size = 228343, upload-time = "2025-10-14T06:46:01.533Z" },
    { url = "https://files.pythonhosted.org/packages/4d/42/bbd02647169e3fbed27558555653ac2578c6f17ccacf7d1956c58ef1d214/blake3-1.0.8-cp312-cp312-win_amd64.whl", hash = "sha256:6a6eafc29e4f478d365a87d2f25782a521870c8514bb43734ac85ae9be71caf7", size = 215704, upload-time = "2025-10-14T06:46:02.79Z" },
]

[[package]]
name = "blis"
version = "1.3.2"
source = { registry = "https://pypi.org/simple" }
dependencies = [
    { name = "numpy" },
]
sdist = { url = "https://files.pythonhosted.org/packages/6a/1a/f42f4a98126d2de4d59caaf055a0abc2d5157f42cde04616f56dde401dce/blis-1.3.2.tar.gz", hash = "sha256:e407972e5dd877ee89f1ef8ce66e66e80e4dc062bce43f180ce809918ba6d989", size = 2644715, upload-time = "2025-11-12T20:20:37.72Z" }
wheels = [
    { url = "https://files.pythonhosted.org/packages/6f/20/1f9df3579c9279007ae5a9b887f0fd2222570616c8d1603485172db825f7/blis-1.3.2-cp312-cp312-macosx_10_13_x86_64.whl", hash = "sha256:740cc6c113a21f3eb8470c68a676188fd6d21612aedc1e490d2da41d012d9c4d", size = 6929605, upload-time = "2025-11-12T20:19:56.381Z" },
    { url = "https://files.pythonhosted.org/packages/fb/f7/94205adcc433adbef66fdc9651ce9d7350d8bf84f5f145becffb784fbcfd/blis-1.3.2-cp312-cp312-macosx_11_0_arm64.whl", hash = "sha256:535a58345c37974fe7fa5f8dd5d2e265b8c38452a391baaaca5a14210beceb63", size = 1230976, upload-time = "2025-11-12T20:19:57.798Z" },
    { url = "https://files.pythonhosted.org/packages/b3/06/3a44174cb8ff9e9ead58d78739362fdc0127caee71407cb854c525655090/blis-1.3.2-cp312-cp312-manylinux2014_aarch64.manylinux_2_17_aarch64.whl", hash = "sha256:f5c52976074de56b0bfa67f984428cffbfc0872bf88ac5115bf0413f425fab86", size = 2817086, upload-time = "2025-11-12T20:20:03.234Z" },
    { url = "https://files.pythonhosted.org/packages/d3/2c/c2b8816f61d7f4681ddc5e5085a52be02d51ec48cd1b1d9c58295e82b8f0/blis-1.3.2-cp312-cp312-manylinux2014_x86_64.manylinux_2_17_x86_64.whl", hash = "sha256:7099cc06ff56213c3452b5998668b0be509c04e0944a6f9c2733fa0efcd21d30", size = 11370030, upload-time = "2025-11-12T20:20:05.522Z" },
    { url = "https://files.pythonhosted.org/packages/61/9a/7adabb39bdcc275292501e3503593e22341a6ef1f768733e8617acfd28bc/blis-1.3.2-cp312-cp312-musllinux_1_2_aarch64.whl", hash = "sha256:5a8d9f0ca54c05c96f48c91a40eecc4ac41c5ec260f627d77c594fb19d2910c5", size = 3021608, upload-time = "2025-11-12T20:20:07.73Z" },
    { url = "https://files.pythonhosted.org/packages/71/14/b090bf7a9129f466383e9b23a007597da656f3651ccca494f469d80aa0e8/blis-1.3.2-cp312-cp312-musllinux_1_2_x86_64.whl", hash = "sha256:7a6a85c09b188a0db47b8f67033769bd74898ea7968edcc19b5d61afb86f35ca", size = 14250936, upload-time = "2025-11-12T20:20:09.26Z" },
    { url = "https://files.pythonhosted.org/packages/40/25/50cbca2150f9135ea5f9b5263f43823d86298552edcbcc6cee894ea934e9/blis-1.3.2-cp312-cp312-win_amd64.whl", hash = "sha256:e467fa2d8f37f23f69404e9bad399bb754137f81a98c1947333189ed5b7a5c05", size = 6194173, upload-time = "2025-11-12T20:20:11.221Z" },
]

[[package]]
name = "boto3"
version = "1.40.72"
source = { registry = "https://pypi.org/simple" }
dependencies = [
    { name = "botocore" },
    { name = "jmespath" },
    { name = "s3transfer" },
]
sdist = { url = "https://files.pythonhosted.org/packages/32/23/a2015ca755f11cbc3080aa1fe17af3c97225388aa4a10de1a22b1ae46152/boto3-1.40.72.tar.gz", hash = "sha256:58d30dd5e046789a760db7a49f817650b8ff08d8d169e127976a61f44b7c59ad", size = 111618, upload-time = "2025-11-12T20:34:29.03Z" }
wheels = [
    { url = "https://files.pythonhosted.org/packages/03/52/ec01e9814379a049852a1eec7d0bd9afd92a3176cbc6ec54e9c70c1afe7f/boto3-1.40.72-py3-none-any.whl", hash = "sha256:1063a295712f2605d3e463e4dc1fe32fce17cf77a0f4d3bb14249d68533ee856", size = 139360, upload-time = "2025-11-12T20:34:26.995Z" },
]

[[package]]
name = "botocore"
version = "1.40.72"
source = { registry = "https://pypi.org/simple" }
dependencies = [
    { name = "jmespath" },
    { name = "python-dateutil" },
    { name = "urllib3" },
]
sdist = { url = "https://files.pythonhosted.org/packages/58/f3/dad4057d13a6b2c72a62b4477d81b2273be2a565e07440e76c54d72acad5/botocore-1.40.72.tar.gz", hash = "sha256:f69199ff6570695556e733fa052f2739e01e0c592c9b60f843f84c77ba3bcdf3", size = 14448732, upload-time = "2025-11-12T20:34:17.231Z" }
wheels = [
    { url = "https://files.pythonhosted.org/packages/05/25/7332e9443d5eda0ccb06270e058aed385199be1035b1a8f58c24eb7378db/botocore-1.40.72-py3-none-any.whl", hash = "sha256:4f859e5aaf871fe59aac431d6bba59cc0c8ed8a38da2a6a5345700bdc5c74b32", size = 14112257, upload-time = "2025-11-12T20:34:13.932Z" },
]

[[package]]
name = "cachetools"
version = "6.2.1"
source = { registry = "https://pypi.org/simple" }
sdist = { url = "https://files.pythonhosted.org/packages/cc/7e/b975b5814bd36faf009faebe22c1072a1fa1168db34d285ef0ba071ad78c/cachetools-6.2.1.tar.gz", hash = "sha256:3f391e4bd8f8bf0931169baf7456cc822705f4e2a31f840d218f445b9a854201", size = 31325, upload-time = "2025-10-12T14:55:30.139Z" }
wheels = [
    { url = "https://files.pythonhosted.org/packages/96/c5/1e741d26306c42e2bf6ab740b2202872727e0f606033c9dd713f8b93f5a8/cachetools-6.2.1-py3-none-any.whl", hash = "sha256:09868944b6dde876dfd44e1d47e18484541eaf12f26f29b7af91b26cc892d701", size = 11280, upload-time = "2025-10-12T14:55:28.382Z" },
]

[[package]]
name = "catalogue"
version = "2.0.10"
source = { registry = "https://pypi.org/simple" }
sdist = { url = "https://files.pythonhosted.org/packages/38/b4/244d58127e1cdf04cf2dc7d9566f0d24ef01d5ce21811bab088ecc62b5ea/catalogue-2.0.10.tar.gz", hash = "sha256:4f56daa940913d3f09d589c191c74e5a6d51762b3a9e37dd53b7437afd6cda15", size = 19561, upload-time = "2023-09-25T06:29:24.962Z" }
wheels = [
    { url = "https://files.pythonhosted.org/packages/9e/96/d32b941a501ab566a16358d68b6eb4e4acc373fab3c3c4d7d9e649f7b4bb/catalogue-2.0.10-py3-none-any.whl", hash = "sha256:58c2de0020aa90f4a2da7dfad161bf7b3b054c86a5f09fcedc0b2b740c109a9f", size = 17325, upload-time = "2023-09-25T06:29:23.337Z" },
]

[[package]]
name = "certifi"
version = "2025.11.12"
source = { registry = "https://pypi.org/simple" }
sdist = { url = "https://files.pythonhosted.org/packages/a2/8c/58f469717fa48465e4a50c014a0400602d3c437d7c0c468e17ada824da3a/certifi-2025.11.12.tar.gz", hash = "sha256:d8ab5478f2ecd78af242878415affce761ca6bc54a22a27e026d7c25357c3316", size = 160538, upload-time = "2025-11-12T02:54:51.517Z" }
wheels = [
    { url = "https://files.pythonhosted.org/packages/70/7d/9bc192684cea499815ff478dfcdc13835ddf401365057044fb721ec6bddb/certifi-2025.11.12-py3-none-any.whl", hash = "sha256:97de8790030bbd5c2d96b7ec782fc2f7820ef8dba6db909ccf95449f2d062d4b", size = 159438, upload-time = "2025-11-12T02:54:49.735Z" },
]

[[package]]
name = "cffi"
version = "2.0.0"
source = { registry = "https://pypi.org/simple" }
dependencies = [
    { name = "pycparser", marker = "implementation_name != 'PyPy'" },
]
sdist = { url = "https://files.pythonhosted.org/packages/eb/56/b1ba7935a17738ae8453301356628e8147c79dbb825bcbc73dc7401f9846/cffi-2.0.0.tar.gz", hash = "sha256:44d1b5909021139fe36001ae048dbdde8214afa20200eda0f64c068cac5d5529", size = 523588, upload-time = "2025-09-08T23:24:04.541Z" }
wheels = [
    { url = "https://files.pythonhosted.org/packages/ea/47/4f61023ea636104d4f16ab488e268b93008c3d0bb76893b1b31db1f96802/cffi-2.0.0-cp312-cp312-macosx_10_13_x86_64.whl", hash = "sha256:6d02d6655b0e54f54c4ef0b94eb6be0607b70853c45ce98bd278dc7de718be5d", size = 185271, upload-time = "2025-09-08T23:22:44.795Z" },
    { url = "https://files.pythonhosted.org/packages/df/a2/781b623f57358e360d62cdd7a8c681f074a71d445418a776eef0aadb4ab4/cffi-2.0.0-cp312-cp312-macosx_11_0_arm64.whl", hash = "sha256:8eca2a813c1cb7ad4fb74d368c2ffbbb4789d377ee5bb8df98373c2cc0dee76c", size = 181048, upload-time = "2025-09-08T23:22:45.938Z" },
    { url = "https://files.pythonhosted.org/packages/ff/df/a4f0fbd47331ceeba3d37c2e51e9dfc9722498becbeec2bd8bc856c9538a/cffi-2.0.0-cp312-cp312-manylinux1_i686.manylinux2014_i686.manylinux_2_17_i686.manylinux_2_5_i686.whl", hash = "sha256:21d1152871b019407d8ac3985f6775c079416c282e431a4da6afe7aefd2bccbe", size = 212529, upload-time = "2025-09-08T23:22:47.349Z" },
    { url = "https://files.pythonhosted.org/packages/d5/72/12b5f8d3865bf0f87cf1404d8c374e7487dcf097a1c91c436e72e6badd83/cffi-2.0.0-cp312-cp312-manylinux2014_aarch64.manylinux_2_17_aarch64.whl", hash = "sha256:b21e08af67b8a103c71a250401c78d5e0893beff75e28c53c98f4de42f774062", size = 220097, upload-time = "2025-09-08T23:22:48.677Z" },
    { url = "https://files.pythonhosted.org/packages/c2/95/7a135d52a50dfa7c882ab0ac17e8dc11cec9d55d2c18dda414c051c5e69e/cffi-2.0.0-cp312-cp312-manylinux2014_ppc64le.manylinux_2_17_ppc64le.whl", hash = "sha256:1e3a615586f05fc4065a8b22b8152f0c1b00cdbc60596d187c2a74f9e3036e4e", size = 207983, upload-time = "2025-09-08T23:22:50.06Z" },
    { url = "https://files.pythonhosted.org/packages/3a/c8/15cb9ada8895957ea171c62dc78ff3e99159ee7adb13c0123c001a2546c1/cffi-2.0.0-cp312-cp312-manylinux2014_s390x.manylinux_2_17_s390x.whl", hash = "sha256:81afed14892743bbe14dacb9e36d9e0e504cd204e0b165062c488942b9718037", size = 206519, upload-time = "2025-09-08T23:22:51.364Z" },
    { url = "https://files.pythonhosted.org/packages/78/2d/7fa73dfa841b5ac06c7b8855cfc18622132e365f5b81d02230333ff26e9e/cffi-2.0.0-cp312-cp312-manylinux2014_x86_64.manylinux_2_17_x86_64.whl", hash = "sha256:3e17ed538242334bf70832644a32a7aae3d83b57567f9fd60a26257e992b79ba", size = 219572, upload-time = "2025-09-08T23:22:52.902Z" },
    { url = "https://files.pythonhosted.org/packages/07/e0/267e57e387b4ca276b90f0434ff88b2c2241ad72b16d31836adddfd6031b/cffi-2.0.0-cp312-cp312-musllinux_1_2_aarch64.whl", hash = "sha256:3925dd22fa2b7699ed2617149842d2e6adde22b262fcbfada50e3d195e4b3a94", size = 222963, upload-time = "2025-09-08T23:22:54.518Z" },
    { url = "https://files.pythonhosted.org/packages/b6/75/1f2747525e06f53efbd878f4d03bac5b859cbc11c633d0fb81432d98a795/cffi-2.0.0-cp312-cp312-musllinux_1_2_x86_64.whl", hash = "sha256:2c8f814d84194c9ea681642fd164267891702542f028a15fc97d4674b6206187", size = 221361, upload-time = "2025-09-08T23:22:55.867Z" },
    { url = "https://files.pythonhosted.org/packages/7b/2b/2b6435f76bfeb6bbf055596976da087377ede68df465419d192acf00c437/cffi-2.0.0-cp312-cp312-win32.whl", hash = "sha256:da902562c3e9c550df360bfa53c035b2f241fed6d9aef119048073680ace4a18", size = 172932, upload-time = "2025-09-08T23:22:57.188Z" },
    { url = "https://files.pythonhosted.org/packages/f8/ed/13bd4418627013bec4ed6e54283b1959cf6db888048c7cf4b4c3b5b36002/cffi-2.0.0-cp312-cp312-win_amd64.whl", hash = "sha256:da68248800ad6320861f129cd9c1bf96ca849a2771a59e0344e88681905916f5", size = 183557, upload-time = "2025-09-08T23:22:58.351Z" },
    { url = "https://files.pythonhosted.org/packages/95/31/9f7f93ad2f8eff1dbc1c3656d7ca5bfd8fb52c9d786b4dcf19b2d02217fa/cffi-2.0.0-cp312-cp312-win_arm64.whl", hash = "sha256:4671d9dd5ec934cb9a73e7ee9676f9362aba54f7f34910956b84d727b0d73fb6", size = 177762, upload-time = "2025-09-08T23:22:59.668Z" },
]

[[package]]
name = "charset-normalizer"
version = "3.4.4"
source = { registry = "https://pypi.org/simple" }
sdist = { url = "https://files.pythonhosted.org/packages/13/69/33ddede1939fdd074bce5434295f38fae7136463422fe4fd3e0e89b98062/charset_normalizer-3.4.4.tar.gz", hash = "sha256:94537985111c35f28720e43603b8e7b43a6ecfb2ce1d3058bbe955b73404e21a", size = 129418, upload-time = "2025-10-14T04:42:32.879Z" }
wheels = [
    { url = "https://files.pythonhosted.org/packages/f3/85/1637cd4af66fa687396e757dec650f28025f2a2f5a5531a3208dc0ec43f2/charset_normalizer-3.4.4-cp312-cp312-macosx_10_13_universal2.whl", hash = "sha256:0a98e6759f854bd25a58a73fa88833fba3b7c491169f86ce1180c948ab3fd394", size = 208425, upload-time = "2025-10-14T04:40:53.353Z" },
    { url = "https://files.pythonhosted.org/packages/9d/6a/04130023fef2a0d9c62d0bae2649b69f7b7d8d24ea5536feef50551029df/charset_normalizer-3.4.4-cp312-cp312-manylinux2014_aarch64.manylinux_2_17_aarch64.manylinux_2_28_aarch64.whl", hash = "sha256:b5b290ccc2a263e8d185130284f8501e3e36c5e02750fc6b6bdeb2e9e96f1e25", size = 148162, upload-time = "2025-10-14T04:40:54.558Z" },
    { url = "https://files.pythonhosted.org/packages/78/29/62328d79aa60da22c9e0b9a66539feae06ca0f5a4171ac4f7dc285b83688/charset_normalizer-3.4.4-cp312-cp312-manylinux2014_armv7l.manylinux_2_17_armv7l.manylinux_2_31_armv7l.whl", hash = "sha256:74bb723680f9f7a6234dcf67aea57e708ec1fbdf5699fb91dfd6f511b0a320ef", size = 144558, upload-time = "2025-10-14T04:40:55.677Z" },
    { url = "https://files.pythonhosted.org/packages/86/bb/b32194a4bf15b88403537c2e120b817c61cd4ecffa9b6876e941c3ee38fe/charset_normalizer-3.4.4-cp312-cp312-manylinux2014_ppc64le.manylinux_2_17_ppc64le.manylinux_2_28_ppc64le.whl", hash = "sha256:f1e34719c6ed0b92f418c7c780480b26b5d9c50349e9a9af7d76bf757530350d", size = 161497, upload-time = "2025-10-14T04:40:57.217Z" },
    { url = "https://files.pythonhosted.org/packages/19/89/a54c82b253d5b9b111dc74aca196ba5ccfcca8242d0fb64146d4d3183ff1/charset_normalizer-3.4.4-cp312-cp312-manylinux2014_s390x.manylinux_2_17_s390x.manylinux_2_28_s390x.whl", hash = "sha256:2437418e20515acec67d86e12bf70056a33abdacb5cb1655042f6538d6b085a8", size = 159240, upload-time = "2025-10-14T04:40:58.358Z" },
    { url = "https://files.pythonhosted.org/packages/c0/10/d20b513afe03acc89ec33948320a5544d31f21b05368436d580dec4e234d/charset_normalizer-3.4.4-cp312-cp312-manylinux2014_x86_64.manylinux_2_17_x86_64.manylinux_2_28_x86_64.whl", hash = "sha256:11d694519d7f29d6cd09f6ac70028dba10f92f6cdd059096db198c283794ac86", size = 153471, upload-time = "2025-10-14T04:40:59.468Z" },
    { url = "https://files.pythonhosted.org/packages/61/fa/fbf177b55bdd727010f9c0a3c49eefa1d10f960e5f09d1d887bf93c2e698/charset_normalizer-3.4.4-cp312-cp312-manylinux_2_31_riscv64.manylinux_2_39_riscv64.whl", hash = "sha256:ac1c4a689edcc530fc9d9aa11f5774b9e2f33f9a0c6a57864e90908f5208d30a", size = 150864, upload-time = "2025-10-14T04:41:00.623Z" },
    { url = "https://files.pythonhosted.org/packages/05/12/9fbc6a4d39c0198adeebbde20b619790e9236557ca59fc40e0e3cebe6f40/charset_normalizer-3.4.4-cp312-cp312-musllinux_1_2_aarch64.whl", hash = "sha256:21d142cc6c0ec30d2efee5068ca36c128a30b0f2c53c1c07bd78cb6bc1d3be5f", size = 150647, upload-time = "2025-10-14T04:41:01.754Z" },
    { url = "https://files.pythonhosted.org/packages/ad/1f/6a9a593d52e3e8c5d2b167daf8c6b968808efb57ef4c210acb907c365bc4/charset_normalizer-3.4.4-cp312-cp312-musllinux_1_2_armv7l.whl", hash = "sha256:5dbe56a36425d26d6cfb40ce79c314a2e4dd6211d51d6d2191c00bed34f354cc", size = 145110, upload-time = "2025-10-14T04:41:03.231Z" },
    { url = "https://files.pythonhosted.org/packages/30/42/9a52c609e72471b0fc54386dc63c3781a387bb4fe61c20231a4ebcd58bdd/charset_normalizer-3.4.4-cp312-cp312-musllinux_1_2_ppc64le.whl", hash = "sha256:5bfbb1b9acf3334612667b61bd3002196fe2a1eb4dd74d247e0f2a4d50ec9bbf", size = 162839, upload-time = "2025-10-14T04:41:04.715Z" },
    { url = "https://files.pythonhosted.org/packages/c4/5b/c0682bbf9f11597073052628ddd38344a3d673fda35a36773f7d19344b23/charset_normalizer-3.4.4-cp312-cp312-musllinux_1_2_riscv64.whl", hash = "sha256:d055ec1e26e441f6187acf818b73564e6e6282709e9bcb5b63f5b23068356a15", size = 150667, upload-time = "2025-10-14T04:41:05.827Z" },
    { url = "https://files.pythonhosted.org/packages/e4/24/a41afeab6f990cf2daf6cb8c67419b63b48cf518e4f56022230840c9bfb2/charset_normalizer-3.4.4-cp312-cp312-musllinux_1_2_s390x.whl", hash = "sha256:af2d8c67d8e573d6de5bc30cdb27e9b95e49115cd9baad5ddbd1a6207aaa82a9", size = 160535, upload-time = "2025-10-14T04:41:06.938Z" },
    { url = "https://files.pythonhosted.org/packages/2a/e5/6a4ce77ed243c4a50a1fecca6aaaab419628c818a49434be428fe24c9957/charset_normalizer-3.4.4-cp312-cp312-musllinux_1_2_x86_64.whl", hash = "sha256:780236ac706e66881f3b7f2f32dfe90507a09e67d1d454c762cf642e6e1586e0", size = 154816, upload-time = "2025-10-14T04:41:08.101Z" },
    { url = "https://files.pythonhosted.org/packages/a8/ef/89297262b8092b312d29cdb2517cb1237e51db8ecef2e9af5edbe7b683b1/charset_normalizer-3.4.4-cp312-cp312-win32.whl", hash = "sha256:5833d2c39d8896e4e19b689ffc198f08ea58116bee26dea51e362ecc7cd3ed26", size = 99694, upload-time = "2025-10-14T04:41:09.23Z" },
    { url = "https://files.pythonhosted.org/packages/3d/2d/1e5ed9dd3b3803994c155cd9aacb60c82c331bad84daf75bcb9c91b3295e/charset_normalizer-3.4.4-cp312-cp312-win_amd64.whl", hash = "sha256:a79cfe37875f822425b89a82333404539ae63dbdddf97f84dcbc3d339aae9525", size = 107131, upload-time = "2025-10-14T04:41:10.467Z" },
    { url = "https://files.pythonhosted.org/packages/d0/d9/0ed4c7098a861482a7b6a95603edce4c0d9db2311af23da1fb2b75ec26fc/charset_normalizer-3.4.4-cp312-cp312-win_arm64.whl", hash = "sha256:376bec83a63b8021bb5c8ea75e21c4ccb86e7e45ca4eb81146091b56599b80c3", size = 100390, upload-time = "2025-10-14T04:41:11.915Z" },
    { url = "https://files.pythonhosted.org/packages/0a/4c/925909008ed5a988ccbb72dcc897407e5d6d3bd72410d69e051fc0c14647/charset_normalizer-3.4.4-py3-none-any.whl", hash = "sha256:7a32c560861a02ff789ad905a2fe94e3f840803362c84fecf1851cb4cf3dc37f", size = 53402, upload-time = "2025-10-14T04:42:31.76Z" },
]

[[package]]
name = "click"
version = "8.2.1"
source = { registry = "https://pypi.org/simple" }
dependencies = [
    { name = "colorama", marker = "sys_platform == 'win32'" },
]
sdist = { url = "https://files.pythonhosted.org/packages/60/6c/8ca2efa64cf75a977a0d7fac081354553ebe483345c734fb6b6515d96bbc/click-8.2.1.tar.gz", hash = "sha256:27c491cc05d968d271d5a1db13e3b5a184636d9d930f148c50b038f0d0646202", size = 286342, upload-time = "2025-05-20T23:19:49.832Z" }
wheels = [
    { url = "https://files.pythonhosted.org/packages/85/32/10bb5764d90a8eee674e9dc6f4db6a0ab47c8c4d0d83c27f7c39ac415a4d/click-8.2.1-py3-none-any.whl", hash = "sha256:61a3265b914e850b85317d0b3109c7f8cd35a670f963866005d6ef1d5175a12b", size = 102215, upload-time = "2025-05-20T23:19:47.796Z" },
]

[[package]]
name = "cloudpathlib"
version = "0.23.0"
source = { registry = "https://pypi.org/simple" }
sdist = { url = "https://files.pythonhosted.org/packages/f4/18/2ac35d6b3015a0c74e923d94fc69baf8307f7c3233de015d69f99e17afa8/cloudpathlib-0.23.0.tar.gz", hash = "sha256:eb38a34c6b8a048ecfd2b2f60917f7cbad4a105b7c979196450c2f541f4d6b4b", size = 53126, upload-time = "2025-10-07T22:47:56.278Z" }
wheels = [
    { url = "https://files.pythonhosted.org/packages/ae/8a/c4bb04426d608be4a3171efa2e233d2c59a5c8937850c10d098e126df18e/cloudpathlib-0.23.0-py3-none-any.whl", hash = "sha256:8520b3b01468fee77de37ab5d50b1b524ea6b4a8731c35d1b7407ac0cd716002", size = 62755, upload-time = "2025-10-07T22:47:54.905Z" },
]

[[package]]
name = "cloudpickle"
version = "3.1.2"
source = { registry = "https://pypi.org/simple" }
sdist = { url = "https://files.pythonhosted.org/packages/27/fb/576f067976d320f5f0114a8d9fa1215425441bb35627b1993e5afd8111e5/cloudpickle-3.1.2.tar.gz", hash = "sha256:7fda9eb655c9c230dab534f1983763de5835249750e85fbcef43aaa30a9a2414", size = 22330, upload-time = "2025-11-03T09:25:26.604Z" }
wheels = [
    { url = "https://files.pythonhosted.org/packages/88/39/799be3f2f0f38cc727ee3b4f1445fe6d5e4133064ec2e4115069418a5bb6/cloudpickle-3.1.2-py3-none-any.whl", hash = "sha256:9acb47f6afd73f60dc1df93bb801b472f05ff42fa6c84167d25cb206be1fbf4a", size = 22228, upload-time = "2025-11-03T09:25:25.534Z" },
]

[[package]]
name = "colorama"
version = "0.4.6"
source = { registry = "https://pypi.org/simple" }
sdist = { url = "https://files.pythonhosted.org/packages/d8/53/6f443c9a4a8358a93a6792e2acffb9d9d5cb0a5cfd8802644b7b1c9a02e4/colorama-0.4.6.tar.gz", hash = "sha256:08695f5cb7ed6e0531a20572697297273c47b8cae5a63ffc6d6ed5c201be6e44", size = 27697, upload-time = "2022-10-25T02:36:22.414Z" }
wheels = [
    { url = "https://files.pythonhosted.org/packages/d1/d6/3965ed04c63042e047cb6a3e6ed1a63a35087b6a609aa3a15ed8ac56c221/colorama-0.4.6-py2.py3-none-any.whl", hash = "sha256:4f1d9991f5acc0ca119f9d443620b77f9d6b33703e51011c16baf57afb285fc6", size = 25335, upload-time = "2022-10-25T02:36:20.889Z" },
]

[[package]]
name = "compressed-tensors"
version = "0.9.3"
source = { registry = "https://pypi.org/simple" }
dependencies = [
    { name = "pydantic" },
    { name = "torch", version = "2.6.0", source = { registry = "https://pypi.org/simple" }, marker = "sys_platform != 'linux'" },
    { name = "torch", version = "2.6.0+cu124", source = { registry = "https://download.pytorch.org/whl/cu124" }, marker = "sys_platform == 'linux'" },
    { name = "transformers" },
]
sdist = { url = "https://files.pythonhosted.org/packages/91/3e/f74c5dcca6552e15a00df4a78c6e4a8776a7c901acc5a8c1dd371698ef54/compressed_tensors-0.9.3.tar.gz", hash = "sha256:5bdc7774a6c217496cba7d6a4fca6ffac943e68adae0481ead6d036660c1b340", size = 66354, upload-time = "2025-04-02T17:05:52.263Z" }
wheels = [
    { url = "https://files.pythonhosted.org/packages/79/87/9c7eb4b57f89a51a65bee166cc079cd1bc1b398823da4f3b3c12f1021af8/compressed_tensors-0.9.3-py3-none-any.whl", hash = "sha256:5fcc3e4e7aa828036c2aeb130a610f9745a2e4890692cad6f6b5a2f960b21cc1", size = 98449, upload-time = "2025-04-02T17:05:49.642Z" },
]

[[package]]
name = "confection"
version = "0.1.5"
source = { registry = "https://pypi.org/simple" }
dependencies = [
    { name = "pydantic" },
    { name = "srsly" },
]
sdist = { url = "https://files.pythonhosted.org/packages/51/d3/57c6631159a1b48d273b40865c315cf51f89df7a9d1101094ef12e3a37c2/confection-0.1.5.tar.gz", hash = "sha256:8e72dd3ca6bd4f48913cd220f10b8275978e740411654b6e8ca6d7008c590f0e", size = 38924, upload-time = "2024-05-31T16:17:01.559Z" }
wheels = [
    { url = "https://files.pythonhosted.org/packages/0c/00/3106b1854b45bd0474ced037dfe6b73b90fe68a68968cef47c23de3d43d2/confection-0.1.5-py3-none-any.whl", hash = "sha256:e29d3c3f8eac06b3f77eb9dfb4bf2fc6bcc9622a98ca00a698e3d019c6430b14", size = 35451, upload-time = "2024-05-31T16:16:59.075Z" },
]

[[package]]
name = "contourpy"
version = "1.3.3"
source = { registry = "https://pypi.org/simple" }
dependencies = [
    { name = "numpy" },
]
sdist = { url = "https://files.pythonhosted.org/packages/58/01/1253e6698a07380cd31a736d248a3f2a50a7c88779a1813da27503cadc2a/contourpy-1.3.3.tar.gz", hash = "sha256:083e12155b210502d0bca491432bb04d56dc3432f95a979b429f2848c3dbe880", size = 13466174, upload-time = "2025-07-26T12:03:12.549Z" }
wheels = [
    { url = "https://files.pythonhosted.org/packages/be/45/adfee365d9ea3d853550b2e735f9d66366701c65db7855cd07621732ccfc/contourpy-1.3.3-cp312-cp312-macosx_10_13_x86_64.whl", hash = "sha256:b08a32ea2f8e42cf1d4be3169a98dd4be32bafe4f22b6c4cb4ba810fa9e5d2cb", size = 293419, upload-time = "2025-07-26T12:01:21.16Z" },
    { url = "https://files.pythonhosted.org/packages/53/3e/405b59cfa13021a56bba395a6b3aca8cec012b45bf177b0eaf7a202cde2c/contourpy-1.3.3-cp312-cp312-macosx_11_0_arm64.whl", hash = "sha256:556dba8fb6f5d8742f2923fe9457dbdd51e1049c4a43fd3986a0b14a1d815fc6", size = 273979, upload-time = "2025-07-26T12:01:22.448Z" },
    { url = "https://files.pythonhosted.org/packages/d4/1c/a12359b9b2ca3a845e8f7f9ac08bdf776114eb931392fcad91743e2ea17b/contourpy-1.3.3-cp312-cp312-manylinux_2_26_aarch64.manylinux_2_28_aarch64.whl", hash = "sha256:92d9abc807cf7d0e047b95ca5d957cf4792fcd04e920ca70d48add15c1a90ea7", size = 332653, upload-time = "2025-07-26T12:01:24.155Z" },
    { url = "https://files.pythonhosted.org/packages/63/12/897aeebfb475b7748ea67b61e045accdfcf0d971f8a588b67108ed7f5512/contourpy-1.3.3-cp312-cp312-manylinux_2_26_ppc64le.manylinux_2_28_ppc64le.whl", hash = "sha256:b2e8faa0ed68cb29af51edd8e24798bb661eac3bd9f65420c1887b6ca89987c8", size = 379536, upload-time = "2025-07-26T12:01:25.91Z" },
    { url = "https://files.pythonhosted.org/packages/43/8a/a8c584b82deb248930ce069e71576fc09bd7174bbd35183b7943fb1064fd/contourpy-1.3.3-cp312-cp312-manylinux_2_26_s390x.manylinux_2_28_s390x.whl", hash = "sha256:626d60935cf668e70a5ce6ff184fd713e9683fb458898e4249b63be9e28286ea", size = 384397, upload-time = "2025-07-26T12:01:27.152Z" },
    { url = "https://files.pythonhosted.org/packages/cc/8f/ec6289987824b29529d0dfda0d74a07cec60e54b9c92f3c9da4c0ac732de/contourpy-1.3.3-cp312-cp312-manylinux_2_27_x86_64.manylinux_2_28_x86_64.whl", hash = "sha256:4d00e655fcef08aba35ec9610536bfe90267d7ab5ba944f7032549c55a146da1", size = 362601, upload-time = "2025-07-26T12:01:28.808Z" },
    { url = "https://files.pythonhosted.org/packages/05/0a/a3fe3be3ee2dceb3e615ebb4df97ae6f3828aa915d3e10549ce016302bd1/contourpy-1.3.3-cp312-cp312-musllinux_1_2_aarch64.whl", hash = "sha256:451e71b5a7d597379ef572de31eeb909a87246974d960049a9848c3bc6c41bf7", size = 1331288, upload-time = "2025-07-26T12:01:31.198Z" },
    { url = "https://files.pythonhosted.org/packages/33/1d/acad9bd4e97f13f3e2b18a3977fe1b4a37ecf3d38d815333980c6c72e963/contourpy-1.3.3-cp312-cp312-musllinux_1_2_x86_64.whl", hash = "sha256:459c1f020cd59fcfe6650180678a9993932d80d44ccde1fa1868977438f0b411", size = 1403386, upload-time = "2025-07-26T12:01:33.947Z" },
    { url = "https://files.pythonhosted.org/packages/cf/8f/5847f44a7fddf859704217a99a23a4f6417b10e5ab1256a179264561540e/contourpy-1.3.3-cp312-cp312-win32.whl", hash = "sha256:023b44101dfe49d7d53932be418477dba359649246075c996866106da069af69", size = 185018, upload-time = "2025-07-26T12:01:35.64Z" },
    { url = "https://files.pythonhosted.org/packages/19/e8/6026ed58a64563186a9ee3f29f41261fd1828f527dd93d33b60feca63352/contourpy-1.3.3-cp312-cp312-win_amd64.whl", hash = "sha256:8153b8bfc11e1e4d75bcb0bff1db232f9e10b274e0929de9d608027e0d34ff8b", size = 226567, upload-time = "2025-07-26T12:01:36.804Z" },
    { url = "https://files.pythonhosted.org/packages/d1/e2/f05240d2c39a1ed228d8328a78b6f44cd695f7ef47beb3e684cf93604f86/contourpy-1.3.3-cp312-cp312-win_arm64.whl", hash = "sha256:07ce5ed73ecdc4a03ffe3e1b3e3c1166db35ae7584be76f65dbbe28a7791b0cc", size = 193655, upload-time = "2025-07-26T12:01:37.999Z" },
]

[[package]]
name = "cryptography"
version = "46.0.3"
source = { registry = "https://pypi.org/simple" }
dependencies = [
    { name = "cffi", marker = "platform_python_implementation != 'PyPy'" },
]
sdist = { url = "https://files.pythonhosted.org/packages/9f/33/c00162f49c0e2fe8064a62cb92b93e50c74a72bc370ab92f86112b33ff62/cryptography-46.0.3.tar.gz", hash = "sha256:a8b17438104fed022ce745b362294d9ce35b4c2e45c1d958ad4a4b019285f4a1", size = 749258, upload-time = "2025-10-15T23:18:31.74Z" }
wheels = [
    { url = "https://files.pythonhosted.org/packages/1d/42/9c391dd801d6cf0d561b5890549d4b27bafcc53b39c31a817e69d87c625b/cryptography-46.0.3-cp311-abi3-macosx_10_9_universal2.whl", hash = "sha256:109d4ddfadf17e8e7779c39f9b18111a09efb969a301a31e987416a0191ed93a", size = 7225004, upload-time = "2025-10-15T23:16:52.239Z" },
    { url = "https://files.pythonhosted.org/packages/1c/67/38769ca6b65f07461eb200e85fc1639b438bdc667be02cf7f2cd6a64601c/cryptography-46.0.3-cp311-abi3-manylinux2014_aarch64.manylinux_2_17_aarch64.whl", hash = "sha256:09859af8466b69bc3c27bdf4f5d84a665e0f7ab5088412e9e2ec49758eca5cbc", size = 4296667, upload-time = "2025-10-15T23:16:54.369Z" },
    { url = "https://files.pythonhosted.org/packages/5c/49/498c86566a1d80e978b42f0d702795f69887005548c041636df6ae1ca64c/cryptography-46.0.3-cp311-abi3-manylinux2014_x86_64.manylinux_2_17_x86_64.whl", hash = "sha256:01ca9ff2885f3acc98c29f1860552e37f6d7c7d013d7334ff2a9de43a449315d", size = 4450807, upload-time = "2025-10-15T23:16:56.414Z" },
    { url = "https://files.pythonhosted.org/packages/4b/0a/863a3604112174c8624a2ac3c038662d9e59970c7f926acdcfaed8d61142/cryptography-46.0.3-cp311-abi3-manylinux_2_28_aarch64.whl", hash = "sha256:6eae65d4c3d33da080cff9c4ab1f711b15c1d9760809dad6ea763f3812d254cb", size = 4299615, upload-time = "2025-10-15T23:16:58.442Z" },
    { url = "https://files.pythonhosted.org/packages/64/02/b73a533f6b64a69f3cd3872acb6ebc12aef924d8d103133bb3ea750dc703/cryptography-46.0.3-cp311-abi3-manylinux_2_28_armv7l.manylinux_2_31_armv7l.whl", hash = "sha256:e5bf0ed4490068a2e72ac03d786693adeb909981cc596425d09032d372bcc849", size = 4016800, upload-time = "2025-10-15T23:17:00.378Z" },
    { url = "https://files.pythonhosted.org/packages/25/d5/16e41afbfa450cde85a3b7ec599bebefaef16b5c6ba4ec49a3532336ed72/cryptography-46.0.3-cp311-abi3-manylinux_2_28_ppc64le.whl", hash = "sha256:5ecfccd2329e37e9b7112a888e76d9feca2347f12f37918facbb893d7bb88ee8", size = 4984707, upload-time = "2025-10-15T23:17:01.98Z" },
    { url = "https://files.pythonhosted.org/packages/c9/56/e7e69b427c3878352c2fb9b450bd0e19ed552753491d39d7d0a2f5226d41/cryptography-46.0.3-cp311-abi3-manylinux_2_28_x86_64.whl", hash = "sha256:a2c0cd47381a3229c403062f764160d57d4d175e022c1df84e168c6251a22eec", size = 4482541, upload-time = "2025-10-15T23:17:04.078Z" },
    { url = "https://files.pythonhosted.org/packages/78/f6/50736d40d97e8483172f1bb6e698895b92a223dba513b0ca6f06b2365339/cryptography-46.0.3-cp311-abi3-manylinux_2_34_aarch64.whl", hash = "sha256:549e234ff32571b1f4076ac269fcce7a808d3bf98b76c8dd560e42dbc66d7d91", size = 4299464, upload-time = "2025-10-15T23:17:05.483Z" },
    { url = "https://files.pythonhosted.org/packages/00/de/d8e26b1a855f19d9994a19c702fa2e93b0456beccbcfe437eda00e0701f2/cryptography-46.0.3-cp311-abi3-manylinux_2_34_ppc64le.whl", hash = "sha256:c0a7bb1a68a5d3471880e264621346c48665b3bf1c3759d682fc0864c540bd9e", size = 4950838, upload-time = "2025-10-15T23:17:07.425Z" },
    { url = "https://files.pythonhosted.org/packages/8f/29/798fc4ec461a1c9e9f735f2fc58741b0daae30688f41b2497dcbc9ed1355/cryptography-46.0.3-cp311-abi3-manylinux_2_34_x86_64.whl", hash = "sha256:10b01676fc208c3e6feeb25a8b83d81767e8059e1fe86e1dc62d10a3018fa926", size = 4481596, upload-time = "2025-10-15T23:17:09.343Z" },
    { url = "https://files.pythonhosted.org/packages/15/8d/03cd48b20a573adfff7652b76271078e3045b9f49387920e7f1f631d125e/cryptography-46.0.3-cp311-abi3-musllinux_1_2_aarch64.whl", hash = "sha256:0abf1ffd6e57c67e92af68330d05760b7b7efb243aab8377e583284dbab72c71", size = 4426782, upload-time = "2025-10-15T23:17:11.22Z" },
    { url = "https://files.pythonhosted.org/packages/fa/b1/ebacbfe53317d55cf33165bda24c86523497a6881f339f9aae5c2e13e57b/cryptography-46.0.3-cp311-abi3-musllinux_1_2_x86_64.whl", hash = "sha256:a04bee9ab6a4da801eb9b51f1b708a1b5b5c9eb48c03f74198464c66f0d344ac", size = 4698381, upload-time = "2025-10-15T23:17:12.829Z" },
    { url = "https://files.pythonhosted.org/packages/96/92/8a6a9525893325fc057a01f654d7efc2c64b9de90413adcf605a85744ff4/cryptography-46.0.3-cp311-abi3-win32.whl", hash = "sha256:f260d0d41e9b4da1ed1e0f1ce571f97fe370b152ab18778e9e8f67d6af432018", size = 3055988, upload-time = "2025-10-15T23:17:14.65Z" },
    { url = "https://files.pythonhosted.org/packages/7e/bf/80fbf45253ea585a1e492a6a17efcb93467701fa79e71550a430c5e60df0/cryptography-46.0.3-cp311-abi3-win_amd64.whl", hash = "sha256:a9a3008438615669153eb86b26b61e09993921ebdd75385ddd748702c5adfddb", size = 3514451, upload-time = "2025-10-15T23:17:16.142Z" },
    { url = "https://files.pythonhosted.org/packages/2e/af/9b302da4c87b0beb9db4e756386a7c6c5b8003cd0e742277888d352ae91d/cryptography-46.0.3-cp311-abi3-win_arm64.whl", hash = "sha256:5d7f93296ee28f68447397bf5198428c9aeeab45705a55d53a6343455dcb2c3c", size = 2928007, upload-time = "2025-10-15T23:17:18.04Z" },
    { url = "https://files.pythonhosted.org/packages/fd/23/45fe7f376a7df8daf6da3556603b36f53475a99ce4faacb6ba2cf3d82021/cryptography-46.0.3-cp38-abi3-macosx_10_9_universal2.whl", hash = "sha256:cb3d760a6117f621261d662bccc8ef5bc32ca673e037c83fbe565324f5c46936", size = 7218248, upload-time = "2025-10-15T23:17:46.294Z" },
    { url = "https://files.pythonhosted.org/packages/27/32/b68d27471372737054cbd34c84981f9edbc24fe67ca225d389799614e27f/cryptography-46.0.3-cp38-abi3-manylinux2014_aarch64.manylinux_2_17_aarch64.whl", hash = "sha256:4b7387121ac7d15e550f5cb4a43aef2559ed759c35df7336c402bb8275ac9683", size = 4294089, upload-time = "2025-10-15T23:17:48.269Z" },
    { url = "https://files.pythonhosted.org/packages/26/42/fa8389d4478368743e24e61eea78846a0006caffaf72ea24a15159215a14/cryptography-46.0.3-cp38-abi3-manylinux2014_x86_64.manylinux_2_17_x86_64.whl", hash = "sha256:15ab9b093e8f09daab0f2159bb7e47532596075139dd74365da52ecc9cb46c5d", size = 4440029, upload-time = "2025-10-15T23:17:49.837Z" },
    { url = "https://files.pythonhosted.org/packages/5f/eb/f483db0ec5ac040824f269e93dd2bd8a21ecd1027e77ad7bdf6914f2fd80/cryptography-46.0.3-cp38-abi3-manylinux_2_28_aarch64.whl", hash = "sha256:46acf53b40ea38f9c6c229599a4a13f0d46a6c3fa9ef19fc1a124d62e338dfa0", size = 4297222, upload-time = "2025-10-15T23:17:51.357Z" },
    { url = "https://files.pythonhosted.org/packages/fd/cf/da9502c4e1912cb1da3807ea3618a6829bee8207456fbbeebc361ec38ba3/cryptography-46.0.3-cp38-abi3-manylinux_2_28_armv7l.manylinux_2_31_armv7l.whl", hash = "sha256:10ca84c4668d066a9878890047f03546f3ae0a6b8b39b697457b7757aaf18dbc", size = 4012280, upload-time = "2025-10-15T23:17:52.964Z" },
    { url = "https://files.pythonhosted.org/packages/6b/8f/9adb86b93330e0df8b3dcf03eae67c33ba89958fc2e03862ef1ac2b42465/cryptography-46.0.3-cp38-abi3-manylinux_2_28_ppc64le.whl", hash = "sha256:36e627112085bb3b81b19fed209c05ce2a52ee8b15d161b7c643a7d5a88491f3", size = 4978958, upload-time = "2025-10-15T23:17:54.965Z" },
    { url = "https://files.pythonhosted.org/packages/d1/a0/5fa77988289c34bdb9f913f5606ecc9ada1adb5ae870bd0d1054a7021cc4/cryptography-46.0.3-cp38-abi3-manylinux_2_28_x86_64.whl", hash = "sha256:1000713389b75c449a6e979ffc7dcc8ac90b437048766cef052d4d30b8220971", size = 4473714, upload-time = "2025-10-15T23:17:56.754Z" },
    { url = "https://files.pythonhosted.org/packages/14/e5/fc82d72a58d41c393697aa18c9abe5ae1214ff6f2a5c18ac470f92777895/cryptography-46.0.3-cp38-abi3-manylinux_2_34_aarch64.whl", hash = "sha256:b02cf04496f6576afffef5ddd04a0cb7d49cf6be16a9059d793a30b035f6b6ac", size = 4296970, upload-time = "2025-10-15T23:17:58.588Z" },
    { url = "https://files.pythonhosted.org/packages/78/06/5663ed35438d0b09056973994f1aec467492b33bd31da36e468b01ec1097/cryptography-46.0.3-cp38-abi3-manylinux_2_34_ppc64le.whl", hash = "sha256:71e842ec9bc7abf543b47cf86b9a743baa95f4677d22baa4c7d5c69e49e9bc04", size = 4940236, upload-time = "2025-10-15T23:18:00.897Z" },
    { url = "https://files.pythonhosted.org/packages/fc/59/873633f3f2dcd8a053b8dd1d38f783043b5fce589c0f6988bf55ef57e43e/cryptography-46.0.3-cp38-abi3-manylinux_2_34_x86_64.whl", hash = "sha256:402b58fc32614f00980b66d6e56a5b4118e6cb362ae8f3fda141ba4689bd4506", size = 4472642, upload-time = "2025-10-15T23:18:02.749Z" },
    { url = "https://files.pythonhosted.org/packages/3d/39/8e71f3930e40f6877737d6f69248cf74d4e34b886a3967d32f919cc50d3b/cryptography-46.0.3-cp38-abi3-musllinux_1_2_aarch64.whl", hash = "sha256:ef639cb3372f69ec44915fafcd6698b6cc78fbe0c2ea41be867f6ed612811963", size = 4423126, upload-time = "2025-10-15T23:18:04.85Z" },
    { url = "https://files.pythonhosted.org/packages/cd/c7/f65027c2810e14c3e7268353b1681932b87e5a48e65505d8cc17c99e36ae/cryptography-46.0.3-cp38-abi3-musllinux_1_2_x86_64.whl", hash = "sha256:3b51b8ca4f1c6453d8829e1eb7299499ca7f313900dd4d89a24b8b87c0a780d4", size = 4686573, upload-time = "2025-10-15T23:18:06.908Z" },
    { url = "https://files.pythonhosted.org/packages/0a/6e/1c8331ddf91ca4730ab3086a0f1be19c65510a33b5a441cb334e7a2d2560/cryptography-46.0.3-cp38-abi3-win32.whl", hash = "sha256:6276eb85ef938dc035d59b87c8a7dc559a232f954962520137529d77b18ff1df", size = 3036695, upload-time = "2025-10-15T23:18:08.672Z" },
    { url = "https://files.pythonhosted.org/packages/90/45/b0d691df20633eff80955a0fc7695ff9051ffce8b69741444bd9ed7bd0db/cryptography-46.0.3-cp38-abi3-win_amd64.whl", hash = "sha256:416260257577718c05135c55958b674000baef9a1c7d9e8f306ec60d71db850f", size = 3501720, upload-time = "2025-10-15T23:18:10.632Z" },
    { url = "https://files.pythonhosted.org/packages/e8/cb/2da4cc83f5edb9c3257d09e1e7ab7b23f049c7962cae8d842bbef0a9cec9/cryptography-46.0.3-cp38-abi3-win_arm64.whl", hash = "sha256:d89c3468de4cdc4f08a57e214384d0471911a3830fcdaf7a8cc587e42a866372", size = 2918740, upload-time = "2025-10-15T23:18:12.277Z" },
]

[[package]]
name = "cupy-cuda12x"
version = "13.6.0"
source = { registry = "https://pypi.org/simple" }
dependencies = [
    { name = "fastrlock", marker = "sys_platform != 'darwin'" },
    { name = "numpy", marker = "sys_platform != 'darwin'" },
]
wheels = [
    { url = "https://files.pythonhosted.org/packages/12/c5/7e7fc4816d0de0154e5d9053242c3a08a0ca8b43ee656a6f7b3b95055a7b/cupy_cuda12x-13.6.0-cp312-cp312-manylinux2014_aarch64.whl", hash = "sha256:a6970ceefe40f9acbede41d7fe17416bd277b1bd2093adcde457b23b578c5a59", size = 127334633, upload-time = "2025-08-18T08:24:43.065Z" },
    { url = "https://files.pythonhosted.org/packages/e0/95/d7e1295141e7d530674a3cc567e13ed0eb6b81524cb122d797ed996b5bea/cupy_cuda12x-13.6.0-cp312-cp312-manylinux2014_x86_64.whl", hash = "sha256:79b0cacb5e8b190ef409f9e03f06ac8de1b021b0c0dda47674d446f5557e0eb1", size = 112886268, upload-time = "2025-08-18T08:24:49.294Z" },
    { url = "https://files.pythonhosted.org/packages/ae/8c/14555b63fd78cfac7b88af0094cea0a3cb845d243661ec7da69f7b3ea0de/cupy_cuda12x-13.6.0-cp312-cp312-win_amd64.whl", hash = "sha256:ca06fede7b8b83ca9ad80062544ef2e5bb8d4762d1c4fc3ac8349376de9c8a5e", size = 89785108, upload-time = "2025-08-18T08:24:54.527Z" },
]

[[package]]
name = "cycler"
version = "0.12.1"
source = { registry = "https://pypi.org/simple" }
sdist = { url = "https://files.pythonhosted.org/packages/a9/95/a3dbbb5028f35eafb79008e7522a75244477d2838f38cbb722248dabc2a8/cycler-0.12.1.tar.gz", hash = "sha256:88bb128f02ba341da8ef447245a9e138fae777f6a23943da4540077d3601eb1c", size = 7615, upload-time = "2023-10-07T05:32:18.335Z" }
wheels = [
    { url = "https://files.pythonhosted.org/packages/e7/05/c19819d5e3d95294a6f5947fb9b9629efb316b96de511b418c53d245aae6/cycler-0.12.1-py3-none-any.whl", hash = "sha256:85cef7cff222d8644161529808465972e51340599459b8ac3ccbac5a854e0d30", size = 8321, upload-time = "2023-10-07T05:32:16.783Z" },
]

[[package]]
name = "cymem"
version = "2.0.11"
source = { registry = "https://pypi.org/simple" }
sdist = { url = "https://files.pythonhosted.org/packages/f2/4a/1acd761fb6ac4c560e823ce40536a62f886f2d59b2763b5c3fc7e9d92101/cymem-2.0.11.tar.gz", hash = "sha256:efe49a349d4a518be6b6c6b255d4a80f740a341544bde1a807707c058b88d0bd", size = 10346, upload-time = "2025-01-16T21:50:41.045Z" }
wheels = [
    { url = "https://files.pythonhosted.org/packages/71/67/0d74f7e9d79f934368a78fb1d1466b94bebdbff14f8ae94dd3e4ea8738bb/cymem-2.0.11-cp312-cp312-macosx_10_13_x86_64.whl", hash = "sha256:a0fbe19ce653cd688842d81e5819dc63f911a26e192ef30b0b89f0ab2b192ff2", size = 42621, upload-time = "2025-01-16T21:49:46.585Z" },
    { url = "https://files.pythonhosted.org/packages/4a/d6/f7a19c63b48efc3f00a3ee8d69070ac90202e1e378f6cf81b8671f0cf762/cymem-2.0.11-cp312-cp312-macosx_11_0_arm64.whl", hash = "sha256:de72101dc0e6326f6a2f73e05a438d1f3c6110d41044236d0fbe62925091267d", size = 42249, upload-time = "2025-01-16T21:49:48.973Z" },
    { url = "https://files.pythonhosted.org/packages/d7/60/cdc434239813eef547fb99b6d0bafe31178501702df9b77c4108c9a216f6/cymem-2.0.11-cp312-cp312-manylinux_2_17_aarch64.manylinux2014_aarch64.whl", hash = "sha256:bee4395917f6588b8ac1699499128842768b391fe8896e8626950b4da5f9a406", size = 224758, upload-time = "2025-01-16T21:49:51.382Z" },
    { url = "https://files.pythonhosted.org/packages/1d/68/8fa6efae17cd3b2ba9a2f83b824867c5b65b06f7aec3f8a0d0cabdeffb9b/cymem-2.0.11-cp312-cp312-manylinux_2_17_x86_64.manylinux2014_x86_64.whl", hash = "sha256:5b02f2b17d760dc3fe5812737b1ce4f684641cdd751d67761d333a3b5ea97b83", size = 227995, upload-time = "2025-01-16T21:49:54.538Z" },
    { url = "https://files.pythonhosted.org/packages/e4/f3/ceda70bf6447880140602285b7c6fa171cb7c78b623d35345cc32505cd06/cymem-2.0.11-cp312-cp312-musllinux_1_2_aarch64.whl", hash = "sha256:04ee6b4041ddec24512d6e969ed6445e57917f01e73b9dabbe17b7e6b27fef05", size = 215325, upload-time = "2025-01-16T21:49:57.229Z" },
    { url = "https://files.pythonhosted.org/packages/d3/47/6915eaa521e1ce7a0ba480eecb6870cb4f681bcd64ced88c2f0ed7a744b4/cymem-2.0.11-cp312-cp312-musllinux_1_2_x86_64.whl", hash = "sha256:e1048dae7e627ee25f22c87bb670b13e06bc0aecc114b89b959a798d487d1bf4", size = 216447, upload-time = "2025-01-16T21:50:00.432Z" },
    { url = "https://files.pythonhosted.org/packages/7b/be/8e02bdd31e557f642741a06c8e886782ef78f0b00daffd681922dc9bbc88/cymem-2.0.11-cp312-cp312-win_amd64.whl", hash = "sha256:0c269c7a867d74adeb9db65fa1d226342aacf44d64b7931282f0b0eb22eb6275", size = 39283, upload-time = "2025-01-16T21:50:03.384Z" },
]

[[package]]
name = "datasets"
version = "3.6.0"
source = { registry = "https://pypi.org/simple" }
dependencies = [
    { name = "dill" },
    { name = "filelock" },
    { name = "fsspec", extra = ["http"] },
    { name = "huggingface-hub" },
    { name = "multiprocess" },
    { name = "numpy" },
    { name = "packaging" },
    { name = "pandas" },
    { name = "pyarrow" },
    { name = "pyyaml" },
    { name = "requests" },
    { name = "tqdm" },
    { name = "xxhash" },
]
sdist = { url = "https://files.pythonhosted.org/packages/1a/89/d3d6fef58a488f8569c82fd293ab7cbd4250244d67f425dcae64c63800ea/datasets-3.6.0.tar.gz", hash = "sha256:1b2bf43b19776e2787e181cfd329cb0ca1a358ea014780c3581e0f276375e041", size = 569336, upload-time = "2025-05-07T15:15:02.659Z" }
wheels = [
    { url = "https://files.pythonhosted.org/packages/20/34/a08b0ee99715eaba118cbe19a71f7b5e2425c2718ef96007c325944a1152/datasets-3.6.0-py3-none-any.whl", hash = "sha256:25000c4a2c0873a710df127d08a202a06eab7bf42441a6bc278b499c2f72cd1b", size = 491546, upload-time = "2025-05-07T15:14:59.742Z" },
]

[[package]]
name = "deprecated"
version = "1.3.1"
source = { registry = "https://pypi.org/simple" }
dependencies = [
    { name = "wrapt" },
]
sdist = { url = "https://files.pythonhosted.org/packages/49/85/12f0a49a7c4ffb70572b6c2ef13c90c88fd190debda93b23f026b25f9634/deprecated-1.3.1.tar.gz", hash = "sha256:b1b50e0ff0c1fddaa5708a2c6b0a6588bb09b892825ab2b214ac9ea9d92a5223", size = 2932523, upload-time = "2025-10-30T08:19:02.757Z" }
wheels = [
    { url = "https://files.pythonhosted.org/packages/84/d0/205d54408c08b13550c733c4b85429e7ead111c7f0014309637425520a9a/deprecated-1.3.1-py2.py3-none-any.whl", hash = "sha256:597bfef186b6f60181535a29fbe44865ce137a5079f295b479886c82729d5f3f", size = 11298, upload-time = "2025-10-30T08:19:00.758Z" },
]

[[package]]
name = "depyf"
version = "0.18.0"
source = { registry = "https://pypi.org/simple" }
dependencies = [
    { name = "astor" },
    { name = "dill" },
]
sdist = { url = "https://files.pythonhosted.org/packages/f9/ee/43a4cbba615abfc1eb2e5ff5eed3f80f38d58645b4d13d0ea06b9ca1909d/depyf-0.18.0.tar.gz", hash = "sha256:b99f0c383be949ae45d5d606fe444c71f375b55a57b8d6b20e7856670d52130d", size = 43050, upload-time = "2024-12-07T00:42:40.198Z" }
wheels = [
    { url = "https://files.pythonhosted.org/packages/e7/d8/efc291d5c69a9905515055d23977643dd0d482ebfeb0dbabef1947ee75d8/depyf-0.18.0-py3-none-any.whl", hash = "sha256:007294d5bac19a38a0767d747be0f49b9ffdcea0394a822644142df22b33a3e1", size = 38839, upload-time = "2024-12-07T00:42:38.83Z" },
]

[[package]]
name = "determined"
version = "0.38.1"
source = { registry = "https://pypi.org/simple" }
dependencies = [
    { name = "analytics-python" },
    { name = "appdirs" },
    { name = "argcomplete" },
    { name = "azure-core" },
    { name = "azure-storage-blob" },
    { name = "boto3" },
    { name = "certifi" },
    { name = "docker", extra = ["ssh"] },
    { name = "filelock" },
    { name = "gitpython" },
    { name = "google-api-python-client" },
    { name = "google-cloud-storage" },
    { name = "lomond" },
    { name = "matplotlib" },
    { name = "numpy" },
    { name = "oschmod", marker = "sys_platform == 'win32'" },
    { name = "packaging" },
    { name = "paramiko" },
    { name = "pathspec" },
    { name = "psutil" },
    { name = "pyopenssl" },
    { name = "python-dateutil" },
    { name = "pytz" },
    { name = "pyzmq" },
    { name = "requests" },
    { name = "ruamel-yaml" },
    { name = "tabulate" },
    { name = "termcolor" },
    { name = "tqdm" },
]
wheels = [
    { url = "https://files.pythonhosted.org/packages/39/e1/54ad7f32282fdab836742c24f2b97dcb5b666327b5b31e2de3eaf53501b5/determined-0.38.1-py3-none-any.whl", hash = "sha256:22883b24c642afe2ebadc569cbe54b4c576571a97410987bac2eb1a46d3af7c0", size = 696992, upload-time = "2025-03-19T23:33:17.987Z" },
]

[[package]]
name = "dill"
version = "0.3.8"
source = { registry = "https://pypi.org/simple" }
sdist = { url = "https://files.pythonhosted.org/packages/17/4d/ac7ffa80c69ea1df30a8aa11b3578692a5118e7cd1aa157e3ef73b092d15/dill-0.3.8.tar.gz", hash = "sha256:3ebe3c479ad625c4553aca177444d89b486b1d84982eeacded644afc0cf797ca", size = 184847, upload-time = "2024-01-27T23:42:16.145Z" }
wheels = [
    { url = "https://files.pythonhosted.org/packages/c9/7a/cef76fd8438a42f96db64ddaa85280485a9c395e7df3db8158cfec1eee34/dill-0.3.8-py3-none-any.whl", hash = "sha256:c36ca9ffb54365bdd2f8eb3eff7d2a21237f8452b57ace88b1ac615b7e815bd7", size = 116252, upload-time = "2024-01-27T23:42:14.239Z" },
]

[[package]]
name = "diskcache"
version = "5.6.3"
source = { registry = "https://pypi.org/simple" }
sdist = { url = "https://files.pythonhosted.org/packages/3f/21/1c1ffc1a039ddcc459db43cc108658f32c57d271d7289a2794e401d0fdb6/diskcache-5.6.3.tar.gz", hash = "sha256:2c3a3fa2743d8535d832ec61c2054a1641f41775aa7c556758a109941e33e4fc", size = 67916, upload-time = "2023-08-31T06:12:00.316Z" }
wheels = [
    { url = "https://files.pythonhosted.org/packages/3f/27/4570e78fc0bf5ea0ca45eb1de3818a23787af9b390c0b0a0033a1b8236f9/diskcache-5.6.3-py3-none-any.whl", hash = "sha256:5e31b2d5fbad117cc363ebaf6b689474db18a1f6438bc82358b024abd4c2ca19", size = 45550, upload-time = "2023-08-31T06:11:58.822Z" },
]

[[package]]
name = "distro"
version = "1.9.0"
source = { registry = "https://pypi.org/simple" }
sdist = { url = "https://files.pythonhosted.org/packages/fc/f8/98eea607f65de6527f8a2e8885fc8015d3e6f5775df186e443e0964a11c3/distro-1.9.0.tar.gz", hash = "sha256:2fa77c6fd8940f116ee1d6b94a2f90b13b5ea8d019b98bc8bafdcabcdd9bdbed", size = 60722, upload-time = "2023-12-24T09:54:32.31Z" }
wheels = [
    { url = "https://files.pythonhosted.org/packages/12/b3/231ffd4ab1fc9d679809f356cebee130ac7daa00d6d6f3206dd4fd137e9e/distro-1.9.0-py3-none-any.whl", hash = "sha256:7bffd925d65168f85027d8da9af6bddab658135b840670a223589bc0c8ef02b2", size = 20277, upload-time = "2023-12-24T09:54:30.421Z" },
]

[[package]]
name = "dnspython"
version = "2.8.0"
source = { registry = "https://pypi.org/simple" }
sdist = { url = "https://files.pythonhosted.org/packages/8c/8b/57666417c0f90f08bcafa776861060426765fdb422eb10212086fb811d26/dnspython-2.8.0.tar.gz", hash = "sha256:181d3c6996452cb1189c4046c61599b84a5a86e099562ffde77d26984ff26d0f", size = 368251, upload-time = "2025-09-07T18:58:00.022Z" }
wheels = [
    { url = "https://files.pythonhosted.org/packages/ba/5a/18ad964b0086c6e62e2e7500f7edc89e3faa45033c71c1893d34eed2b2de/dnspython-2.8.0-py3-none-any.whl", hash = "sha256:01d9bbc4a2d76bf0db7c1f729812ded6d912bd318d3b1cf81d30c0f845dbf3af", size = 331094, upload-time = "2025-09-07T18:57:58.071Z" },
]

[[package]]
name = "docker"
version = "7.1.0"
source = { registry = "https://pypi.org/simple" }
dependencies = [
    { name = "pywin32", marker = "sys_platform == 'win32'" },
    { name = "requests" },
    { name = "urllib3" },
]
sdist = { url = "https://files.pythonhosted.org/packages/91/9b/4a2ea29aeba62471211598dac5d96825bb49348fa07e906ea930394a83ce/docker-7.1.0.tar.gz", hash = "sha256:ad8c70e6e3f8926cb8a92619b832b4ea5299e2831c14284663184e200546fa6c", size = 117834, upload-time = "2024-05-23T11:13:57.216Z" }
wheels = [
    { url = "https://files.pythonhosted.org/packages/e3/26/57c6fb270950d476074c087527a558ccb6f4436657314bfb6cdf484114c4/docker-7.1.0-py3-none-any.whl", hash = "sha256:c96b93b7f0a746f9e77d325bcfb87422a3d8bd4f03136ae8a85b37f1898d5fc0", size = 147774, upload-time = "2024-05-23T11:13:55.01Z" },
]

[package.optional-dependencies]
ssh = [
    { name = "paramiko" },
]

[[package]]
name = "durationpy"
version = "0.10"
source = { registry = "https://pypi.org/simple" }
sdist = { url = "https://files.pythonhosted.org/packages/9d/a4/e44218c2b394e31a6dd0d6b095c4e1f32d0be54c2a4b250032d717647bab/durationpy-0.10.tar.gz", hash = "sha256:1fa6893409a6e739c9c72334fc65cca1f355dbdd93405d30f726deb5bde42fba", size = 3335, upload-time = "2025-05-17T13:52:37.26Z" }
wheels = [
    { url = "https://files.pythonhosted.org/packages/b0/0d/9feae160378a3553fa9a339b0e9c1a048e147a4127210e286ef18b730f03/durationpy-0.10-py3-none-any.whl", hash = "sha256:3b41e1b601234296b4fb368338fdcd3e13e0b4fb5b67345948f4f2bf9868b286", size = 3922, upload-time = "2025-05-17T13:52:36.463Z" },
]

[[package]]
name = "einops"
version = "0.8.1"
source = { registry = "https://pypi.org/simple" }
sdist = { url = "https://files.pythonhosted.org/packages/e5/81/df4fbe24dff8ba3934af99044188e20a98ed441ad17a274539b74e82e126/einops-0.8.1.tar.gz", hash = "sha256:de5d960a7a761225532e0f1959e5315ebeafc0cd43394732f103ca44b9837e84", size = 54805, upload-time = "2025-02-09T03:17:00.434Z" }
wheels = [
    { url = "https://files.pythonhosted.org/packages/87/62/9773de14fe6c45c23649e98b83231fffd7b9892b6cf863251dc2afa73643/einops-0.8.1-py3-none-any.whl", hash = "sha256:919387eb55330f5757c6bea9165c5ff5cfe63a642682ea788a6d472576d81737", size = 64359, upload-time = "2025-02-09T03:17:01.998Z" },
]

[[package]]
name = "email-validator"
version = "2.3.0"
source = { registry = "https://pypi.org/simple" }
dependencies = [
    { name = "dnspython" },
    { name = "idna" },
]
sdist = { url = "https://files.pythonhosted.org/packages/f5/22/900cb125c76b7aaa450ce02fd727f452243f2e91a61af068b40adba60ea9/email_validator-2.3.0.tar.gz", hash = "sha256:9fc05c37f2f6cf439ff414f8fc46d917929974a82244c20eb10231ba60c54426", size = 51238, upload-time = "2025-08-26T13:09:06.831Z" }
wheels = [
    { url = "https://files.pythonhosted.org/packages/de/15/545e2b6cf2e3be84bc1ed85613edd75b8aea69807a71c26f4ca6a9258e82/email_validator-2.3.0-py3-none-any.whl", hash = "sha256:80f13f623413e6b197ae73bb10bf4eb0908faf509ad8362c5edeb0be7fd450b4", size = 35604, upload-time = "2025-08-26T13:09:05.858Z" },
]

[[package]]
name = "entmax"
version = "1.3"
source = { registry = "https://pypi.org/simple" }
dependencies = [
    { name = "torch", version = "2.6.0", source = { registry = "https://pypi.org/simple" }, marker = "sys_platform != 'linux'" },
    { name = "torch", version = "2.6.0+cu124", source = { registry = "https://download.pytorch.org/whl/cu124" }, marker = "sys_platform == 'linux'" },
]
wheels = [
    { url = "https://files.pythonhosted.org/packages/06/a0/71747f0d98e441d0670b06205afd24d832e88c0ee62129ca47ce88505304/entmax-1.3-py3-none-any.whl", hash = "sha256:41bb1edbd497a1b53b1f0fc80befd543499dc704b4e5436ddf6c5728a2d00546", size = 13359, upload-time = "2024-02-07T10:09:38.865Z" },
]

[[package]]
name = "eval-framework"
version = "0.2.4.dev0"
source = { editable = "." }
dependencies = [
    { name = "boto3" },
    { name = "datasets" },
    { name = "google-crc32c" },
    { name = "jsonlines" },
    { name = "jsonschema" },
    { name = "kubernetes" },
    { name = "langdetect" },
    { name = "lingua-language-detector" },
    { name = "llm-sandbox", extra = ["docker"] },
    { name = "lxml" },
    { name = "mysql-connector-python" },
    { name = "nltk" },
    { name = "numpy" },
    { name = "psycopg2-binary" },
    { name = "pycountry" },
    { name = "pydantic" },
    { name = "python-dotenv" },
    { name = "python-iso639" },
    { name = "pyyaml" },
    { name = "sacrebleu" },
    { name = "spacy" },
    { name = "sympy" },
    { name = "wandb" },
    { name = "xmltodict" },
]

[package.optional-dependencies]
accelerate = [
    { name = "accelerate" },
]
all = [
    { name = "accelerate" },
    { name = "aleph-alpha-client" },
    { name = "determined" },
    { name = "huggingface-hub" },
    { name = "jinja2" },
    { name = "mistral-common" },
    { name = "openai" },
    { name = "tensorboard" },
    { name = "tiktoken" },
    { name = "torch", version = "2.6.0", source = { registry = "https://pypi.org/simple" }, marker = "sys_platform != 'linux'" },
    { name = "torch", version = "2.6.0+cu124", source = { registry = "https://download.pytorch.org/whl/cu124" }, marker = "sys_platform == 'linux'" },
    { name = "transformers" },
    { name = "unbabel-comet" },
    { name = "vllm" },
]
api = [
    { name = "aleph-alpha-client" },
]
comet = [
    { name = "unbabel-comet" },
]
determined = [
    { name = "determined" },
    { name = "tensorboard" },
]
mistral = [
    { name = "huggingface-hub" },
    { name = "mistral-common" },
    { name = "torch", version = "2.6.0", source = { registry = "https://pypi.org/simple" }, marker = "sys_platform != 'linux'" },
    { name = "torch", version = "2.6.0+cu124", source = { registry = "https://download.pytorch.org/whl/cu124" }, marker = "sys_platform == 'linux'" },
    { name = "vllm" },
]
openai = [
    { name = "openai" },
    { name = "tiktoken" },
    { name = "transformers" },
]
optional = [
    { name = "jinja2" },
    { name = "transformers" },
]
transformers = [
    { name = "accelerate" },
    { name = "torch", version = "2.6.0", source = { registry = "https://pypi.org/simple" }, marker = "sys_platform != 'linux'" },
    { name = "torch", version = "2.6.0+cu124", source = { registry = "https://download.pytorch.org/whl/cu124" }, marker = "sys_platform == 'linux'" },
    { name = "transformers" },
]
vllm = [
    { name = "torch", version = "2.6.0", source = { registry = "https://pypi.org/simple" }, marker = "sys_platform != 'linux'" },
    { name = "torch", version = "2.6.0+cu124", source = { registry = "https://download.pytorch.org/whl/cu124" }, marker = "sys_platform == 'linux'" },
    { name = "vllm" },
]

[package.dev-dependencies]
dev = [
    { name = "mypy" },
    { name = "plotly" },
    { name = "pytest" },
    { name = "pytest-mock" },
    { name = "pytest-sugar" },
    { name = "pytest-xdist" },
    { name = "ruff" },
    { name = "types-python-dateutil" },
    { name = "types-pyyaml" },
    { name = "types-requests" },
]
flash-attn = [
    { name = "flash-attn" },
    { name = "torch", version = "2.6.0", source = { registry = "https://pypi.org/simple" }, marker = "sys_platform != 'linux'" },
    { name = "torch", version = "2.6.0+cu124", source = { registry = "https://download.pytorch.org/whl/cu124" }, marker = "sys_platform == 'linux'" },
]

[package.metadata]
requires-dist = [
    { name = "accelerate", marker = "extra == 'accelerate'" },
    { name = "accelerate", marker = "extra == 'transformers'", specifier = ">=0.30.0,<1" },
    { name = "aleph-alpha-client", marker = "extra == 'api'", specifier = ">=10,<11" },
    { name = "boto3", specifier = ">=1.40.54,<2" },
    { name = "datasets", specifier = ">=2.19.1,<4" },
    { name = "determined", marker = "extra == 'determined'", specifier = ">=0.38,<0.39" },
    { name = "eval-framework", extras = ["determined", "api", "openai", "transformers", "accelerate", "vllm", "comet", "optional", "mistral"], marker = "extra == 'all'" },
    { name = "eval-framework", extras = ["vllm"], marker = "extra == 'mistral'" },
    { name = "google-crc32c", specifier = ">=1.5.0,<2" },
    { name = "huggingface-hub", marker = "extra == 'mistral'", specifier = ">=0.33.2,<0.34" },
    { name = "jinja2", marker = "extra == 'optional'", specifier = ">=3.1.6,<4" },
    { name = "jsonlines", specifier = ">=4,<5" },
    { name = "jsonschema", specifier = ">=4.23.0,<5" },
    { name = "kubernetes", specifier = ">=31.0.0,<32" },
    { name = "langdetect", specifier = ">=1.0.9,<2" },
    { name = "lingua-language-detector", specifier = ">=2.0.2,<3" },
    { name = "llm-sandbox", extras = ["docker"], specifier = ">=0.1.8,<0.2" },
    { name = "lxml", specifier = ">=6,<7" },
    { name = "mistral-common", marker = "extra == 'mistral'", specifier = ">=1.7,<2" },
    { name = "mysql-connector-python", specifier = ">=9.0.0,<10" },
    { name = "nltk", specifier = ">=3.9.1,<4" },
<<<<<<< HEAD
    { name = "numpy", specifier = ">=1.26.4" },
    { name = "openai", marker = "extra == 'openai'", specifier = ">=1.62,<2" },
=======
    { name = "openai", marker = "extra == 'openai'", specifier = ">=1.62,<2.8" },
>>>>>>> 7d9183db
    { name = "psycopg2-binary", specifier = ">=2.9.9,<3" },
    { name = "pycountry", specifier = ">=24.6.1,<25" },
    { name = "pydantic", specifier = ">=2.7,<3" },
    { name = "python-dotenv", specifier = ">=1.0.1,<2" },
    { name = "python-iso639", specifier = ">=2025.2.18" },
    { name = "pyyaml", specifier = ">=6.0.1,<7" },
    { name = "sacrebleu", specifier = ">=2.4.3,<3" },
    { name = "spacy", specifier = ">=3.8.3,<4" },
    { name = "sympy", specifier = ">=1.13.1,<2" },
    { name = "tensorboard", marker = "extra == 'determined'", specifier = "==2.19.0" },
    { name = "tiktoken", marker = "extra == 'openai'", specifier = ">=0.9,<0.10" },
    { name = "torch", marker = "sys_platform == 'linux' and extra == 'transformers'", specifier = ">=2.5,<3", index = "https://download.pytorch.org/whl/cu124" },
    { name = "torch", marker = "sys_platform == 'linux' and extra == 'vllm'", specifier = ">=2.5,<3", index = "https://download.pytorch.org/whl/cu124" },
    { name = "torch", marker = "sys_platform != 'linux' and extra == 'transformers'", specifier = ">=2.5,<3", index = "https://pypi.org/simple" },
    { name = "torch", marker = "sys_platform != 'linux' and extra == 'vllm'", specifier = ">=2.5,<3", index = "https://pypi.org/simple" },
    { name = "transformers", marker = "extra == 'openai'", specifier = ">=4.45.2,<5" },
    { name = "transformers", marker = "extra == 'optional'", specifier = ">=4.45.2,<5" },
    { name = "transformers", marker = "extra == 'transformers'", specifier = ">=4.45.2,<5" },
    { name = "unbabel-comet", marker = "extra == 'comet'", specifier = ">=2.2.6,<3" },
    { name = "vllm", marker = "extra == 'vllm'", specifier = ">=0.8.5,<0.9" },
    { name = "wandb", specifier = ">=0.23.0,<1" },
    { name = "xmltodict", specifier = ">=0.13.0,<0.16" },
]
provides-extras = ["determined", "api", "openai", "transformers", "accelerate", "vllm", "mistral", "comet", "optional", "all"]

[package.metadata.requires-dev]
dev = [
    { name = "mypy", specifier = ">=1.10,<2" },
    { name = "plotly", specifier = ">=5.24.1,<6" },
    { name = "pytest", specifier = ">=8.3.3,<9" },
    { name = "pytest-mock", specifier = ">=3.14.1" },
    { name = "pytest-sugar", specifier = ">1.1,<2" },
    { name = "pytest-xdist", specifier = ">=3.6.1,<4" },
    { name = "ruff", specifier = ">=0.12.8" },
    { name = "types-python-dateutil", specifier = ">=2.9.0.20241206,<3" },
    { name = "types-pyyaml", specifier = ">=6.0.12.20240917,<7" },
    { name = "types-requests", specifier = ">=2.32.0.20250328,<3" },
]
flash-attn = [
    { name = "flash-attn", specifier = ">=2.7.2.post1,<2.8" },
    { name = "torch", marker = "sys_platform != 'linux'", index = "https://pypi.org/simple" },
    { name = "torch", marker = "sys_platform == 'linux'", index = "https://download.pytorch.org/whl/cu124" },
]

[[package]]
name = "execnet"
version = "2.1.2"
source = { registry = "https://pypi.org/simple" }
sdist = { url = "https://files.pythonhosted.org/packages/bf/89/780e11f9588d9e7128a3f87788354c7946a9cbb1401ad38a48c4db9a4f07/execnet-2.1.2.tar.gz", hash = "sha256:63d83bfdd9a23e35b9c6a3261412324f964c2ec8dcd8d3c6916ee9373e0befcd", size = 166622, upload-time = "2025-11-12T09:56:37.75Z" }
wheels = [
    { url = "https://files.pythonhosted.org/packages/ab/84/02fc1827e8cdded4aa65baef11296a9bbe595c474f0d6d758af082d849fd/execnet-2.1.2-py3-none-any.whl", hash = "sha256:67fba928dd5a544b783f6056f449e5e3931a5c378b128bc18501f7ea79e296ec", size = 40708, upload-time = "2025-11-12T09:56:36.333Z" },
]

[[package]]
name = "fastapi"
version = "0.121.1"
source = { registry = "https://pypi.org/simple" }
dependencies = [
    { name = "annotated-doc" },
    { name = "pydantic" },
    { name = "starlette" },
    { name = "typing-extensions" },
]
sdist = { url = "https://files.pythonhosted.org/packages/6b/a4/29e1b861fc9017488ed02ff1052feffa40940cb355ed632a8845df84ce84/fastapi-0.121.1.tar.gz", hash = "sha256:b6dba0538fd15dab6fe4d3e5493c3957d8a9e1e9257f56446b5859af66f32441", size = 342523, upload-time = "2025-11-08T21:48:14.068Z" }
wheels = [
    { url = "https://files.pythonhosted.org/packages/94/fd/2e6f7d706899cc08690c5f6641e2ffbfffe019e8f16ce77104caa5730910/fastapi-0.121.1-py3-none-any.whl", hash = "sha256:2c5c7028bc3a58d8f5f09aecd3fd88a000ccc0c5ad627693264181a3c33aa1fc", size = 109192, upload-time = "2025-11-08T21:48:12.458Z" },
]

[package.optional-dependencies]
standard = [
    { name = "email-validator" },
    { name = "fastapi-cli", extra = ["standard"] },
    { name = "httpx" },
    { name = "jinja2" },
    { name = "python-multipart" },
    { name = "uvicorn", extra = ["standard"] },
]

[[package]]
name = "fastapi-cli"
version = "0.0.16"
source = { registry = "https://pypi.org/simple" }
dependencies = [
    { name = "rich-toolkit" },
    { name = "typer" },
    { name = "uvicorn", extra = ["standard"] },
]
sdist = { url = "https://files.pythonhosted.org/packages/99/75/9407a6b452be4c988feacec9c9d2f58d8f315162a6c7258d5a649d933ebe/fastapi_cli-0.0.16.tar.gz", hash = "sha256:e8a2a1ecf7a4e062e3b2eec63ae34387d1e142d4849181d936b23c4bdfe29073", size = 19447, upload-time = "2025-11-10T19:01:07.856Z" }
wheels = [
    { url = "https://files.pythonhosted.org/packages/55/43/678528c19318394320ee43757648d5e0a8070cf391b31f69d931e5c840d2/fastapi_cli-0.0.16-py3-none-any.whl", hash = "sha256:addcb6d130b5b9c91adbbf3f2947fe115991495fdb442fe3e51b5fc6327df9f4", size = 12312, upload-time = "2025-11-10T19:01:06.728Z" },
]

[package.optional-dependencies]
standard = [
    { name = "fastapi-cloud-cli" },
    { name = "uvicorn", extra = ["standard"] },
]

[[package]]
name = "fastapi-cloud-cli"
version = "0.3.1"
source = { registry = "https://pypi.org/simple" }
dependencies = [
    { name = "httpx" },
    { name = "pydantic", extra = ["email"] },
    { name = "rich-toolkit" },
    { name = "rignore" },
    { name = "sentry-sdk" },
    { name = "typer" },
    { name = "uvicorn", extra = ["standard"] },
]
sdist = { url = "https://files.pythonhosted.org/packages/f9/48/0f14d8555b750dc8c04382804e4214f1d7f55298127f3a0237ba566e69dd/fastapi_cloud_cli-0.3.1.tar.gz", hash = "sha256:8c7226c36e92e92d0c89827e8f56dbf164ab2de4444bd33aa26b6c3f7675db69", size = 24080, upload-time = "2025-10-09T11:32:58.174Z" }
wheels = [
    { url = "https://files.pythonhosted.org/packages/68/79/7f5a5e5513e6a737e5fb089d9c59c74d4d24dc24d581d3aa519b326bedda/fastapi_cloud_cli-0.3.1-py3-none-any.whl", hash = "sha256:7d1a98a77791a9d0757886b2ffbf11bcc6b3be93210dd15064be10b216bf7e00", size = 19711, upload-time = "2025-10-09T11:32:57.118Z" },
]

[[package]]
name = "fastrlock"
version = "0.8.3"
source = { registry = "https://pypi.org/simple" }
sdist = { url = "https://files.pythonhosted.org/packages/73/b1/1c3d635d955f2b4bf34d45abf8f35492e04dbd7804e94ce65d9f928ef3ec/fastrlock-0.8.3.tar.gz", hash = "sha256:4af6734d92eaa3ab4373e6c9a1dd0d5ad1304e172b1521733c6c3b3d73c8fa5d", size = 79327, upload-time = "2024-12-17T11:03:39.638Z" }
wheels = [
    { url = "https://files.pythonhosted.org/packages/57/21/ea1511b0ef0d5457efca3bf1823effb9c5cad4fc9dca86ce08e4d65330ce/fastrlock-0.8.3-cp312-cp312-manylinux_2_17_aarch64.manylinux2014_aarch64.manylinux_2_28_aarch64.whl", hash = "sha256:85a49a1f1e020097d087e1963e42cea6f307897d5ebe2cb6daf4af47ffdd3eed", size = 52201, upload-time = "2024-12-17T11:02:19.512Z" },
    { url = "https://files.pythonhosted.org/packages/80/07/cdecb7aa976f34328372f1c4efd6c9dc1b039b3cc8d3f38787d640009a25/fastrlock-0.8.3-cp312-cp312-manylinux_2_5_x86_64.manylinux1_x86_64.manylinux_2_28_x86_64.whl", hash = "sha256:5f13ec08f1adb1aa916c384b05ecb7dbebb8df9ea81abd045f60941c6283a670", size = 53924, upload-time = "2024-12-17T11:02:20.85Z" },
    { url = "https://files.pythonhosted.org/packages/88/6d/59c497f8db9a125066dd3a7442fab6aecbe90d6fec344c54645eaf311666/fastrlock-0.8.3-cp312-cp312-musllinux_1_1_aarch64.whl", hash = "sha256:0ea4e53a04980d646def0f5e4b5e8bd8c7884288464acab0b37ca0c65c482bfe", size = 52140, upload-time = "2024-12-17T11:02:22.263Z" },
    { url = "https://files.pythonhosted.org/packages/62/04/9138943c2ee803d62a48a3c17b69de2f6fa27677a6896c300369e839a550/fastrlock-0.8.3-cp312-cp312-musllinux_1_1_x86_64.whl", hash = "sha256:38340f6635bd4ee2a4fb02a3a725759fe921f2ca846cb9ca44531ba739cc17b4", size = 53261, upload-time = "2024-12-17T11:02:24.418Z" },
    { url = "https://files.pythonhosted.org/packages/e2/4b/db35a52589764c7745a613b6943bbd018f128d42177ab92ee7dde88444f6/fastrlock-0.8.3-cp312-cp312-win_amd64.whl", hash = "sha256:da06d43e1625e2ffddd303edcd6d2cd068e1c486f5fd0102b3f079c44eb13e2c", size = 31235, upload-time = "2024-12-17T11:02:25.708Z" },
]

[[package]]
name = "filelock"
version = "3.20.0"
source = { registry = "https://pypi.org/simple" }
sdist = { url = "https://files.pythonhosted.org/packages/58/46/0028a82567109b5ef6e4d2a1f04a583fb513e6cf9527fcdd09afd817deeb/filelock-3.20.0.tar.gz", hash = "sha256:711e943b4ec6be42e1d4e6690b48dc175c822967466bb31c0c293f34334c13f4", size = 18922, upload-time = "2025-10-08T18:03:50.056Z" }
wheels = [
    { url = "https://files.pythonhosted.org/packages/76/91/7216b27286936c16f5b4d0c530087e4a54eead683e6b0b73dd0c64844af6/filelock-3.20.0-py3-none-any.whl", hash = "sha256:339b4732ffda5cd79b13f4e2711a31b0365ce445d95d243bb996273d072546a2", size = 16054, upload-time = "2025-10-08T18:03:48.35Z" },
]

[[package]]
name = "flash-attn"
version = "2.7.4.post1"
source = { registry = "https://pypi.org/simple" }
dependencies = [
    { name = "einops" },
    { name = "torch", version = "2.6.0", source = { registry = "https://pypi.org/simple" }, marker = "sys_platform != 'linux'" },
    { name = "torch", version = "2.6.0+cu124", source = { registry = "https://download.pytorch.org/whl/cu124" }, marker = "sys_platform == 'linux'" },
]
sdist = { url = "https://files.pythonhosted.org/packages/11/34/9bf60e736ed7bbe15055ac2dab48ec67d9dbd088d2b4ae318fd77190ab4e/flash_attn-2.7.4.post1.tar.gz", hash = "sha256:f03485c9a49a4d68d0733acdcad80ab0e72afa025a777fdc2966ceccf9d51765", size = 5986610, upload-time = "2025-01-30T06:39:51.93Z" }

[[package]]
name = "fonttools"
version = "4.60.1"
source = { registry = "https://pypi.org/simple" }
sdist = { url = "https://files.pythonhosted.org/packages/4b/42/97a13e47a1e51a5a7142475bbcf5107fe3a68fc34aef331c897d5fb98ad0/fonttools-4.60.1.tar.gz", hash = "sha256:ef00af0439ebfee806b25f24c8f92109157ff3fac5731dc7867957812e87b8d9", size = 3559823, upload-time = "2025-09-29T21:13:27.129Z" }
wheels = [
    { url = "https://files.pythonhosted.org/packages/e3/f7/a10b101b7a6f8836a5adb47f2791f2075d044a6ca123f35985c42edc82d8/fonttools-4.60.1-cp312-cp312-macosx_10_13_universal2.whl", hash = "sha256:7b0c6d57ab00dae9529f3faf187f2254ea0aa1e04215cf2f1a8ec277c96661bc", size = 2832953, upload-time = "2025-09-29T21:11:39.616Z" },
    { url = "https://files.pythonhosted.org/packages/ed/fe/7bd094b59c926acf2304d2151354ddbeb74b94812f3dc943c231db09cb41/fonttools-4.60.1-cp312-cp312-macosx_10_13_x86_64.whl", hash = "sha256:839565cbf14645952d933853e8ade66a463684ed6ed6c9345d0faf1f0e868877", size = 2352706, upload-time = "2025-09-29T21:11:41.826Z" },
    { url = "https://files.pythonhosted.org/packages/c0/ca/4bb48a26ed95a1e7eba175535fe5805887682140ee0a0d10a88e1de84208/fonttools-4.60.1-cp312-cp312-manylinux1_x86_64.manylinux2014_x86_64.manylinux_2_17_x86_64.manylinux_2_5_x86_64.whl", hash = "sha256:8177ec9676ea6e1793c8a084a90b65a9f778771998eb919d05db6d4b1c0b114c", size = 4923716, upload-time = "2025-09-29T21:11:43.893Z" },
    { url = "https://files.pythonhosted.org/packages/b8/9f/2cb82999f686c1d1ddf06f6ae1a9117a880adbec113611cc9d22b2fdd465/fonttools-4.60.1-cp312-cp312-manylinux2014_aarch64.manylinux_2_17_aarch64.manylinux_2_28_aarch64.whl", hash = "sha256:996a4d1834524adbb423385d5a629b868ef9d774670856c63c9a0408a3063401", size = 4968175, upload-time = "2025-09-29T21:11:46.439Z" },
    { url = "https://files.pythonhosted.org/packages/18/79/be569699e37d166b78e6218f2cde8c550204f2505038cdd83b42edc469b9/fonttools-4.60.1-cp312-cp312-musllinux_1_2_aarch64.whl", hash = "sha256:a46b2f450bc79e06ef3b6394f0c68660529ed51692606ad7f953fc2e448bc903", size = 4911031, upload-time = "2025-09-29T21:11:48.977Z" },
    { url = "https://files.pythonhosted.org/packages/cc/9f/89411cc116effaec5260ad519162f64f9c150e5522a27cbb05eb62d0c05b/fonttools-4.60.1-cp312-cp312-musllinux_1_2_x86_64.whl", hash = "sha256:6ec722ee589e89a89f5b7574f5c45604030aa6ae24cb2c751e2707193b466fed", size = 5062966, upload-time = "2025-09-29T21:11:54.344Z" },
    { url = "https://files.pythonhosted.org/packages/62/a1/f888221934b5731d46cb9991c7a71f30cb1f97c0ef5fcf37f8da8fce6c8e/fonttools-4.60.1-cp312-cp312-win32.whl", hash = "sha256:b2cf105cee600d2de04ca3cfa1f74f1127f8455b71dbad02b9da6ec266e116d6", size = 2218750, upload-time = "2025-09-29T21:11:56.601Z" },
    { url = "https://files.pythonhosted.org/packages/88/8f/a55b5550cd33cd1028601df41acd057d4be20efa5c958f417b0c0613924d/fonttools-4.60.1-cp312-cp312-win_amd64.whl", hash = "sha256:992775c9fbe2cf794786fa0ffca7f09f564ba3499b8fe9f2f80bd7197db60383", size = 2267026, upload-time = "2025-09-29T21:11:58.852Z" },
    { url = "https://files.pythonhosted.org/packages/c7/93/0dd45cd283c32dea1545151d8c3637b4b8c53cdb3a625aeb2885b184d74d/fonttools-4.60.1-py3-none-any.whl", hash = "sha256:906306ac7afe2156fcf0042173d6ebbb05416af70f6b370967b47f8f00103bbb", size = 1143175, upload-time = "2025-09-29T21:13:24.134Z" },
]

[[package]]
name = "frozenlist"
version = "1.8.0"
source = { registry = "https://pypi.org/simple" }
sdist = { url = "https://files.pythonhosted.org/packages/2d/f5/c831fac6cc817d26fd54c7eaccd04ef7e0288806943f7cc5bbf69f3ac1f0/frozenlist-1.8.0.tar.gz", hash = "sha256:3ede829ed8d842f6cd48fc7081d7a41001a56f1f38603f9d49bf3020d59a31ad", size = 45875, upload-time = "2025-10-06T05:38:17.865Z" }
wheels = [
    { url = "https://files.pythonhosted.org/packages/69/29/948b9aa87e75820a38650af445d2ef2b6b8a6fab1a23b6bb9e4ef0be2d59/frozenlist-1.8.0-cp312-cp312-macosx_10_13_universal2.whl", hash = "sha256:78f7b9e5d6f2fdb88cdde9440dc147259b62b9d3b019924def9f6478be254ac1", size = 87782, upload-time = "2025-10-06T05:36:06.649Z" },
    { url = "https://files.pythonhosted.org/packages/64/80/4f6e318ee2a7c0750ed724fa33a4bdf1eacdc5a39a7a24e818a773cd91af/frozenlist-1.8.0-cp312-cp312-macosx_10_13_x86_64.whl", hash = "sha256:229bf37d2e4acdaf808fd3f06e854a4a7a3661e871b10dc1f8f1896a3b05f18b", size = 50594, upload-time = "2025-10-06T05:36:07.69Z" },
    { url = "https://files.pythonhosted.org/packages/2b/94/5c8a2b50a496b11dd519f4a24cb5496cf125681dd99e94c604ccdea9419a/frozenlist-1.8.0-cp312-cp312-macosx_11_0_arm64.whl", hash = "sha256:f833670942247a14eafbb675458b4e61c82e002a148f49e68257b79296e865c4", size = 50448, upload-time = "2025-10-06T05:36:08.78Z" },
    { url = "https://files.pythonhosted.org/packages/6a/bd/d91c5e39f490a49df14320f4e8c80161cfcce09f1e2cde1edd16a551abb3/frozenlist-1.8.0-cp312-cp312-manylinux1_x86_64.manylinux_2_28_x86_64.manylinux_2_5_x86_64.whl", hash = "sha256:494a5952b1c597ba44e0e78113a7266e656b9794eec897b19ead706bd7074383", size = 242411, upload-time = "2025-10-06T05:36:09.801Z" },
    { url = "https://files.pythonhosted.org/packages/8f/83/f61505a05109ef3293dfb1ff594d13d64a2324ac3482be2cedc2be818256/frozenlist-1.8.0-cp312-cp312-manylinux2014_aarch64.manylinux_2_17_aarch64.manylinux_2_28_aarch64.whl", hash = "sha256:96f423a119f4777a4a056b66ce11527366a8bb92f54e541ade21f2374433f6d4", size = 243014, upload-time = "2025-10-06T05:36:11.394Z" },
    { url = "https://files.pythonhosted.org/packages/d8/cb/cb6c7b0f7d4023ddda30cf56b8b17494eb3a79e3fda666bf735f63118b35/frozenlist-1.8.0-cp312-cp312-manylinux2014_armv7l.manylinux_2_17_armv7l.manylinux_2_31_armv7l.whl", hash = "sha256:3462dd9475af2025c31cc61be6652dfa25cbfb56cbbf52f4ccfe029f38decaf8", size = 234909, upload-time = "2025-10-06T05:36:12.598Z" },
    { url = "https://files.pythonhosted.org/packages/31/c5/cd7a1f3b8b34af009fb17d4123c5a778b44ae2804e3ad6b86204255f9ec5/frozenlist-1.8.0-cp312-cp312-manylinux2014_ppc64le.manylinux_2_17_ppc64le.manylinux_2_28_ppc64le.whl", hash = "sha256:c4c800524c9cd9bac5166cd6f55285957fcfc907db323e193f2afcd4d9abd69b", size = 250049, upload-time = "2025-10-06T05:36:14.065Z" },
    { url = "https://files.pythonhosted.org/packages/c0/01/2f95d3b416c584a1e7f0e1d6d31998c4a795f7544069ee2e0962a4b60740/frozenlist-1.8.0-cp312-cp312-manylinux2014_s390x.manylinux_2_17_s390x.manylinux_2_28_s390x.whl", hash = "sha256:d6a5df73acd3399d893dafc71663ad22534b5aa4f94e8a2fabfe856c3c1b6a52", size = 256485, upload-time = "2025-10-06T05:36:15.39Z" },
    { url = "https://files.pythonhosted.org/packages/ce/03/024bf7720b3abaebcff6d0793d73c154237b85bdf67b7ed55e5e9596dc9a/frozenlist-1.8.0-cp312-cp312-musllinux_1_2_aarch64.whl", hash = "sha256:405e8fe955c2280ce66428b3ca55e12b3c4e9c336fb2103a4937e891c69a4a29", size = 237619, upload-time = "2025-10-06T05:36:16.558Z" },
    { url = "https://files.pythonhosted.org/packages/69/fa/f8abdfe7d76b731f5d8bd217827cf6764d4f1d9763407e42717b4bed50a0/frozenlist-1.8.0-cp312-cp312-musllinux_1_2_armv7l.whl", hash = "sha256:908bd3f6439f2fef9e85031b59fd4f1297af54415fb60e4254a95f75b3cab3f3", size = 250320, upload-time = "2025-10-06T05:36:17.821Z" },
    { url = "https://files.pythonhosted.org/packages/f5/3c/b051329f718b463b22613e269ad72138cc256c540f78a6de89452803a47d/frozenlist-1.8.0-cp312-cp312-musllinux_1_2_ppc64le.whl", hash = "sha256:294e487f9ec720bd8ffcebc99d575f7eff3568a08a253d1ee1a0378754b74143", size = 246820, upload-time = "2025-10-06T05:36:19.046Z" },
    { url = "https://files.pythonhosted.org/packages/0f/ae/58282e8f98e444b3f4dd42448ff36fa38bef29e40d40f330b22e7108f565/frozenlist-1.8.0-cp312-cp312-musllinux_1_2_s390x.whl", hash = "sha256:74c51543498289c0c43656701be6b077f4b265868fa7f8a8859c197006efb608", size = 250518, upload-time = "2025-10-06T05:36:20.763Z" },
    { url = "https://files.pythonhosted.org/packages/8f/96/007e5944694d66123183845a106547a15944fbbb7154788cbf7272789536/frozenlist-1.8.0-cp312-cp312-musllinux_1_2_x86_64.whl", hash = "sha256:776f352e8329135506a1d6bf16ac3f87bc25b28e765949282dcc627af36123aa", size = 239096, upload-time = "2025-10-06T05:36:22.129Z" },
    { url = "https://files.pythonhosted.org/packages/66/bb/852b9d6db2fa40be96f29c0d1205c306288f0684df8fd26ca1951d461a56/frozenlist-1.8.0-cp312-cp312-win32.whl", hash = "sha256:433403ae80709741ce34038da08511d4a77062aa924baf411ef73d1146e74faf", size = 39985, upload-time = "2025-10-06T05:36:23.661Z" },
    { url = "https://files.pythonhosted.org/packages/b8/af/38e51a553dd66eb064cdf193841f16f077585d4d28394c2fa6235cb41765/frozenlist-1.8.0-cp312-cp312-win_amd64.whl", hash = "sha256:34187385b08f866104f0c0617404c8eb08165ab1272e884abc89c112e9c00746", size = 44591, upload-time = "2025-10-06T05:36:24.958Z" },
    { url = "https://files.pythonhosted.org/packages/a7/06/1dc65480ab147339fecc70797e9c2f69d9cea9cf38934ce08df070fdb9cb/frozenlist-1.8.0-cp312-cp312-win_arm64.whl", hash = "sha256:fe3c58d2f5db5fbd18c2987cba06d51b0529f52bc3a6cdc33d3f4eab725104bd", size = 40102, upload-time = "2025-10-06T05:36:26.333Z" },
    { url = "https://files.pythonhosted.org/packages/9a/9a/e35b4a917281c0b8419d4207f4334c8e8c5dbf4f3f5f9ada73958d937dcc/frozenlist-1.8.0-py3-none-any.whl", hash = "sha256:0c18a16eab41e82c295618a77502e17b195883241c563b00f0aa5106fc4eaa0d", size = 13409, upload-time = "2025-10-06T05:38:16.721Z" },
]

[[package]]
name = "fsspec"
version = "2025.3.0"
source = { registry = "https://pypi.org/simple" }
sdist = { url = "https://files.pythonhosted.org/packages/34/f4/5721faf47b8c499e776bc34c6a8fc17efdf7fdef0b00f398128bc5dcb4ac/fsspec-2025.3.0.tar.gz", hash = "sha256:a935fd1ea872591f2b5148907d103488fc523295e6c64b835cfad8c3eca44972", size = 298491, upload-time = "2025-03-07T21:47:56.461Z" }
wheels = [
    { url = "https://files.pythonhosted.org/packages/56/53/eb690efa8513166adef3e0669afd31e95ffde69fb3c52ec2ac7223ed6018/fsspec-2025.3.0-py3-none-any.whl", hash = "sha256:efb87af3efa9103f94ca91a7f8cb7a4df91af9f74fc106c9c7ea0efd7277c1b3", size = 193615, upload-time = "2025-03-07T21:47:54.809Z" },
]

[package.optional-dependencies]
http = [
    { name = "aiohttp" },
]

[[package]]
name = "gguf"
version = "0.17.1"
source = { registry = "https://pypi.org/simple" }
dependencies = [
    { name = "numpy" },
    { name = "pyyaml" },
    { name = "tqdm" },
]
sdist = { url = "https://files.pythonhosted.org/packages/08/08/7de1ca4b71e7bf33b547f82bb22505e221b5fa42f67d635e200e0ad22ad6/gguf-0.17.1.tar.gz", hash = "sha256:36ad71aad900a3e75fc94ebe96ea6029f03a4e44be7627ef7ad3d03e8c7bcb53", size = 89338, upload-time = "2025-06-19T14:00:33.705Z" }
wheels = [
    { url = "https://files.pythonhosted.org/packages/fc/31/6a93a887617ee7deeaa602ca3d02d1c12a6cb8a742a695de5d128f5fa46a/gguf-0.17.1-py3-none-any.whl", hash = "sha256:7bc5aa7eeb1931f7d39b48fdc5b38fda6b294b9dca75cf607ac69557840a3943", size = 96224, upload-time = "2025-06-19T14:00:32.88Z" },
]

[[package]]
name = "gitdb"
version = "4.0.12"
source = { registry = "https://pypi.org/simple" }
dependencies = [
    { name = "smmap" },
]
sdist = { url = "https://files.pythonhosted.org/packages/72/94/63b0fc47eb32792c7ba1fe1b694daec9a63620db1e313033d18140c2320a/gitdb-4.0.12.tar.gz", hash = "sha256:5ef71f855d191a3326fcfbc0d5da835f26b13fbcba60c32c21091c349ffdb571", size = 394684, upload-time = "2025-01-02T07:20:46.413Z" }
wheels = [
    { url = "https://files.pythonhosted.org/packages/a0/61/5c78b91c3143ed5c14207f463aecfc8f9dbb5092fb2869baf37c273b2705/gitdb-4.0.12-py3-none-any.whl", hash = "sha256:67073e15955400952c6565cc3e707c554a4eea2e428946f7a4c162fab9bd9bcf", size = 62794, upload-time = "2025-01-02T07:20:43.624Z" },
]

[[package]]
name = "gitpython"
version = "3.1.45"
source = { registry = "https://pypi.org/simple" }
dependencies = [
    { name = "gitdb" },
]
sdist = { url = "https://files.pythonhosted.org/packages/9a/c8/dd58967d119baab745caec2f9d853297cec1989ec1d63f677d3880632b88/gitpython-3.1.45.tar.gz", hash = "sha256:85b0ee964ceddf211c41b9f27a49086010a190fd8132a24e21f362a4b36a791c", size = 215076, upload-time = "2025-07-24T03:45:54.871Z" }
wheels = [
    { url = "https://files.pythonhosted.org/packages/01/61/d4b89fec821f72385526e1b9d9a3a0385dda4a72b206d28049e2c7cd39b8/gitpython-3.1.45-py3-none-any.whl", hash = "sha256:8908cb2e02fb3b93b7eb0f2827125cb699869470432cc885f019b8fd0fccff77", size = 208168, upload-time = "2025-07-24T03:45:52.517Z" },
]

[[package]]
name = "google-api-core"
version = "2.28.1"
source = { registry = "https://pypi.org/simple" }
dependencies = [
    { name = "google-auth" },
    { name = "googleapis-common-protos" },
    { name = "proto-plus" },
    { name = "protobuf" },
    { name = "requests" },
]
sdist = { url = "https://files.pythonhosted.org/packages/61/da/83d7043169ac2c8c7469f0e375610d78ae2160134bf1b80634c482fa079c/google_api_core-2.28.1.tar.gz", hash = "sha256:2b405df02d68e68ce0fbc138559e6036559e685159d148ae5861013dc201baf8", size = 176759, upload-time = "2025-10-28T21:34:51.529Z" }
wheels = [
    { url = "https://files.pythonhosted.org/packages/ed/d4/90197b416cb61cefd316964fd9e7bd8324bcbafabf40eef14a9f20b81974/google_api_core-2.28.1-py3-none-any.whl", hash = "sha256:4021b0f8ceb77a6fb4de6fde4502cecab45062e66ff4f2895169e0b35bc9466c", size = 173706, upload-time = "2025-10-28T21:34:50.151Z" },
]

[[package]]
name = "google-api-python-client"
version = "2.187.0"
source = { registry = "https://pypi.org/simple" }
dependencies = [
    { name = "google-api-core" },
    { name = "google-auth" },
    { name = "google-auth-httplib2" },
    { name = "httplib2" },
    { name = "uritemplate" },
]
sdist = { url = "https://files.pythonhosted.org/packages/75/83/60cdacf139d768dd7f0fcbe8d95b418299810068093fdf8228c6af89bb70/google_api_python_client-2.187.0.tar.gz", hash = "sha256:e98e8e8f49e1b5048c2f8276473d6485febc76c9c47892a8b4d1afa2c9ec8278", size = 14068154, upload-time = "2025-11-06T01:48:53.274Z" }
wheels = [
    { url = "https://files.pythonhosted.org/packages/96/58/c1e716be1b055b504d80db2c8413f6c6a890a6ae218a65f178b63bc30356/google_api_python_client-2.187.0-py3-none-any.whl", hash = "sha256:d8d0f6d85d7d1d10bdab32e642312ed572bdc98919f72f831b44b9a9cebba32f", size = 14641434, upload-time = "2025-11-06T01:48:50.763Z" },
]

[[package]]
name = "google-auth"
version = "2.43.0"
source = { registry = "https://pypi.org/simple" }
dependencies = [
    { name = "cachetools" },
    { name = "pyasn1-modules" },
    { name = "rsa" },
]
sdist = { url = "https://files.pythonhosted.org/packages/ff/ef/66d14cf0e01b08d2d51ffc3c20410c4e134a1548fc246a6081eae585a4fe/google_auth-2.43.0.tar.gz", hash = "sha256:88228eee5fc21b62a1b5fe773ca15e67778cb07dc8363adcb4a8827b52d81483", size = 296359, upload-time = "2025-11-06T00:13:36.587Z" }
wheels = [
    { url = "https://files.pythonhosted.org/packages/6f/d1/385110a9ae86d91cc14c5282c61fe9f4dc41c0b9f7d423c6ad77038c4448/google_auth-2.43.0-py2.py3-none-any.whl", hash = "sha256:af628ba6fa493f75c7e9dbe9373d148ca9f4399b5ea29976519e0a3848eddd16", size = 223114, upload-time = "2025-11-06T00:13:35.209Z" },
]

[[package]]
name = "google-auth-httplib2"
version = "0.2.1"
source = { registry = "https://pypi.org/simple" }
dependencies = [
    { name = "google-auth" },
    { name = "httplib2" },
]
sdist = { url = "https://files.pythonhosted.org/packages/e0/83/7ef576d1c7ccea214e7b001e69c006bc75e058a3a1f2ab810167204b698b/google_auth_httplib2-0.2.1.tar.gz", hash = "sha256:5ef03be3927423c87fb69607b42df23a444e434ddb2555b73b3679793187b7de", size = 11086, upload-time = "2025-10-30T21:13:16.569Z" }
wheels = [
    { url = "https://files.pythonhosted.org/packages/44/a7/ca23dd006255f70e2bc469d3f9f0c82ea455335bfd682ad4d677adc435de/google_auth_httplib2-0.2.1-py3-none-any.whl", hash = "sha256:1be94c611db91c01f9703e7f62b0a59bbd5587a95571c7b6fade510d648bc08b", size = 9525, upload-time = "2025-10-30T21:13:15.758Z" },
]

[[package]]
name = "google-cloud-core"
version = "2.5.0"
source = { registry = "https://pypi.org/simple" }
dependencies = [
    { name = "google-api-core" },
    { name = "google-auth" },
]
sdist = { url = "https://files.pythonhosted.org/packages/a6/03/ef0bc99d0e0faf4fdbe67ac445e18cdaa74824fd93cd069e7bb6548cb52d/google_cloud_core-2.5.0.tar.gz", hash = "sha256:7c1b7ef5c92311717bd05301aa1a91ffbc565673d3b0b4163a52d8413a186963", size = 36027, upload-time = "2025-10-29T23:17:39.513Z" }
wheels = [
    { url = "https://files.pythonhosted.org/packages/89/20/bfa472e327c8edee00f04beecc80baeddd2ab33ee0e86fd7654da49d45e9/google_cloud_core-2.5.0-py3-none-any.whl", hash = "sha256:67d977b41ae6c7211ee830c7912e41003ea8194bff15ae7d72fd6f51e57acabc", size = 29469, upload-time = "2025-10-29T23:17:38.548Z" },
]

[[package]]
name = "google-cloud-storage"
version = "3.5.0"
source = { registry = "https://pypi.org/simple" }
dependencies = [
    { name = "google-api-core" },
    { name = "google-auth" },
    { name = "google-cloud-core" },
    { name = "google-crc32c" },
    { name = "google-resumable-media" },
    { name = "requests" },
]
sdist = { url = "https://files.pythonhosted.org/packages/6d/98/c0c6d10f893509585c755a6567689e914df3501ae269f46b0d67d7e7c70a/google_cloud_storage-3.5.0.tar.gz", hash = "sha256:10b89e1d1693114b3e0ca921bdd28c5418701fd092e39081bb77e5cee0851ab7", size = 17242207, upload-time = "2025-11-05T12:41:02.715Z" }
wheels = [
    { url = "https://files.pythonhosted.org/packages/20/81/a567236070e7fe79a17a11b118d7f5ce4adefe2edd18caf1824d7e29a30a/google_cloud_storage-3.5.0-py3-none-any.whl", hash = "sha256:e28fd6ad8764e60dbb9a398a7bc3296e7920c494bc329057d828127e5f9630d3", size = 289998, upload-time = "2025-11-05T12:41:01.212Z" },
]

[[package]]
name = "google-crc32c"
version = "1.7.1"
source = { registry = "https://pypi.org/simple" }
sdist = { url = "https://files.pythonhosted.org/packages/19/ae/87802e6d9f9d69adfaedfcfd599266bf386a54d0be058b532d04c794f76d/google_crc32c-1.7.1.tar.gz", hash = "sha256:2bff2305f98846f3e825dbeec9ee406f89da7962accdb29356e4eadc251bd472", size = 14495, upload-time = "2025-03-26T14:29:13.32Z" }
wheels = [
    { url = "https://files.pythonhosted.org/packages/dd/b7/787e2453cf8639c94b3d06c9d61f512234a82e1d12d13d18584bd3049904/google_crc32c-1.7.1-cp312-cp312-macosx_12_0_arm64.whl", hash = "sha256:2d73a68a653c57281401871dd4aeebbb6af3191dcac751a76ce430df4d403194", size = 30470, upload-time = "2025-03-26T14:34:31.655Z" },
    { url = "https://files.pythonhosted.org/packages/ed/b4/6042c2b0cbac3ec3a69bb4c49b28d2f517b7a0f4a0232603c42c58e22b44/google_crc32c-1.7.1-cp312-cp312-macosx_12_0_x86_64.whl", hash = "sha256:22beacf83baaf59f9d3ab2bbb4db0fb018da8e5aebdce07ef9f09fce8220285e", size = 30315, upload-time = "2025-03-26T15:01:54.634Z" },
    { url = "https://files.pythonhosted.org/packages/29/ad/01e7a61a5d059bc57b702d9ff6a18b2585ad97f720bd0a0dbe215df1ab0e/google_crc32c-1.7.1-cp312-cp312-manylinux_2_17_aarch64.manylinux2014_aarch64.whl", hash = "sha256:19eafa0e4af11b0a4eb3974483d55d2d77ad1911e6cf6f832e1574f6781fd337", size = 33180, upload-time = "2025-03-26T14:41:32.168Z" },
    { url = "https://files.pythonhosted.org/packages/3b/a5/7279055cf004561894ed3a7bfdf5bf90a53f28fadd01af7cd166e88ddf16/google_crc32c-1.7.1-cp312-cp312-manylinux_2_17_x86_64.manylinux2014_x86_64.whl", hash = "sha256:b6d86616faaea68101195c6bdc40c494e4d76f41e07a37ffdef270879c15fb65", size = 32794, upload-time = "2025-03-26T14:41:33.264Z" },
    { url = "https://files.pythonhosted.org/packages/0f/d6/77060dbd140c624e42ae3ece3df53b9d811000729a5c821b9fd671ceaac6/google_crc32c-1.7.1-cp312-cp312-win_amd64.whl", hash = "sha256:b7491bdc0c7564fcf48c0179d2048ab2f7c7ba36b84ccd3a3e1c3f7a72d3bba6", size = 33477, upload-time = "2025-03-26T14:29:10.94Z" },
]

[[package]]
name = "google-resumable-media"
version = "2.7.2"
source = { registry = "https://pypi.org/simple" }
dependencies = [
    { name = "google-crc32c" },
]
sdist = { url = "https://files.pythonhosted.org/packages/58/5a/0efdc02665dca14e0837b62c8a1a93132c264bd02054a15abb2218afe0ae/google_resumable_media-2.7.2.tar.gz", hash = "sha256:5280aed4629f2b60b847b0d42f9857fd4935c11af266744df33d8074cae92fe0", size = 2163099, upload-time = "2024-08-07T22:20:38.555Z" }
wheels = [
    { url = "https://files.pythonhosted.org/packages/82/35/b8d3baf8c46695858cb9d8835a53baa1eeb9906ddaf2f728a5f5b640fd1e/google_resumable_media-2.7.2-py2.py3-none-any.whl", hash = "sha256:3ce7551e9fe6d99e9a126101d2536612bb73486721951e9562fee0f90c6ababa", size = 81251, upload-time = "2024-08-07T22:20:36.409Z" },
]

[[package]]
name = "googleapis-common-protos"
version = "1.72.0"
source = { registry = "https://pypi.org/simple" }
dependencies = [
    { name = "protobuf" },
]
sdist = { url = "https://files.pythonhosted.org/packages/e5/7b/adfd75544c415c487b33061fe7ae526165241c1ea133f9a9125a56b39fd8/googleapis_common_protos-1.72.0.tar.gz", hash = "sha256:e55a601c1b32b52d7a3e65f43563e2aa61bcd737998ee672ac9b951cd49319f5", size = 147433, upload-time = "2025-11-06T18:29:24.087Z" }
wheels = [
    { url = "https://files.pythonhosted.org/packages/c4/ab/09169d5a4612a5f92490806649ac8d41e3ec9129c636754575b3553f4ea4/googleapis_common_protos-1.72.0-py3-none-any.whl", hash = "sha256:4299c5a82d5ae1a9702ada957347726b167f9f8d1fc352477702a1e851ff4038", size = 297515, upload-time = "2025-11-06T18:29:13.14Z" },
]

[[package]]
name = "grpcio"
version = "1.76.0"
source = { registry = "https://pypi.org/simple" }
dependencies = [
    { name = "typing-extensions" },
]
sdist = { url = "https://files.pythonhosted.org/packages/b6/e0/318c1ce3ae5a17894d5791e87aea147587c9e702f24122cc7a5c8bbaeeb1/grpcio-1.76.0.tar.gz", hash = "sha256:7be78388d6da1a25c0d5ec506523db58b18be22d9c37d8d3a32c08be4987bd73", size = 12785182, upload-time = "2025-10-21T16:23:12.106Z" }
wheels = [
    { url = "https://files.pythonhosted.org/packages/bf/05/8e29121994b8d959ffa0afd28996d452f291b48cfc0875619de0bde2c50c/grpcio-1.76.0-cp312-cp312-linux_armv7l.whl", hash = "sha256:81fd9652b37b36f16138611c7e884eb82e0cec137c40d3ef7c3f9b3ed00f6ed8", size = 5799718, upload-time = "2025-10-21T16:21:17.939Z" },
    { url = "https://files.pythonhosted.org/packages/d9/75/11d0e66b3cdf998c996489581bdad8900db79ebd83513e45c19548f1cba4/grpcio-1.76.0-cp312-cp312-macosx_11_0_universal2.whl", hash = "sha256:04bbe1bfe3a68bbfd4e52402ab7d4eb59d72d02647ae2042204326cf4bbad280", size = 11825627, upload-time = "2025-10-21T16:21:20.466Z" },
    { url = "https://files.pythonhosted.org/packages/28/50/2f0aa0498bc188048f5d9504dcc5c2c24f2eb1a9337cd0fa09a61a2e75f0/grpcio-1.76.0-cp312-cp312-manylinux2014_aarch64.manylinux_2_17_aarch64.whl", hash = "sha256:d388087771c837cdb6515539f43b9d4bf0b0f23593a24054ac16f7a960be16f4", size = 6359167, upload-time = "2025-10-21T16:21:23.122Z" },
    { url = "https://files.pythonhosted.org/packages/66/e5/bbf0bb97d29ede1d59d6588af40018cfc345b17ce979b7b45424628dc8bb/grpcio-1.76.0-cp312-cp312-manylinux2014_i686.manylinux_2_17_i686.whl", hash = "sha256:9f8f757bebaaea112c00dba718fc0d3260052ce714e25804a03f93f5d1c6cc11", size = 7044267, upload-time = "2025-10-21T16:21:25.995Z" },
    { url = "https://files.pythonhosted.org/packages/f5/86/f6ec2164f743d9609691115ae8ece098c76b894ebe4f7c94a655c6b03e98/grpcio-1.76.0-cp312-cp312-manylinux2014_x86_64.manylinux_2_17_x86_64.whl", hash = "sha256:980a846182ce88c4f2f7e2c22c56aefd515daeb36149d1c897f83cf57999e0b6", size = 6573963, upload-time = "2025-10-21T16:21:28.631Z" },
    { url = "https://files.pythonhosted.org/packages/60/bc/8d9d0d8505feccfdf38a766d262c71e73639c165b311c9457208b56d92ae/grpcio-1.76.0-cp312-cp312-musllinux_1_2_aarch64.whl", hash = "sha256:f92f88e6c033db65a5ae3d97905c8fea9c725b63e28d5a75cb73b49bda5024d8", size = 7164484, upload-time = "2025-10-21T16:21:30.837Z" },
    { url = "https://files.pythonhosted.org/packages/67/e6/5d6c2fc10b95edf6df9b8f19cf10a34263b7fd48493936fffd5085521292/grpcio-1.76.0-cp312-cp312-musllinux_1_2_i686.whl", hash = "sha256:4baf3cbe2f0be3289eb68ac8ae771156971848bb8aaff60bad42005539431980", size = 8127777, upload-time = "2025-10-21T16:21:33.577Z" },
    { url = "https://files.pythonhosted.org/packages/3f/c8/dce8ff21c86abe025efe304d9e31fdb0deaaa3b502b6a78141080f206da0/grpcio-1.76.0-cp312-cp312-musllinux_1_2_x86_64.whl", hash = "sha256:615ba64c208aaceb5ec83bfdce7728b80bfeb8be97562944836a7a0a9647d882", size = 7594014, upload-time = "2025-10-21T16:21:41.882Z" },
    { url = "https://files.pythonhosted.org/packages/e0/42/ad28191ebf983a5d0ecef90bab66baa5a6b18f2bfdef9d0a63b1973d9f75/grpcio-1.76.0-cp312-cp312-win32.whl", hash = "sha256:45d59a649a82df5718fd9527ce775fd66d1af35e6d31abdcdc906a49c6822958", size = 3984750, upload-time = "2025-10-21T16:21:44.006Z" },
    { url = "https://files.pythonhosted.org/packages/9e/00/7bd478cbb851c04a48baccaa49b75abaa8e4122f7d86da797500cccdd771/grpcio-1.76.0-cp312-cp312-win_amd64.whl", hash = "sha256:c088e7a90b6017307f423efbb9d1ba97a22aa2170876223f9709e9d1de0b5347", size = 4704003, upload-time = "2025-10-21T16:21:46.244Z" },
]

[[package]]
name = "h11"
version = "0.16.0"
source = { registry = "https://pypi.org/simple" }
sdist = { url = "https://files.pythonhosted.org/packages/01/ee/02a2c011bdab74c6fb3c75474d40b3052059d95df7e73351460c8588d963/h11-0.16.0.tar.gz", hash = "sha256:4e35b956cf45792e4caa5885e69fba00bdbc6ffafbfa020300e549b208ee5ff1", size = 101250, upload-time = "2025-04-24T03:35:25.427Z" }
wheels = [
    { url = "https://files.pythonhosted.org/packages/04/4b/29cac41a4d98d144bf5f6d33995617b185d14b22401f75ca86f384e87ff1/h11-0.16.0-py3-none-any.whl", hash = "sha256:63cf8bbe7522de3bf65932fda1d9c2772064ffb3dae62d55932da54b31cb6c86", size = 37515, upload-time = "2025-04-24T03:35:24.344Z" },
]

[[package]]
name = "hf-xet"
version = "1.2.0"
source = { registry = "https://pypi.org/simple" }
sdist = { url = "https://files.pythonhosted.org/packages/5e/6e/0f11bacf08a67f7fb5ee09740f2ca54163863b07b70d579356e9222ce5d8/hf_xet-1.2.0.tar.gz", hash = "sha256:a8c27070ca547293b6890c4bf389f713f80e8c478631432962bb7f4bc0bd7d7f", size = 506020, upload-time = "2025-10-24T19:04:32.129Z" }
wheels = [
    { url = "https://files.pythonhosted.org/packages/96/2d/22338486473df5923a9ab7107d375dbef9173c338ebef5098ef593d2b560/hf_xet-1.2.0-cp37-abi3-macosx_10_12_x86_64.whl", hash = "sha256:46740d4ac024a7ca9b22bebf77460ff43332868b661186a8e46c227fdae01848", size = 2866099, upload-time = "2025-10-24T19:04:15.366Z" },
    { url = "https://files.pythonhosted.org/packages/7f/8c/c5becfa53234299bc2210ba314eaaae36c2875e0045809b82e40a9544f0c/hf_xet-1.2.0-cp37-abi3-macosx_11_0_arm64.whl", hash = "sha256:27df617a076420d8845bea087f59303da8be17ed7ec0cd7ee3b9b9f579dff0e4", size = 2722178, upload-time = "2025-10-24T19:04:13.695Z" },
    { url = "https://files.pythonhosted.org/packages/9a/92/cf3ab0b652b082e66876d08da57fcc6fa2f0e6c70dfbbafbd470bb73eb47/hf_xet-1.2.0-cp37-abi3-manylinux_2_17_x86_64.manylinux2014_x86_64.whl", hash = "sha256:3651fd5bfe0281951b988c0facbe726aa5e347b103a675f49a3fa8144c7968fd", size = 3320214, upload-time = "2025-10-24T19:04:03.596Z" },
    { url = "https://files.pythonhosted.org/packages/46/92/3f7ec4a1b6a65bf45b059b6d4a5d38988f63e193056de2f420137e3c3244/hf_xet-1.2.0-cp37-abi3-manylinux_2_28_aarch64.whl", hash = "sha256:d06fa97c8562fb3ee7a378dd9b51e343bc5bc8190254202c9771029152f5e08c", size = 3229054, upload-time = "2025-10-24T19:04:01.949Z" },
    { url = "https://files.pythonhosted.org/packages/0b/dd/7ac658d54b9fb7999a0ccb07ad863b413cbaf5cf172f48ebcd9497ec7263/hf_xet-1.2.0-cp37-abi3-musllinux_1_2_aarch64.whl", hash = "sha256:4c1428c9ae73ec0939410ec73023c4f842927f39db09b063b9482dac5a3bb737", size = 3413812, upload-time = "2025-10-24T19:04:24.585Z" },
    { url = "https://files.pythonhosted.org/packages/92/68/89ac4e5b12a9ff6286a12174c8538a5930e2ed662091dd2572bbe0a18c8a/hf_xet-1.2.0-cp37-abi3-musllinux_1_2_x86_64.whl", hash = "sha256:a55558084c16b09b5ed32ab9ed38421e2d87cf3f1f89815764d1177081b99865", size = 3508920, upload-time = "2025-10-24T19:04:26.927Z" },
    { url = "https://files.pythonhosted.org/packages/cb/44/870d44b30e1dcfb6a65932e3e1506c103a8a5aea9103c337e7a53180322c/hf_xet-1.2.0-cp37-abi3-win_amd64.whl", hash = "sha256:e6584a52253f72c9f52f9e549d5895ca7a471608495c4ecaa6cc73dba2b24d69", size = 2905735, upload-time = "2025-10-24T19:04:35.928Z" },
]

[[package]]
name = "httpcore"
version = "1.0.9"
source = { registry = "https://pypi.org/simple" }
dependencies = [
    { name = "certifi" },
    { name = "h11" },
]
sdist = { url = "https://files.pythonhosted.org/packages/06/94/82699a10bca87a5556c9c59b5963f2d039dbd239f25bc2a63907a05a14cb/httpcore-1.0.9.tar.gz", hash = "sha256:6e34463af53fd2ab5d807f399a9b45ea31c3dfa2276f15a2c3f00afff6e176e8", size = 85484, upload-time = "2025-04-24T22:06:22.219Z" }
wheels = [
    { url = "https://files.pythonhosted.org/packages/7e/f5/f66802a942d491edb555dd61e3a9961140fd64c90bce1eafd741609d334d/httpcore-1.0.9-py3-none-any.whl", hash = "sha256:2d400746a40668fc9dec9810239072b40b4484b640a8c38fd654a024c7a1bf55", size = 78784, upload-time = "2025-04-24T22:06:20.566Z" },
]

[[package]]
name = "httplib2"
version = "0.31.0"
source = { registry = "https://pypi.org/simple" }
dependencies = [
    { name = "pyparsing" },
]
sdist = { url = "https://files.pythonhosted.org/packages/52/77/6653db69c1f7ecfe5e3f9726fdadc981794656fcd7d98c4209fecfea9993/httplib2-0.31.0.tar.gz", hash = "sha256:ac7ab497c50975147d4f7b1ade44becc7df2f8954d42b38b3d69c515f531135c", size = 250759, upload-time = "2025-09-11T12:16:03.403Z" }
wheels = [
    { url = "https://files.pythonhosted.org/packages/8c/a2/0d269db0f6163be503775dc8b6a6fa15820cc9fdc866f6ba608d86b721f2/httplib2-0.31.0-py3-none-any.whl", hash = "sha256:b9cd78abea9b4e43a7714c6e0f8b6b8561a6fc1e95d5dbd367f5bf0ef35f5d24", size = 91148, upload-time = "2025-09-11T12:16:01.803Z" },
]

[[package]]
name = "httptools"
version = "0.7.1"
source = { registry = "https://pypi.org/simple" }
sdist = { url = "https://files.pythonhosted.org/packages/b5/46/120a669232c7bdedb9d52d4aeae7e6c7dfe151e99dc70802e2fc7a5e1993/httptools-0.7.1.tar.gz", hash = "sha256:abd72556974f8e7c74a259655924a717a2365b236c882c3f6f8a45fe94703ac9", size = 258961, upload-time = "2025-10-10T03:55:08.559Z" }
wheels = [
    { url = "https://files.pythonhosted.org/packages/53/7f/403e5d787dc4942316e515e949b0c8a013d84078a915910e9f391ba9b3ed/httptools-0.7.1-cp312-cp312-macosx_10_13_universal2.whl", hash = "sha256:38e0c83a2ea9746ebbd643bdfb521b9aa4a91703e2cd705c20443405d2fd16a5", size = 206280, upload-time = "2025-10-10T03:54:39.274Z" },
    { url = "https://files.pythonhosted.org/packages/2a/0d/7f3fd28e2ce311ccc998c388dd1c53b18120fda3b70ebb022b135dc9839b/httptools-0.7.1-cp312-cp312-macosx_11_0_arm64.whl", hash = "sha256:f25bbaf1235e27704f1a7b86cd3304eabc04f569c828101d94a0e605ef7205a5", size = 110004, upload-time = "2025-10-10T03:54:40.403Z" },
    { url = "https://files.pythonhosted.org/packages/84/a6/b3965e1e146ef5762870bbe76117876ceba51a201e18cc31f5703e454596/httptools-0.7.1-cp312-cp312-manylinux1_x86_64.manylinux_2_28_x86_64.manylinux_2_5_x86_64.whl", hash = "sha256:2c15f37ef679ab9ecc06bfc4e6e8628c32a8e4b305459de7cf6785acd57e4d03", size = 517655, upload-time = "2025-10-10T03:54:41.347Z" },
    { url = "https://files.pythonhosted.org/packages/11/7d/71fee6f1844e6fa378f2eddde6c3e41ce3a1fb4b2d81118dd544e3441ec0/httptools-0.7.1-cp312-cp312-manylinux2014_aarch64.manylinux_2_17_aarch64.manylinux_2_28_aarch64.whl", hash = "sha256:7fe6e96090df46b36ccfaf746f03034e5ab723162bc51b0a4cf58305324036f2", size = 511440, upload-time = "2025-10-10T03:54:42.452Z" },
    { url = "https://files.pythonhosted.org/packages/22/a5/079d216712a4f3ffa24af4a0381b108aa9c45b7a5cc6eb141f81726b1823/httptools-0.7.1-cp312-cp312-musllinux_1_2_aarch64.whl", hash = "sha256:f72fdbae2dbc6e68b8239defb48e6a5937b12218e6ffc2c7846cc37befa84362", size = 495186, upload-time = "2025-10-10T03:54:43.937Z" },
    { url = "https://files.pythonhosted.org/packages/e9/9e/025ad7b65278745dee3bd0ebf9314934c4592560878308a6121f7f812084/httptools-0.7.1-cp312-cp312-musllinux_1_2_x86_64.whl", hash = "sha256:e99c7b90a29fd82fea9ef57943d501a16f3404d7b9ee81799d41639bdaae412c", size = 499192, upload-time = "2025-10-10T03:54:45.003Z" },
    { url = "https://files.pythonhosted.org/packages/6d/de/40a8f202b987d43afc4d54689600ff03ce65680ede2f31df348d7f368b8f/httptools-0.7.1-cp312-cp312-win_amd64.whl", hash = "sha256:3e14f530fefa7499334a79b0cf7e7cd2992870eb893526fb097d51b4f2d0f321", size = 86694, upload-time = "2025-10-10T03:54:45.923Z" },
]

[[package]]
name = "httpx"
version = "0.28.1"
source = { registry = "https://pypi.org/simple" }
dependencies = [
    { name = "anyio" },
    { name = "certifi" },
    { name = "httpcore" },
    { name = "idna" },
]
sdist = { url = "https://files.pythonhosted.org/packages/b1/df/48c586a5fe32a0f01324ee087459e112ebb7224f646c0b5023f5e79e9956/httpx-0.28.1.tar.gz", hash = "sha256:75e98c5f16b0f35b567856f597f06ff2270a374470a5c2392242528e3e3e42fc", size = 141406, upload-time = "2024-12-06T15:37:23.222Z" }
wheels = [
    { url = "https://files.pythonhosted.org/packages/2a/39/e50c7c3a983047577ee07d2a9e53faf5a69493943ec3f6a384bdc792deb2/httpx-0.28.1-py3-none-any.whl", hash = "sha256:d909fcccc110f8c7faf814ca82a9a4d816bc5a6dbfea25d6591d6985b8ba59ad", size = 73517, upload-time = "2024-12-06T15:37:21.509Z" },
]

[[package]]
name = "huggingface-hub"
version = "0.33.5"
source = { registry = "https://pypi.org/simple" }
dependencies = [
    { name = "filelock" },
    { name = "fsspec" },
    { name = "hf-xet", marker = "platform_machine == 'aarch64' or platform_machine == 'amd64' or platform_machine == 'arm64' or platform_machine == 'x86_64'" },
    { name = "packaging" },
    { name = "pyyaml" },
    { name = "requests" },
    { name = "tqdm" },
    { name = "typing-extensions" },
]
sdist = { url = "https://files.pythonhosted.org/packages/02/16/5716d03e2b48bcc8e32d9b18ed7e55d2ae52e3d5df146cced9fe0581b5ff/huggingface_hub-0.33.5.tar.gz", hash = "sha256:814097e475646d170c44be4c38f7d381ccc4539156a5ac62a54f53aaf1602ed8", size = 427075, upload-time = "2025-07-24T12:30:31.449Z" }
wheels = [
    { url = "https://files.pythonhosted.org/packages/33/d5/d9e9b75d8dc9cf125fff16fb0cd51d864a29e8b46b6880d8808940989405/huggingface_hub-0.33.5-py3-none-any.whl", hash = "sha256:29b4e64982c2064006021af297e1b17d44c85a8aaf90a0d7efeff7e7d2426296", size = 515705, upload-time = "2025-07-24T12:30:29.55Z" },
]

[package.optional-dependencies]
hf-xet = [
    { name = "hf-xet" },
]

[[package]]
name = "idna"
version = "3.11"
source = { registry = "https://pypi.org/simple" }
sdist = { url = "https://files.pythonhosted.org/packages/6f/6d/0703ccc57f3a7233505399edb88de3cbd678da106337b9fcde432b65ed60/idna-3.11.tar.gz", hash = "sha256:795dafcc9c04ed0c1fb032c2aa73654d8e8c5023a7df64a53f39190ada629902", size = 194582, upload-time = "2025-10-12T14:55:20.501Z" }
wheels = [
    { url = "https://files.pythonhosted.org/packages/0e/61/66938bbb5fc52dbdf84594873d5b51fb1f7c7794e9c0f5bd885f30bc507b/idna-3.11-py3-none-any.whl", hash = "sha256:771a87f49d9defaf64091e6e6fe9c18d4833f140bd19464795bc32d966ca37ea", size = 71008, upload-time = "2025-10-12T14:55:18.883Z" },
]

[[package]]
name = "importlib-metadata"
version = "8.0.0"
source = { registry = "https://pypi.org/simple" }
dependencies = [
    { name = "zipp" },
]
sdist = { url = "https://files.pythonhosted.org/packages/20/ff/bd28f70283b9cca0cbf0c2a6082acbecd822d1962ae7b2a904861b9965f8/importlib_metadata-8.0.0.tar.gz", hash = "sha256:188bd24e4c346d3f0a933f275c2fec67050326a856b9a359881d7c2a697e8812", size = 52667, upload-time = "2024-06-25T18:38:04.538Z" }
wheels = [
    { url = "https://files.pythonhosted.org/packages/dc/ef/38766b2edb096260d9b1b6ad35adaa0bce3b0567abb452b21eb074af88c4/importlib_metadata-8.0.0-py3-none-any.whl", hash = "sha256:15584cf2b1bf449d98ff8a6ff1abef57bf20f3ac6454f431736cd3e660921b2f", size = 24769, upload-time = "2024-06-25T18:38:02.324Z" },
]

[[package]]
name = "iniconfig"
version = "2.3.0"
source = { registry = "https://pypi.org/simple" }
sdist = { url = "https://files.pythonhosted.org/packages/72/34/14ca021ce8e5dfedc35312d08ba8bf51fdd999c576889fc2c24cb97f4f10/iniconfig-2.3.0.tar.gz", hash = "sha256:c76315c77db068650d49c5b56314774a7804df16fee4402c1f19d6d15d8c4730", size = 20503, upload-time = "2025-10-18T21:55:43.219Z" }
wheels = [
    { url = "https://files.pythonhosted.org/packages/cb/b1/3846dd7f199d53cb17f49cba7e651e9ce294d8497c8c150530ed11865bb8/iniconfig-2.3.0-py3-none-any.whl", hash = "sha256:f631c04d2c48c52b84d0d0549c99ff3859c98df65b3101406327ecc7d53fbf12", size = 7484, upload-time = "2025-10-18T21:55:41.639Z" },
]

[[package]]
name = "interegular"
version = "0.3.3"
source = { registry = "https://pypi.org/simple" }
sdist = { url = "https://files.pythonhosted.org/packages/dc/9d/8b6dde58a028a3962ce17e84d5fe73758df61378e00ef8ac3d85da34b0ff/interegular-0.3.3.tar.gz", hash = "sha256:d9b697b21b34884711399ba0f0376914b81899ce670032486d0d048344a76600", size = 24705, upload-time = "2024-01-06T23:01:22.372Z" }
wheels = [
    { url = "https://files.pythonhosted.org/packages/c4/01/72d6472f80651673716d1deda2a5bbb633e563ecf94f4479da5519d69d25/interegular-0.3.3-py37-none-any.whl", hash = "sha256:b0c07007d48c89d6d19f7204972d369b2a77222722e126b6aa63aa721dc3b19c", size = 23635, upload-time = "2024-01-06T23:01:20.829Z" },
]

[[package]]
name = "invoke"
version = "2.2.1"
source = { registry = "https://pypi.org/simple" }
sdist = { url = "https://files.pythonhosted.org/packages/de/bd/b461d3424a24c80490313fd77feeb666ca4f6a28c7e72713e3d9095719b4/invoke-2.2.1.tar.gz", hash = "sha256:515bf49b4a48932b79b024590348da22f39c4942dff991ad1fb8b8baea1be707", size = 304762, upload-time = "2025-10-11T00:36:35.172Z" }
wheels = [
    { url = "https://files.pythonhosted.org/packages/32/4b/b99e37f88336009971405cbb7630610322ed6fbfa31e1d7ab3fbf3049a2d/invoke-2.2.1-py3-none-any.whl", hash = "sha256:2413bc441b376e5cd3f55bb5d364f973ad8bdd7bf87e53c79de3c11bf3feecc8", size = 160287, upload-time = "2025-10-11T00:36:33.703Z" },
]

[[package]]
name = "isodate"
version = "0.7.2"
source = { registry = "https://pypi.org/simple" }
sdist = { url = "https://files.pythonhosted.org/packages/54/4d/e940025e2ce31a8ce1202635910747e5a87cc3a6a6bb2d00973375014749/isodate-0.7.2.tar.gz", hash = "sha256:4cd1aa0f43ca76f4a6c6c0292a85f40b35ec2e43e315b59f06e6d32171a953e6", size = 29705, upload-time = "2024-10-08T23:04:11.5Z" }
wheels = [
    { url = "https://files.pythonhosted.org/packages/15/aa/0aca39a37d3c7eb941ba736ede56d689e7be91cab5d9ca846bde3999eba6/isodate-0.7.2-py3-none-any.whl", hash = "sha256:28009937d8031054830160fce6d409ed342816b543597cece116d966c6d99e15", size = 22320, upload-time = "2024-10-08T23:04:09.501Z" },
]

[[package]]
name = "jinja2"
version = "3.1.6"
source = { registry = "https://pypi.org/simple" }
dependencies = [
    { name = "markupsafe" },
]
sdist = { url = "https://files.pythonhosted.org/packages/df/bf/f7da0350254c0ed7c72f3e33cef02e048281fec7ecec5f032d4aac52226b/jinja2-3.1.6.tar.gz", hash = "sha256:0137fb05990d35f1275a587e9aee6d56da821fc83491a0fb838183be43f66d6d", size = 245115, upload-time = "2025-03-05T20:05:02.478Z" }
wheels = [
    { url = "https://files.pythonhosted.org/packages/62/a1/3d680cbfd5f4b8f15abc1d571870c5fc3e594bb582bc3b64ea099db13e56/jinja2-3.1.6-py3-none-any.whl", hash = "sha256:85ece4451f492d0c13c5dd7c13a64681a86afae63a5f347908daf103ce6d2f67", size = 134899, upload-time = "2025-03-05T20:05:00.369Z" },
]

[[package]]
name = "jiter"
version = "0.12.0"
source = { registry = "https://pypi.org/simple" }
sdist = { url = "https://files.pythonhosted.org/packages/45/9d/e0660989c1370e25848bb4c52d061c71837239738ad937e83edca174c273/jiter-0.12.0.tar.gz", hash = "sha256:64dfcd7d5c168b38d3f9f8bba7fc639edb3418abcc74f22fdbe6b8938293f30b", size = 168294, upload-time = "2025-11-09T20:49:23.302Z" }
wheels = [
    { url = "https://files.pythonhosted.org/packages/92/c9/5b9f7b4983f1b542c64e84165075335e8a236fa9e2ea03a0c79780062be8/jiter-0.12.0-cp312-cp312-macosx_10_12_x86_64.whl", hash = "sha256:305e061fa82f4680607a775b2e8e0bcb071cd2205ac38e6ef48c8dd5ebe1cf37", size = 314449, upload-time = "2025-11-09T20:47:22.999Z" },
    { url = "https://files.pythonhosted.org/packages/98/6e/e8efa0e78de00db0aee82c0cf9e8b3f2027efd7f8a71f859d8f4be8e98ef/jiter-0.12.0-cp312-cp312-macosx_11_0_arm64.whl", hash = "sha256:5c1860627048e302a528333c9307c818c547f214d8659b0705d2195e1a94b274", size = 319855, upload-time = "2025-11-09T20:47:24.779Z" },
    { url = "https://files.pythonhosted.org/packages/20/26/894cd88e60b5d58af53bec5c6759d1292bd0b37a8b5f60f07abf7a63ae5f/jiter-0.12.0-cp312-cp312-manylinux_2_17_aarch64.manylinux2014_aarch64.whl", hash = "sha256:df37577a4f8408f7e0ec3205d2a8f87672af8f17008358063a4d6425b6081ce3", size = 350171, upload-time = "2025-11-09T20:47:26.469Z" },
    { url = "https://files.pythonhosted.org/packages/f5/27/a7b818b9979ac31b3763d25f3653ec3a954044d5e9f5d87f2f247d679fd1/jiter-0.12.0-cp312-cp312-manylinux_2_17_armv7l.manylinux2014_armv7l.whl", hash = "sha256:75fdd787356c1c13a4f40b43c2156276ef7a71eb487d98472476476d803fb2cf", size = 365590, upload-time = "2025-11-09T20:47:27.918Z" },
    { url = "https://files.pythonhosted.org/packages/ba/7e/e46195801a97673a83746170b17984aa8ac4a455746354516d02ca5541b4/jiter-0.12.0-cp312-cp312-manylinux_2_17_ppc64le.manylinux2014_ppc64le.whl", hash = "sha256:1eb5db8d9c65b112aacf14fcd0faae9913d07a8afea5ed06ccdd12b724e966a1", size = 479462, upload-time = "2025-11-09T20:47:29.654Z" },
    { url = "https://files.pythonhosted.org/packages/ca/75/f833bfb009ab4bd11b1c9406d333e3b4357709ed0570bb48c7c06d78c7dd/jiter-0.12.0-cp312-cp312-manylinux_2_17_s390x.manylinux2014_s390x.whl", hash = "sha256:73c568cc27c473f82480abc15d1301adf333a7ea4f2e813d6a2c7d8b6ba8d0df", size = 378983, upload-time = "2025-11-09T20:47:31.026Z" },
    { url = "https://files.pythonhosted.org/packages/71/b3/7a69d77943cc837d30165643db753471aff5df39692d598da880a6e51c24/jiter-0.12.0-cp312-cp312-manylinux_2_17_x86_64.manylinux2014_x86_64.whl", hash = "sha256:4321e8a3d868919bcb1abb1db550d41f2b5b326f72df29e53b2df8b006eb9403", size = 361328, upload-time = "2025-11-09T20:47:33.286Z" },
    { url = "https://files.pythonhosted.org/packages/b0/ac/a78f90caf48d65ba70d8c6efc6f23150bc39dc3389d65bbec2a95c7bc628/jiter-0.12.0-cp312-cp312-manylinux_2_5_i686.manylinux1_i686.whl", hash = "sha256:0a51bad79f8cc9cac2b4b705039f814049142e0050f30d91695a2d9a6611f126", size = 386740, upload-time = "2025-11-09T20:47:34.703Z" },
    { url = "https://files.pythonhosted.org/packages/39/b6/5d31c2cc8e1b6a6bcf3c5721e4ca0a3633d1ab4754b09bc7084f6c4f5327/jiter-0.12.0-cp312-cp312-musllinux_1_1_aarch64.whl", hash = "sha256:2a67b678f6a5f1dd6c36d642d7db83e456bc8b104788262aaefc11a22339f5a9", size = 520875, upload-time = "2025-11-09T20:47:36.058Z" },
    { url = "https://files.pythonhosted.org/packages/30/b5/4df540fae4e9f68c54b8dab004bd8c943a752f0b00efd6e7d64aa3850339/jiter-0.12.0-cp312-cp312-musllinux_1_1_x86_64.whl", hash = "sha256:efe1a211fe1fd14762adea941e3cfd6c611a136e28da6c39272dbb7a1bbe6a86", size = 511457, upload-time = "2025-11-09T20:47:37.932Z" },
    { url = "https://files.pythonhosted.org/packages/07/65/86b74010e450a1a77b2c1aabb91d4a91dd3cd5afce99f34d75fd1ac64b19/jiter-0.12.0-cp312-cp312-win32.whl", hash = "sha256:d779d97c834b4278276ec703dc3fc1735fca50af63eb7262f05bdb4e62203d44", size = 204546, upload-time = "2025-11-09T20:47:40.47Z" },
    { url = "https://files.pythonhosted.org/packages/1c/c7/6659f537f9562d963488e3e55573498a442503ced01f7e169e96a6110383/jiter-0.12.0-cp312-cp312-win_amd64.whl", hash = "sha256:e8269062060212b373316fe69236096aaf4c49022d267c6736eebd66bbbc60bb", size = 205196, upload-time = "2025-11-09T20:47:41.794Z" },
    { url = "https://files.pythonhosted.org/packages/21/f4/935304f5169edadfec7f9c01eacbce4c90bb9a82035ac1de1f3bd2d40be6/jiter-0.12.0-cp312-cp312-win_arm64.whl", hash = "sha256:06cb970936c65de926d648af0ed3d21857f026b1cf5525cb2947aa5e01e05789", size = 186100, upload-time = "2025-11-09T20:47:43.007Z" },
    { url = "https://files.pythonhosted.org/packages/cb/f5/12efb8ada5f5c9edc1d4555fe383c1fb2eac05ac5859258a72d61981d999/jiter-0.12.0-graalpy312-graalpy250_312_native-macosx_10_12_x86_64.whl", hash = "sha256:e8547883d7b96ef2e5fe22b88f8a4c8725a56e7f4abafff20fd5272d634c7ecb", size = 309974, upload-time = "2025-11-09T20:49:17.187Z" },
    { url = "https://files.pythonhosted.org/packages/85/15/d6eb3b770f6a0d332675141ab3962fd4a7c270ede3515d9f3583e1d28276/jiter-0.12.0-graalpy312-graalpy250_312_native-macosx_11_0_arm64.whl", hash = "sha256:89163163c0934854a668ed783a2546a0617f71706a2551a4a0666d91ab365d6b", size = 304233, upload-time = "2025-11-09T20:49:18.734Z" },
    { url = "https://files.pythonhosted.org/packages/8c/3e/e7e06743294eea2cf02ced6aa0ff2ad237367394e37a0e2b4a1108c67a36/jiter-0.12.0-graalpy312-graalpy250_312_native-manylinux_2_17_aarch64.manylinux2014_aarch64.whl", hash = "sha256:d96b264ab7d34bbb2312dedc47ce07cd53f06835eacbc16dde3761f47c3a9e7f", size = 338537, upload-time = "2025-11-09T20:49:20.317Z" },
    { url = "https://files.pythonhosted.org/packages/2f/9c/6753e6522b8d0ef07d3a3d239426669e984fb0eba15a315cdbc1253904e4/jiter-0.12.0-graalpy312-graalpy250_312_native-manylinux_2_17_x86_64.manylinux2014_x86_64.whl", hash = "sha256:c24e864cb30ab82311c6425655b0cdab0a98c5d973b065c66a3f020740c2324c", size = 346110, upload-time = "2025-11-09T20:49:21.817Z" },
]

[[package]]
name = "jmespath"
version = "1.0.1"
source = { registry = "https://pypi.org/simple" }
sdist = { url = "https://files.pythonhosted.org/packages/00/2a/e867e8531cf3e36b41201936b7fa7ba7b5702dbef42922193f05c8976cd6/jmespath-1.0.1.tar.gz", hash = "sha256:90261b206d6defd58fdd5e85f478bf633a2901798906be2ad389150c5c60edbe", size = 25843, upload-time = "2022-06-17T18:00:12.224Z" }
wheels = [
    { url = "https://files.pythonhosted.org/packages/31/b4/b9b800c45527aadd64d5b442f9b932b00648617eb5d63d2c7a6587b7cafc/jmespath-1.0.1-py3-none-any.whl", hash = "sha256:02e2e4cc71b5bcab88332eebf907519190dd9e6e82107fa7f83b1003a6252980", size = 20256, upload-time = "2022-06-17T18:00:10.251Z" },
]

[[package]]
name = "joblib"
version = "1.5.2"
source = { registry = "https://pypi.org/simple" }
sdist = { url = "https://files.pythonhosted.org/packages/e8/5d/447af5ea094b9e4c4054f82e223ada074c552335b9b4b2d14bd9b35a67c4/joblib-1.5.2.tar.gz", hash = "sha256:3faa5c39054b2f03ca547da9b2f52fde67c06240c31853f306aea97f13647b55", size = 331077, upload-time = "2025-08-27T12:15:46.575Z" }
wheels = [
    { url = "https://files.pythonhosted.org/packages/1e/e8/685f47e0d754320684db4425a0967f7d3fa70126bffd76110b7009a0090f/joblib-1.5.2-py3-none-any.whl", hash = "sha256:4e1f0bdbb987e6d843c70cf43714cb276623def372df3c22fe5266b2670bc241", size = 308396, upload-time = "2025-08-27T12:15:45.188Z" },
]

[[package]]
name = "jsonargparse"
version = "3.13.1"
source = { registry = "https://pypi.org/simple" }
dependencies = [
    { name = "pyyaml" },
]
sdist = { url = "https://files.pythonhosted.org/packages/c9/e1/e29e07574a63ddb6942b5ee16dcbc927744073774c9795d544ca84920469/jsonargparse-3.13.1.tar.gz", hash = "sha256:705693e9911223bf928fe4a7ed9538f24d9229c55ef5c3d3e9a8bad0e7982cf2", size = 116692, upload-time = "2021-06-03T05:50:58.843Z" }
wheels = [
    { url = "https://files.pythonhosted.org/packages/04/cf/b8bdb5d6b631766a2332dca19cb2b214620a65c398636012dde69b71f36f/jsonargparse-3.13.1-py3-none-any.whl", hash = "sha256:b58188b98f2ac2b1f5007ece7ea821628883ce3f3ee448eb17c72d9d3b8ec893", size = 101364, upload-time = "2021-06-03T05:50:56.686Z" },
]

[[package]]
name = "jsonlines"
version = "4.0.0"
source = { registry = "https://pypi.org/simple" }
dependencies = [
    { name = "attrs" },
]
sdist = { url = "https://files.pythonhosted.org/packages/35/87/bcda8e46c88d0e34cad2f09ee2d0c7f5957bccdb9791b0b934ec84d84be4/jsonlines-4.0.0.tar.gz", hash = "sha256:0c6d2c09117550c089995247f605ae4cf77dd1533041d366351f6f298822ea74", size = 11359, upload-time = "2023-09-01T12:34:44.187Z" }
wheels = [
    { url = "https://files.pythonhosted.org/packages/f8/62/d9ba6323b9202dd2fe166beab8a86d29465c41a0288cbe229fac60c1ab8d/jsonlines-4.0.0-py3-none-any.whl", hash = "sha256:185b334ff2ca5a91362993f42e83588a360cf95ce4b71a73548502bda52a7c55", size = 8701, upload-time = "2023-09-01T12:34:42.563Z" },
]

[[package]]
name = "jsonschema"
version = "4.25.1"
source = { registry = "https://pypi.org/simple" }
dependencies = [
    { name = "attrs" },
    { name = "jsonschema-specifications" },
    { name = "referencing" },
    { name = "rpds-py" },
]
sdist = { url = "https://files.pythonhosted.org/packages/74/69/f7185de793a29082a9f3c7728268ffb31cb5095131a9c139a74078e27336/jsonschema-4.25.1.tar.gz", hash = "sha256:e4a9655ce0da0c0b67a085847e00a3a51449e1157f4f75e9fb5aa545e122eb85", size = 357342, upload-time = "2025-08-18T17:03:50.038Z" }
wheels = [
    { url = "https://files.pythonhosted.org/packages/bf/9c/8c95d856233c1f82500c2450b8c68576b4cf1c871db3afac5c34ff84e6fd/jsonschema-4.25.1-py3-none-any.whl", hash = "sha256:3fba0169e345c7175110351d456342c364814cfcf3b964ba4587f22915230a63", size = 90040, upload-time = "2025-08-18T17:03:48.373Z" },
]

[[package]]
name = "jsonschema-specifications"
version = "2025.9.1"
source = { registry = "https://pypi.org/simple" }
dependencies = [
    { name = "referencing" },
]
sdist = { url = "https://files.pythonhosted.org/packages/19/74/a633ee74eb36c44aa6d1095e7cc5569bebf04342ee146178e2d36600708b/jsonschema_specifications-2025.9.1.tar.gz", hash = "sha256:b540987f239e745613c7a9176f3edb72b832a4ac465cf02712288397832b5e8d", size = 32855, upload-time = "2025-09-08T01:34:59.186Z" }
wheels = [
    { url = "https://files.pythonhosted.org/packages/41/45/1a4ed80516f02155c51f51e8cedb3c1902296743db0bbc66608a0db2814f/jsonschema_specifications-2025.9.1-py3-none-any.whl", hash = "sha256:98802fee3a11ee76ecaca44429fda8a41bff98b00a0f2838151b113f210cc6fe", size = 18437, upload-time = "2025-09-08T01:34:57.871Z" },
]

[[package]]
name = "kiwisolver"
version = "1.4.9"
source = { registry = "https://pypi.org/simple" }
sdist = { url = "https://files.pythonhosted.org/packages/5c/3c/85844f1b0feb11ee581ac23fe5fce65cd049a200c1446708cc1b7f922875/kiwisolver-1.4.9.tar.gz", hash = "sha256:c3b22c26c6fd6811b0ae8363b95ca8ce4ea3c202d3d0975b2914310ceb1bcc4d", size = 97564, upload-time = "2025-08-10T21:27:49.279Z" }
wheels = [
    { url = "https://files.pythonhosted.org/packages/86/c9/13573a747838aeb1c76e3267620daa054f4152444d1f3d1a2324b78255b5/kiwisolver-1.4.9-cp312-cp312-macosx_10_13_universal2.whl", hash = "sha256:ac5a486ac389dddcc5bef4f365b6ae3ffff2c433324fb38dd35e3fab7c957999", size = 123686, upload-time = "2025-08-10T21:26:10.034Z" },
    { url = "https://files.pythonhosted.org/packages/51/ea/2ecf727927f103ffd1739271ca19c424d0e65ea473fbaeea1c014aea93f6/kiwisolver-1.4.9-cp312-cp312-macosx_10_13_x86_64.whl", hash = "sha256:f2ba92255faa7309d06fe44c3a4a97efe1c8d640c2a79a5ef728b685762a6fd2", size = 66460, upload-time = "2025-08-10T21:26:11.083Z" },
    { url = "https://files.pythonhosted.org/packages/5b/5a/51f5464373ce2aeb5194508298a508b6f21d3867f499556263c64c621914/kiwisolver-1.4.9-cp312-cp312-macosx_11_0_arm64.whl", hash = "sha256:4a2899935e724dd1074cb568ce7ac0dce28b2cd6ab539c8e001a8578eb106d14", size = 64952, upload-time = "2025-08-10T21:26:12.058Z" },
    { url = "https://files.pythonhosted.org/packages/70/90/6d240beb0f24b74371762873e9b7f499f1e02166a2d9c5801f4dbf8fa12e/kiwisolver-1.4.9-cp312-cp312-manylinux2014_x86_64.manylinux_2_17_x86_64.whl", hash = "sha256:f6008a4919fdbc0b0097089f67a1eb55d950ed7e90ce2cc3e640abadd2757a04", size = 1474756, upload-time = "2025-08-10T21:26:13.096Z" },
    { url = "https://files.pythonhosted.org/packages/12/42/f36816eaf465220f683fb711efdd1bbf7a7005a2473d0e4ed421389bd26c/kiwisolver-1.4.9-cp312-cp312-manylinux_2_24_aarch64.manylinux_2_28_aarch64.whl", hash = "sha256:67bb8b474b4181770f926f7b7d2f8c0248cbcb78b660fdd41a47054b28d2a752", size = 1276404, upload-time = "2025-08-10T21:26:14.457Z" },
    { url = "https://files.pythonhosted.org/packages/2e/64/bc2de94800adc830c476dce44e9b40fd0809cddeef1fde9fcf0f73da301f/kiwisolver-1.4.9-cp312-cp312-manylinux_2_24_ppc64le.manylinux_2_28_ppc64le.whl", hash = "sha256:2327a4a30d3ee07d2fbe2e7933e8a37c591663b96ce42a00bc67461a87d7df77", size = 1294410, upload-time = "2025-08-10T21:26:15.73Z" },
    { url = "https://files.pythonhosted.org/packages/5f/42/2dc82330a70aa8e55b6d395b11018045e58d0bb00834502bf11509f79091/kiwisolver-1.4.9-cp312-cp312-manylinux_2_24_s390x.manylinux_2_28_s390x.whl", hash = "sha256:7a08b491ec91b1d5053ac177afe5290adacf1f0f6307d771ccac5de30592d198", size = 1343631, upload-time = "2025-08-10T21:26:17.045Z" },
    { url = "https://files.pythonhosted.org/packages/22/fd/f4c67a6ed1aab149ec5a8a401c323cee7a1cbe364381bb6c9c0d564e0e20/kiwisolver-1.4.9-cp312-cp312-musllinux_1_2_aarch64.whl", hash = "sha256:d8fc5c867c22b828001b6a38d2eaeb88160bf5783c6cb4a5e440efc981ce286d", size = 2224963, upload-time = "2025-08-10T21:26:18.737Z" },
    { url = "https://files.pythonhosted.org/packages/45/aa/76720bd4cb3713314677d9ec94dcc21ced3f1baf4830adde5bb9b2430a5f/kiwisolver-1.4.9-cp312-cp312-musllinux_1_2_ppc64le.whl", hash = "sha256:3b3115b2581ea35bb6d1f24a4c90af37e5d9b49dcff267eeed14c3893c5b86ab", size = 2321295, upload-time = "2025-08-10T21:26:20.11Z" },
    { url = "https://files.pythonhosted.org/packages/80/19/d3ec0d9ab711242f56ae0dc2fc5d70e298bb4a1f9dfab44c027668c673a1/kiwisolver-1.4.9-cp312-cp312-musllinux_1_2_s390x.whl", hash = "sha256:858e4c22fb075920b96a291928cb7dea5644e94c0ee4fcd5af7e865655e4ccf2", size = 2487987, upload-time = "2025-08-10T21:26:21.49Z" },
    { url = "https://files.pythonhosted.org/packages/39/e9/61e4813b2c97e86b6fdbd4dd824bf72d28bcd8d4849b8084a357bc0dd64d/kiwisolver-1.4.9-cp312-cp312-musllinux_1_2_x86_64.whl", hash = "sha256:ed0fecd28cc62c54b262e3736f8bb2512d8dcfdc2bcf08be5f47f96bf405b145", size = 2291817, upload-time = "2025-08-10T21:26:22.812Z" },
    { url = "https://files.pythonhosted.org/packages/a0/41/85d82b0291db7504da3c2defe35c9a8a5c9803a730f297bd823d11d5fb77/kiwisolver-1.4.9-cp312-cp312-win_amd64.whl", hash = "sha256:f68208a520c3d86ea51acf688a3e3002615a7f0238002cccc17affecc86a8a54", size = 73895, upload-time = "2025-08-10T21:26:24.37Z" },
    { url = "https://files.pythonhosted.org/packages/e2/92/5f3068cf15ee5cb624a0c7596e67e2a0bb2adee33f71c379054a491d07da/kiwisolver-1.4.9-cp312-cp312-win_arm64.whl", hash = "sha256:2c1a4f57df73965f3f14df20b80ee29e6a7930a57d2d9e8491a25f676e197c60", size = 64992, upload-time = "2025-08-10T21:26:25.732Z" },
]

[[package]]
name = "kubernetes"
version = "31.0.0"
source = { registry = "https://pypi.org/simple" }
dependencies = [
    { name = "certifi" },
    { name = "durationpy" },
    { name = "google-auth" },
    { name = "oauthlib" },
    { name = "python-dateutil" },
    { name = "pyyaml" },
    { name = "requests" },
    { name = "requests-oauthlib" },
    { name = "six" },
    { name = "urllib3" },
    { name = "websocket-client" },
]
sdist = { url = "https://files.pythonhosted.org/packages/7e/bd/ffcd3104155b467347cd9b3a64eb24182e459579845196b3a200569c8912/kubernetes-31.0.0.tar.gz", hash = "sha256:28945de906c8c259c1ebe62703b56a03b714049372196f854105afe4e6d014c0", size = 916096, upload-time = "2024-09-20T03:16:08.089Z" }
wheels = [
    { url = "https://files.pythonhosted.org/packages/fb/a8/17f5e28cecdbd6d48127c22abdb794740803491f422a11905c4569d8e139/kubernetes-31.0.0-py2.py3-none-any.whl", hash = "sha256:bf141e2d380c8520eada8b351f4e319ffee9636328c137aa432bc486ca1200e1", size = 1857013, upload-time = "2024-09-20T03:16:06.05Z" },
]

[[package]]
name = "langdetect"
version = "1.0.9"
source = { registry = "https://pypi.org/simple" }
dependencies = [
    { name = "six" },
]
sdist = { url = "https://files.pythonhosted.org/packages/0e/72/a3add0e4eec4eb9e2569554f7c70f4a3c27712f40e3284d483e88094cc0e/langdetect-1.0.9.tar.gz", hash = "sha256:cbc1fef89f8d062739774bd51eda3da3274006b3661d199c2655f6b3f6d605a0", size = 981474, upload-time = "2021-05-07T07:54:13.562Z" }

[[package]]
name = "lark"
version = "1.2.2"
source = { registry = "https://pypi.org/simple" }
sdist = { url = "https://files.pythonhosted.org/packages/af/60/bc7622aefb2aee1c0b4ba23c1446d3e30225c8770b38d7aedbfb65ca9d5a/lark-1.2.2.tar.gz", hash = "sha256:ca807d0162cd16cef15a8feecb862d7319e7a09bdb13aef927968e45040fed80", size = 252132, upload-time = "2024-08-13T19:49:00.652Z" }
wheels = [
    { url = "https://files.pythonhosted.org/packages/2d/00/d90b10b962b4277f5e64a78b6609968859ff86889f5b898c1a778c06ec00/lark-1.2.2-py3-none-any.whl", hash = "sha256:c2276486b02f0f1b90be155f2c8ba4a8e194d42775786db622faccd652d8e80c", size = 111036, upload-time = "2024-08-13T19:48:58.603Z" },
]

[[package]]
name = "lightning-utilities"
version = "0.15.2"
source = { registry = "https://pypi.org/simple" }
dependencies = [
    { name = "packaging" },
    { name = "setuptools" },
    { name = "typing-extensions" },
]
sdist = { url = "https://files.pythonhosted.org/packages/b8/39/6fc58ca81492db047149b4b8fd385aa1bfb8c28cd7cacb0c7eb0c44d842f/lightning_utilities-0.15.2.tar.gz", hash = "sha256:cdf12f530214a63dacefd713f180d1ecf5d165338101617b4742e8f22c032e24", size = 31090, upload-time = "2025-08-06T13:57:39.242Z" }
wheels = [
    { url = "https://files.pythonhosted.org/packages/de/73/3d757cb3fc16f0f9794dd289bcd0c4a031d9cf54d8137d6b984b2d02edf3/lightning_utilities-0.15.2-py3-none-any.whl", hash = "sha256:ad3ab1703775044bbf880dbf7ddaaac899396c96315f3aa1779cec9d618a9841", size = 29431, upload-time = "2025-08-06T13:57:38.046Z" },
]

[[package]]
name = "lingua-language-detector"
version = "2.1.1"
source = { registry = "https://pypi.org/simple" }
wheels = [
    { url = "https://files.pythonhosted.org/packages/ab/fe/33eae6e11979278017d2e781d0ea1e2c3cf18f70284c7fce32d1e9a0df5f/lingua_language_detector-2.1.1-cp312-cp312-macosx_10_12_x86_64.whl", hash = "sha256:80acd7652f95ae569e6a03ffcb0cb9522ea3fde2328b9c6fac15b1d24ba382d9", size = 96059493, upload-time = "2025-05-27T20:41:32.018Z" },
    { url = "https://files.pythonhosted.org/packages/48/bd/fed4a8a1d3d016fb69e9de5bfd03a4eac131f698d8254eb60be1ba67a67e/lingua_language_detector-2.1.1-cp312-cp312-macosx_11_0_arm64.whl", hash = "sha256:0a18d3bf0039ef8746f8df391cff885b47e2a3762bb30883eceac3d449fd1fc8", size = 96718240, upload-time = "2025-05-27T20:41:37.576Z" },
    { url = "https://files.pythonhosted.org/packages/78/0f/e85720ea17dde1463a847b963d24ea7c43c8cc600c6bdd5ff64775f4578a/lingua_language_detector-2.1.1-cp312-cp312-manylinux_2_17_aarch64.manylinux2014_aarch64.whl", hash = "sha256:3de2070ab293457a4f0fc1bd87f34de2e98c8348205b40b5667e043485950a64", size = 96161618, upload-time = "2025-05-27T20:41:43.86Z" },
    { url = "https://files.pythonhosted.org/packages/42/41/22ce56bb34ed8ea418e67ac448f557af3a9a446defb523fb7b85e822e32b/lingua_language_detector-2.1.1-cp312-cp312-manylinux_2_17_x86_64.manylinux2014_x86_64.whl", hash = "sha256:6a398e4871fe8e32ff5711eaabb09ebdf4f80420d73e5d646a6cae0468c7c47e", size = 96236811, upload-time = "2025-05-27T20:41:49.737Z" },
    { url = "https://files.pythonhosted.org/packages/28/88/873a9df437f71ff0b5e58b9d764289c3a9df6d32c706ba3f0f0361eb8f10/lingua_language_detector-2.1.1-cp312-cp312-musllinux_1_2_aarch64.whl", hash = "sha256:f9e116206431eb283a4bc9107407a58b7d093870ae9d50ab43e39796db029fc5", size = 96335066, upload-time = "2025-05-27T20:41:55.914Z" },
    { url = "https://files.pythonhosted.org/packages/09/13/9d618ccf34d70688514336c256af4c7fb861e94b009ed0962cbd72e87567/lingua_language_detector-2.1.1-cp312-cp312-musllinux_1_2_x86_64.whl", hash = "sha256:6e1c950dceafd5ee12b6267d9f71987c572a1ee9f18b6465c722fcde9b0d5149", size = 96407990, upload-time = "2025-05-27T20:42:04.39Z" },
    { url = "https://files.pythonhosted.org/packages/af/56/ec90f90afcdf09b3c1ed52f4c65430d5454e5ef2cc101220b91a37bfb719/lingua_language_detector-2.1.1-cp312-cp312-win_amd64.whl", hash = "sha256:a54d976a1daa8ecb5fd3f36e1ed5d3f9a363beed6edca22e88e49a8af9c4757a", size = 95868446, upload-time = "2025-05-27T20:42:10.226Z" },
]

[[package]]
name = "llguidance"
version = "0.7.30"
source = { registry = "https://pypi.org/simple" }
sdist = { url = "https://files.pythonhosted.org/packages/bf/38/d1ef3ae08d8d857e5e0690c5b1e07bf7eb4a1cae5881d87215826dc6cadb/llguidance-0.7.30.tar.gz", hash = "sha256:e93bf75f2b6e48afb86a5cee23038746975e1654672bf5ba0ae75f7d4d4a2248", size = 1055528, upload-time = "2025-06-23T00:23:49.247Z" }
wheels = [
    { url = "https://files.pythonhosted.org/packages/b3/e1/694c89986fcae7777184fc8b22baa0976eba15a6847221763f6ad211fc1f/llguidance-0.7.30-cp39-abi3-macosx_10_12_x86_64.whl", hash = "sha256:c80af02c118d2b0526bcecaab389af2ed094537a069b0fc724cd2a2f2ba3990f", size = 3327974, upload-time = "2025-06-23T00:23:47.556Z" },
    { url = "https://files.pythonhosted.org/packages/fd/77/ab7a548ae189dc23900fdd37803c115c2339b1223af9e8eb1f4329b5935a/llguidance-0.7.30-cp39-abi3-macosx_11_0_arm64.whl", hash = "sha256:00a256d532911d2cf5ba4ef63e182944e767dd2402f38d63002016bc37755958", size = 3210709, upload-time = "2025-06-23T00:23:45.872Z" },
    { url = "https://files.pythonhosted.org/packages/9c/5b/6a166564b14f9f805f0ea01ec233a84f55789cb7eeffe1d6224ccd0e6cdd/llguidance-0.7.30-cp39-abi3-manylinux_2_17_aarch64.manylinux2014_aarch64.whl", hash = "sha256:af8741c867e4bc7e42f7cdc68350c076b4edd0ca10ecefbde75f15a9f6bc25d0", size = 14867038, upload-time = "2025-06-23T00:23:39.571Z" },
    { url = "https://files.pythonhosted.org/packages/af/80/5a40b9689f17612434b820854cba9b8cabd5142072c491b5280fe5f7a35e/llguidance-0.7.30-cp39-abi3-manylinux_2_17_x86_64.manylinux2014_x86_64.whl", hash = "sha256:9edc409b9decd6cffba5f5bf3b4fbd7541f95daa8cbc9510cbf96c6ab1ffc153", size = 15004926, upload-time = "2025-06-23T00:23:43.965Z" },
    { url = "https://files.pythonhosted.org/packages/99/47/58e49a118b514855b245f8a962c6aaf9a5cc95a0f61eac7e230e691c7b7e/llguidance-0.7.30-cp39-abi3-win_amd64.whl", hash = "sha256:05234ecceea7c9c6ff13b9739112043173a3bcb88cae860249b20335a07b3075", size = 2796878, upload-time = "2025-06-23T00:23:51Z" },
]

[[package]]
name = "llm-sandbox"
version = "0.1.9"
source = { registry = "https://pypi.org/simple" }
sdist = { url = "https://files.pythonhosted.org/packages/2d/ca/6a1eb03481f2bb0e578e368e7749c6c9e45c765bde5596d56c2c5f2f012a/llm_sandbox-0.1.9.tar.gz", hash = "sha256:0999ad6f3436ef99313f6b8bdb917082c90ed8698535d25da96e3239fd629f84", size = 17778, upload-time = "2025-02-02T08:42:04.426Z" }
wheels = [
    { url = "https://files.pythonhosted.org/packages/ef/4c/fcf50b3fc50b6af43fc94d2af8ca3d4338b884bfa63da36af3736ce5046f/llm_sandbox-0.1.9-py3-none-any.whl", hash = "sha256:b55d6a0c7153b68b960cccecb0c0fac70e5810f461e8a3543be18bc3a5bb0121", size = 21051, upload-time = "2025-02-02T08:42:03.094Z" },
]

[package.optional-dependencies]
docker = [
    { name = "docker" },
]

[[package]]
name = "llvmlite"
version = "0.44.0"
source = { registry = "https://pypi.org/simple" }
sdist = { url = "https://files.pythonhosted.org/packages/89/6a/95a3d3610d5c75293d5dbbb2a76480d5d4eeba641557b69fe90af6c5b84e/llvmlite-0.44.0.tar.gz", hash = "sha256:07667d66a5d150abed9157ab6c0b9393c9356f229784a4385c02f99e94fc94d4", size = 171880, upload-time = "2025-01-20T11:14:41.342Z" }
wheels = [
    { url = "https://files.pythonhosted.org/packages/15/86/e3c3195b92e6e492458f16d233e58a1a812aa2bfbef9bdd0fbafcec85c60/llvmlite-0.44.0-cp312-cp312-macosx_10_14_x86_64.whl", hash = "sha256:1d671a56acf725bf1b531d5ef76b86660a5ab8ef19bb6a46064a705c6ca80aad", size = 28132297, upload-time = "2025-01-20T11:13:32.57Z" },
    { url = "https://files.pythonhosted.org/packages/d6/53/373b6b8be67b9221d12b24125fd0ec56b1078b660eeae266ec388a6ac9a0/llvmlite-0.44.0-cp312-cp312-macosx_11_0_arm64.whl", hash = "sha256:5f79a728e0435493611c9f405168682bb75ffd1fbe6fc360733b850c80a026db", size = 26201105, upload-time = "2025-01-20T11:13:38.744Z" },
    { url = "https://files.pythonhosted.org/packages/cb/da/8341fd3056419441286c8e26bf436923021005ece0bff5f41906476ae514/llvmlite-0.44.0-cp312-cp312-manylinux_2_17_x86_64.manylinux2014_x86_64.whl", hash = "sha256:c0143a5ef336da14deaa8ec26c5449ad5b6a2b564df82fcef4be040b9cacfea9", size = 42361901, upload-time = "2025-01-20T11:13:46.711Z" },
    { url = "https://files.pythonhosted.org/packages/53/ad/d79349dc07b8a395a99153d7ce8b01d6fcdc9f8231355a5df55ded649b61/llvmlite-0.44.0-cp312-cp312-manylinux_2_27_aarch64.manylinux_2_28_aarch64.whl", hash = "sha256:d752f89e31b66db6f8da06df8b39f9b91e78c5feea1bf9e8c1fba1d1c24c065d", size = 41184247, upload-time = "2025-01-20T11:13:56.159Z" },
    { url = "https://files.pythonhosted.org/packages/e2/3b/a9a17366af80127bd09decbe2a54d8974b6d8b274b39bf47fbaedeec6307/llvmlite-0.44.0-cp312-cp312-win_amd64.whl", hash = "sha256:eae7e2d4ca8f88f89d315b48c6b741dcb925d6a1042da694aa16ab3dd4cbd3a1", size = 30332380, upload-time = "2025-01-20T11:14:02.442Z" },
]

[[package]]
name = "lm-format-enforcer"
version = "0.10.12"
source = { registry = "https://pypi.org/simple" }
dependencies = [
    { name = "interegular" },
    { name = "packaging" },
    { name = "pydantic" },
    { name = "pyyaml" },
]
sdist = { url = "https://files.pythonhosted.org/packages/eb/e0/bdbfad8f5d319de5d05cc2b70d579b49eb8ce3a09989cd0999b8c138c068/lm_format_enforcer-0.10.12.tar.gz", hash = "sha256:130bd7ce8a6b224f25b6314ba9ae78ee4b48594db1767c74391c9182e2902a6c", size = 39481, upload-time = "2025-08-04T21:13:45.727Z" }
wheels = [
    { url = "https://files.pythonhosted.org/packages/57/1c/7bb80fe2dff9a9c38b180571ca867f518eb9110f79d4b670ea124e153680/lm_format_enforcer-0.10.12-py3-none-any.whl", hash = "sha256:267c2b421c77f7cd51ac2e0e3af8db278a373704d834b49ff55f18a2c05e9800", size = 44327, upload-time = "2025-08-04T21:13:44.492Z" },
]

[[package]]
name = "lomond"
version = "0.3.3"
source = { registry = "https://pypi.org/simple" }
dependencies = [
    { name = "six" },
]
sdist = { url = "https://files.pythonhosted.org/packages/c0/9e/ef7813c910d4a893f2bc763ce9246269f55cc68db21dc1327e376d6a2d02/lomond-0.3.3.tar.gz", hash = "sha256:427936596b144b4ec387ead99aac1560b77c8a78107d3d49415d3abbe79acbd3", size = 28789, upload-time = "2018-09-21T15:17:43.297Z" }
wheels = [
    { url = "https://files.pythonhosted.org/packages/0f/b1/02eebed49c754b01b17de7705caa8c4ceecfb4f926cdafc220c863584360/lomond-0.3.3-py2.py3-none-any.whl", hash = "sha256:df1dd4dd7b802a12b71907ab1abb08b8ce9950195311207579379eb3b1553de7", size = 35512, upload-time = "2018-09-21T15:17:38.686Z" },
]

[[package]]
name = "lxml"
version = "6.0.2"
source = { registry = "https://pypi.org/simple" }
sdist = { url = "https://files.pythonhosted.org/packages/aa/88/262177de60548e5a2bfc46ad28232c9e9cbde697bd94132aeb80364675cb/lxml-6.0.2.tar.gz", hash = "sha256:cd79f3367bd74b317dda655dc8fcfa304d9eb6e4fb06b7168c5cf27f96e0cd62", size = 4073426, upload-time = "2025-09-22T04:04:59.287Z" }
wheels = [
    { url = "https://files.pythonhosted.org/packages/f3/c8/8ff2bc6b920c84355146cd1ab7d181bc543b89241cfb1ebee824a7c81457/lxml-6.0.2-cp312-cp312-macosx_10_13_universal2.whl", hash = "sha256:a59f5448ba2ceccd06995c95ea59a7674a10de0810f2ce90c9006f3cbc044456", size = 8661887, upload-time = "2025-09-22T04:01:17.265Z" },
    { url = "https://files.pythonhosted.org/packages/37/6f/9aae1008083bb501ef63284220ce81638332f9ccbfa53765b2b7502203cf/lxml-6.0.2-cp312-cp312-macosx_10_13_x86_64.whl", hash = "sha256:e8113639f3296706fbac34a30813929e29247718e88173ad849f57ca59754924", size = 4667818, upload-time = "2025-09-22T04:01:19.688Z" },
    { url = "https://files.pythonhosted.org/packages/f1/ca/31fb37f99f37f1536c133476674c10b577e409c0a624384147653e38baf2/lxml-6.0.2-cp312-cp312-manylinux2014_aarch64.manylinux_2_17_aarch64.whl", hash = "sha256:a8bef9b9825fa8bc816a6e641bb67219489229ebc648be422af695f6e7a4fa7f", size = 4950807, upload-time = "2025-09-22T04:01:21.487Z" },
    { url = "https://files.pythonhosted.org/packages/da/87/f6cb9442e4bada8aab5ae7e1046264f62fdbeaa6e3f6211b93f4c0dd97f1/lxml-6.0.2-cp312-cp312-manylinux2014_x86_64.manylinux_2_17_x86_64.whl", hash = "sha256:65ea18d710fd14e0186c2f973dc60bb52039a275f82d3c44a0e42b43440ea534", size = 5109179, upload-time = "2025-09-22T04:01:23.32Z" },
    { url = "https://files.pythonhosted.org/packages/c8/20/a7760713e65888db79bbae4f6146a6ae5c04e4a204a3c48896c408cd6ed2/lxml-6.0.2-cp312-cp312-manylinux_2_26_aarch64.manylinux_2_28_aarch64.whl", hash = "sha256:c371aa98126a0d4c739ca93ceffa0fd7a5d732e3ac66a46e74339acd4d334564", size = 5023044, upload-time = "2025-09-22T04:01:25.118Z" },
    { url = "https://files.pythonhosted.org/packages/a2/b0/7e64e0460fcb36471899f75831509098f3fd7cd02a3833ac517433cb4f8f/lxml-6.0.2-cp312-cp312-manylinux_2_26_i686.manylinux_2_28_i686.whl", hash = "sha256:700efd30c0fa1a3581d80a748157397559396090a51d306ea59a70020223d16f", size = 5359685, upload-time = "2025-09-22T04:01:27.398Z" },
    { url = "https://files.pythonhosted.org/packages/b9/e1/e5df362e9ca4e2f48ed6411bd4b3a0ae737cc842e96877f5bf9428055ab4/lxml-6.0.2-cp312-cp312-manylinux_2_26_ppc64le.manylinux_2_28_ppc64le.whl", hash = "sha256:c33e66d44fe60e72397b487ee92e01da0d09ba2d66df8eae42d77b6d06e5eba0", size = 5654127, upload-time = "2025-09-22T04:01:29.629Z" },
    { url = "https://files.pythonhosted.org/packages/c6/d1/232b3309a02d60f11e71857778bfcd4acbdb86c07db8260caf7d008b08f8/lxml-6.0.2-cp312-cp312-manylinux_2_26_x86_64.manylinux_2_28_x86_64.whl", hash = "sha256:90a345bbeaf9d0587a3aaffb7006aa39ccb6ff0e96a57286c0cb2fd1520ea192", size = 5253958, upload-time = "2025-09-22T04:01:31.535Z" },
    { url = "https://files.pythonhosted.org/packages/35/35/d955a070994725c4f7d80583a96cab9c107c57a125b20bb5f708fe941011/lxml-6.0.2-cp312-cp312-manylinux_2_31_armv7l.whl", hash = "sha256:064fdadaf7a21af3ed1dcaa106b854077fbeada827c18f72aec9346847cd65d0", size = 4711541, upload-time = "2025-09-22T04:01:33.801Z" },
    { url = "https://files.pythonhosted.org/packages/1e/be/667d17363b38a78c4bd63cfd4b4632029fd68d2c2dc81f25ce9eb5224dd5/lxml-6.0.2-cp312-cp312-manylinux_2_38_riscv64.manylinux_2_39_riscv64.whl", hash = "sha256:fbc74f42c3525ac4ffa4b89cbdd00057b6196bcefe8bce794abd42d33a018092", size = 5267426, upload-time = "2025-09-22T04:01:35.639Z" },
    { url = "https://files.pythonhosted.org/packages/ea/47/62c70aa4a1c26569bc958c9ca86af2bb4e1f614e8c04fb2989833874f7ae/lxml-6.0.2-cp312-cp312-musllinux_1_2_aarch64.whl", hash = "sha256:6ddff43f702905a4e32bc24f3f2e2edfe0f8fde3277d481bffb709a4cced7a1f", size = 5064917, upload-time = "2025-09-22T04:01:37.448Z" },
    { url = "https://files.pythonhosted.org/packages/bd/55/6ceddaca353ebd0f1908ef712c597f8570cc9c58130dbb89903198e441fd/lxml-6.0.2-cp312-cp312-musllinux_1_2_armv7l.whl", hash = "sha256:6da5185951d72e6f5352166e3da7b0dc27aa70bd1090b0eb3f7f7212b53f1bb8", size = 4788795, upload-time = "2025-09-22T04:01:39.165Z" },
    { url = "https://files.pythonhosted.org/packages/cf/e8/fd63e15da5e3fd4c2146f8bbb3c14e94ab850589beab88e547b2dbce22e1/lxml-6.0.2-cp312-cp312-musllinux_1_2_ppc64le.whl", hash = "sha256:57a86e1ebb4020a38d295c04fc79603c7899e0df71588043eb218722dabc087f", size = 5676759, upload-time = "2025-09-22T04:01:41.506Z" },
    { url = "https://files.pythonhosted.org/packages/76/47/b3ec58dc5c374697f5ba37412cd2728f427d056315d124dd4b61da381877/lxml-6.0.2-cp312-cp312-musllinux_1_2_riscv64.whl", hash = "sha256:2047d8234fe735ab77802ce5f2297e410ff40f5238aec569ad7c8e163d7b19a6", size = 5255666, upload-time = "2025-09-22T04:01:43.363Z" },
    { url = "https://files.pythonhosted.org/packages/19/93/03ba725df4c3d72afd9596eef4a37a837ce8e4806010569bedfcd2cb68fd/lxml-6.0.2-cp312-cp312-musllinux_1_2_x86_64.whl", hash = "sha256:6f91fd2b2ea15a6800c8e24418c0775a1694eefc011392da73bc6cef2623b322", size = 5277989, upload-time = "2025-09-22T04:01:45.215Z" },
    { url = "https://files.pythonhosted.org/packages/c6/80/c06de80bfce881d0ad738576f243911fccf992687ae09fd80b734712b39c/lxml-6.0.2-cp312-cp312-win32.whl", hash = "sha256:3ae2ce7d6fedfb3414a2b6c5e20b249c4c607f72cb8d2bb7cc9c6ec7c6f4e849", size = 3611456, upload-time = "2025-09-22T04:01:48.243Z" },
    { url = "https://files.pythonhosted.org/packages/f7/d7/0cdfb6c3e30893463fb3d1e52bc5f5f99684a03c29a0b6b605cfae879cd5/lxml-6.0.2-cp312-cp312-win_amd64.whl", hash = "sha256:72c87e5ee4e58a8354fb9c7c84cbf95a1c8236c127a5d1b7683f04bed8361e1f", size = 4011793, upload-time = "2025-09-22T04:01:50.042Z" },
    { url = "https://files.pythonhosted.org/packages/ea/7b/93c73c67db235931527301ed3785f849c78991e2e34f3fd9a6663ffda4c5/lxml-6.0.2-cp312-cp312-win_arm64.whl", hash = "sha256:61cb10eeb95570153e0c0e554f58df92ecf5109f75eacad4a95baa709e26c3d6", size = 3672836, upload-time = "2025-09-22T04:01:52.145Z" },
]

[[package]]
name = "markdown"
version = "3.10"
source = { registry = "https://pypi.org/simple" }
sdist = { url = "https://files.pythonhosted.org/packages/7d/ab/7dd27d9d863b3376fcf23a5a13cb5d024aed1db46f963f1b5735ae43b3be/markdown-3.10.tar.gz", hash = "sha256:37062d4f2aa4b2b6b32aefb80faa300f82cc790cb949a35b8caede34f2b68c0e", size = 364931, upload-time = "2025-11-03T19:51:15.007Z" }
wheels = [
    { url = "https://files.pythonhosted.org/packages/70/81/54e3ce63502cd085a0c556652a4e1b919c45a446bd1e5300e10c44c8c521/markdown-3.10-py3-none-any.whl", hash = "sha256:b5b99d6951e2e4948d939255596523444c0e677c669700b1d17aa4a8a464cb7c", size = 107678, upload-time = "2025-11-03T19:51:13.887Z" },
]

[[package]]
name = "markdown-it-py"
version = "4.0.0"
source = { registry = "https://pypi.org/simple" }
dependencies = [
    { name = "mdurl" },
]
sdist = { url = "https://files.pythonhosted.org/packages/5b/f5/4ec618ed16cc4f8fb3b701563655a69816155e79e24a17b651541804721d/markdown_it_py-4.0.0.tar.gz", hash = "sha256:cb0a2b4aa34f932c007117b194e945bd74e0ec24133ceb5bac59009cda1cb9f3", size = 73070, upload-time = "2025-08-11T12:57:52.854Z" }
wheels = [
    { url = "https://files.pythonhosted.org/packages/94/54/e7d793b573f298e1c9013b8c4dade17d481164aa517d1d7148619c2cedbf/markdown_it_py-4.0.0-py3-none-any.whl", hash = "sha256:87327c59b172c5011896038353a81343b6754500a08cd7a4973bb48c6d578147", size = 87321, upload-time = "2025-08-11T12:57:51.923Z" },
]

[[package]]
name = "markupsafe"
version = "3.0.3"
source = { registry = "https://pypi.org/simple" }
sdist = { url = "https://files.pythonhosted.org/packages/7e/99/7690b6d4034fffd95959cbe0c02de8deb3098cc577c67bb6a24fe5d7caa7/markupsafe-3.0.3.tar.gz", hash = "sha256:722695808f4b6457b320fdc131280796bdceb04ab50fe1795cd540799ebe1698", size = 80313, upload-time = "2025-09-27T18:37:40.426Z" }
wheels = [
    { url = "https://files.pythonhosted.org/packages/5a/72/147da192e38635ada20e0a2e1a51cf8823d2119ce8883f7053879c2199b5/markupsafe-3.0.3-cp312-cp312-macosx_10_13_x86_64.whl", hash = "sha256:d53197da72cc091b024dd97249dfc7794d6a56530370992a5e1a08983ad9230e", size = 11615, upload-time = "2025-09-27T18:36:30.854Z" },
    { url = "https://files.pythonhosted.org/packages/9a/81/7e4e08678a1f98521201c3079f77db69fb552acd56067661f8c2f534a718/markupsafe-3.0.3-cp312-cp312-macosx_11_0_arm64.whl", hash = "sha256:1872df69a4de6aead3491198eaf13810b565bdbeec3ae2dc8780f14458ec73ce", size = 12020, upload-time = "2025-09-27T18:36:31.971Z" },
    { url = "https://files.pythonhosted.org/packages/1e/2c/799f4742efc39633a1b54a92eec4082e4f815314869865d876824c257c1e/markupsafe-3.0.3-cp312-cp312-manylinux2014_aarch64.manylinux_2_17_aarch64.manylinux_2_28_aarch64.whl", hash = "sha256:3a7e8ae81ae39e62a41ec302f972ba6ae23a5c5396c8e60113e9066ef893da0d", size = 24332, upload-time = "2025-09-27T18:36:32.813Z" },
    { url = "https://files.pythonhosted.org/packages/3c/2e/8d0c2ab90a8c1d9a24f0399058ab8519a3279d1bd4289511d74e909f060e/markupsafe-3.0.3-cp312-cp312-manylinux2014_x86_64.manylinux_2_17_x86_64.manylinux_2_28_x86_64.whl", hash = "sha256:d6dd0be5b5b189d31db7cda48b91d7e0a9795f31430b7f271219ab30f1d3ac9d", size = 22947, upload-time = "2025-09-27T18:36:33.86Z" },
    { url = "https://files.pythonhosted.org/packages/2c/54/887f3092a85238093a0b2154bd629c89444f395618842e8b0c41783898ea/markupsafe-3.0.3-cp312-cp312-manylinux_2_31_riscv64.manylinux_2_39_riscv64.whl", hash = "sha256:94c6f0bb423f739146aec64595853541634bde58b2135f27f61c1ffd1cd4d16a", size = 21962, upload-time = "2025-09-27T18:36:35.099Z" },
    { url = "https://files.pythonhosted.org/packages/c9/2f/336b8c7b6f4a4d95e91119dc8521402461b74a485558d8f238a68312f11c/markupsafe-3.0.3-cp312-cp312-musllinux_1_2_aarch64.whl", hash = "sha256:be8813b57049a7dc738189df53d69395eba14fb99345e0a5994914a3864c8a4b", size = 23760, upload-time = "2025-09-27T18:36:36.001Z" },
    { url = "https://files.pythonhosted.org/packages/32/43/67935f2b7e4982ffb50a4d169b724d74b62a3964bc1a9a527f5ac4f1ee2b/markupsafe-3.0.3-cp312-cp312-musllinux_1_2_riscv64.whl", hash = "sha256:83891d0e9fb81a825d9a6d61e3f07550ca70a076484292a70fde82c4b807286f", size = 21529, upload-time = "2025-09-27T18:36:36.906Z" },
    { url = "https://files.pythonhosted.org/packages/89/e0/4486f11e51bbba8b0c041098859e869e304d1c261e59244baa3d295d47b7/markupsafe-3.0.3-cp312-cp312-musllinux_1_2_x86_64.whl", hash = "sha256:77f0643abe7495da77fb436f50f8dab76dbc6e5fd25d39589a0f1fe6548bfa2b", size = 23015, upload-time = "2025-09-27T18:36:37.868Z" },
    { url = "https://files.pythonhosted.org/packages/2f/e1/78ee7a023dac597a5825441ebd17170785a9dab23de95d2c7508ade94e0e/markupsafe-3.0.3-cp312-cp312-win32.whl", hash = "sha256:d88b440e37a16e651bda4c7c2b930eb586fd15ca7406cb39e211fcff3bf3017d", size = 14540, upload-time = "2025-09-27T18:36:38.761Z" },
    { url = "https://files.pythonhosted.org/packages/aa/5b/bec5aa9bbbb2c946ca2733ef9c4ca91c91b6a24580193e891b5f7dbe8e1e/markupsafe-3.0.3-cp312-cp312-win_amd64.whl", hash = "sha256:26a5784ded40c9e318cfc2bdb30fe164bdb8665ded9cd64d500a34fb42067b1c", size = 15105, upload-time = "2025-09-27T18:36:39.701Z" },
    { url = "https://files.pythonhosted.org/packages/e5/f1/216fc1bbfd74011693a4fd837e7026152e89c4bcf3e77b6692fba9923123/markupsafe-3.0.3-cp312-cp312-win_arm64.whl", hash = "sha256:35add3b638a5d900e807944a078b51922212fb3dedb01633a8defc4b01a3c85f", size = 13906, upload-time = "2025-09-27T18:36:40.689Z" },
]

[[package]]
name = "matplotlib"
version = "3.10.7"
source = { registry = "https://pypi.org/simple" }
dependencies = [
    { name = "contourpy" },
    { name = "cycler" },
    { name = "fonttools" },
    { name = "kiwisolver" },
    { name = "numpy" },
    { name = "packaging" },
    { name = "pillow" },
    { name = "pyparsing" },
    { name = "python-dateutil" },
]
sdist = { url = "https://files.pythonhosted.org/packages/ae/e2/d2d5295be2f44c678ebaf3544ba32d20c1f9ef08c49fe47f496180e1db15/matplotlib-3.10.7.tar.gz", hash = "sha256:a06ba7e2a2ef9131c79c49e63dad355d2d878413a0376c1727c8b9335ff731c7", size = 34804865, upload-time = "2025-10-09T00:28:00.669Z" }
wheels = [
    { url = "https://files.pythonhosted.org/packages/be/b3/09eb0f7796932826ec20c25b517d568627754f6c6462fca19e12c02f2e12/matplotlib-3.10.7-cp312-cp312-macosx_10_13_x86_64.whl", hash = "sha256:7a0edb7209e21840e8361e91ea84ea676658aa93edd5f8762793dec77a4a6748", size = 8272389, upload-time = "2025-10-09T00:26:42.474Z" },
    { url = "https://files.pythonhosted.org/packages/11/0b/1ae80ddafb8652fd8046cb5c8460ecc8d4afccb89e2c6d6bec61e04e1eaf/matplotlib-3.10.7-cp312-cp312-macosx_11_0_arm64.whl", hash = "sha256:c380371d3c23e0eadf8ebff114445b9f970aff2010198d498d4ab4c3b41eea4f", size = 8128247, upload-time = "2025-10-09T00:26:44.77Z" },
    { url = "https://files.pythonhosted.org/packages/7d/18/95ae2e242d4a5c98bd6e90e36e128d71cf1c7e39b0874feaed3ef782e789/matplotlib-3.10.7-cp312-cp312-manylinux2014_x86_64.manylinux_2_17_x86_64.whl", hash = "sha256:d5f256d49fea31f40f166a5e3131235a5d2f4b7f44520b1cf0baf1ce568ccff0", size = 8696996, upload-time = "2025-10-09T00:26:46.792Z" },
    { url = "https://files.pythonhosted.org/packages/7e/3d/5b559efc800bd05cb2033aa85f7e13af51958136a48327f7c261801ff90a/matplotlib-3.10.7-cp312-cp312-manylinux_2_27_aarch64.manylinux_2_28_aarch64.whl", hash = "sha256:11ae579ac83cdf3fb72573bb89f70e0534de05266728740d478f0f818983c695", size = 9530153, upload-time = "2025-10-09T00:26:49.07Z" },
    { url = "https://files.pythonhosted.org/packages/88/57/eab4a719fd110312d3c220595d63a3c85ec2a39723f0f4e7fa7e6e3f74ba/matplotlib-3.10.7-cp312-cp312-musllinux_1_2_x86_64.whl", hash = "sha256:4c14b6acd16cddc3569a2d515cfdd81c7a68ac5639b76548cfc1a9e48b20eb65", size = 9593093, upload-time = "2025-10-09T00:26:51.067Z" },
    { url = "https://files.pythonhosted.org/packages/31/3c/80816f027b3a4a28cd2a0a6ef7f89a2db22310e945cd886ec25bfb399221/matplotlib-3.10.7-cp312-cp312-win_amd64.whl", hash = "sha256:0d8c32b7ea6fb80b1aeff5a2ceb3fb9778e2759e899d9beff75584714afcc5ee", size = 8122771, upload-time = "2025-10-09T00:26:53.296Z" },
    { url = "https://files.pythonhosted.org/packages/de/77/ef1fc78bfe99999b2675435cc52120887191c566b25017d78beaabef7f2d/matplotlib-3.10.7-cp312-cp312-win_arm64.whl", hash = "sha256:5f3f6d315dcc176ba7ca6e74c7768fb7e4cf566c49cb143f6bc257b62e634ed8", size = 7992812, upload-time = "2025-10-09T00:26:54.882Z" },
]

[[package]]
name = "mdurl"
version = "0.1.2"
source = { registry = "https://pypi.org/simple" }
sdist = { url = "https://files.pythonhosted.org/packages/d6/54/cfe61301667036ec958cb99bd3efefba235e65cdeb9c84d24a8293ba1d90/mdurl-0.1.2.tar.gz", hash = "sha256:bb413d29f5eea38f31dd4754dd7377d4465116fb207585f97bf925588687c1ba", size = 8729, upload-time = "2022-08-14T12:40:10.846Z" }
wheels = [
    { url = "https://files.pythonhosted.org/packages/b3/38/89ba8ad64ae25be8de66a6d463314cf1eb366222074cfda9ee839c56a4b4/mdurl-0.1.2-py3-none-any.whl", hash = "sha256:84008a41e51615a49fc9966191ff91509e3c40b939176e643fd50a5c2196b8f8", size = 9979, upload-time = "2022-08-14T12:40:09.779Z" },
]

[[package]]
name = "mistral-common"
version = "1.8.5"
source = { registry = "https://pypi.org/simple" }
dependencies = [
    { name = "jsonschema" },
    { name = "numpy" },
    { name = "pillow" },
    { name = "pydantic" },
    { name = "pydantic-extra-types", extra = ["pycountry"] },
    { name = "requests" },
    { name = "tiktoken" },
    { name = "typing-extensions" },
]
sdist = { url = "https://files.pythonhosted.org/packages/ce/ff/1992a00ccc936f2c6e69ecb1f2cac678e0fd46c53c71bdab99eda4f89dfd/mistral_common-1.8.5.tar.gz", hash = "sha256:9f6204ede9c807f09040a208a9381ae78ef93e2e5a9cd5202dc12e712a025de8", size = 6331923, upload-time = "2025-09-12T06:43:01.937Z" }
wheels = [
    { url = "https://files.pythonhosted.org/packages/91/4a/54e19c5e75939fd9418c7b806c21d12cf252ea2ba38f122b597272b459dd/mistral_common-1.8.5-py3-none-any.whl", hash = "sha256:f3cf87b61958a00485e603f3fe0530eb509d7e9b2f7178329dcd260e307eced1", size = 6515140, upload-time = "2025-09-12T06:42:59.622Z" },
]

[package.optional-dependencies]
opencv = [
    { name = "opencv-python-headless" },
]

[[package]]
name = "monotonic"
version = "1.6"
source = { registry = "https://pypi.org/simple" }
sdist = { url = "https://files.pythonhosted.org/packages/ea/ca/8e91948b782ddfbd194f323e7e7d9ba12e5877addf04fb2bf8fca38e86ac/monotonic-1.6.tar.gz", hash = "sha256:3a55207bcfed53ddd5c5bae174524062935efed17792e9de2ad0205ce9ad63f7", size = 7615, upload-time = "2021-08-11T14:37:28.79Z" }
wheels = [
    { url = "https://files.pythonhosted.org/packages/9a/67/7e8406a29b6c45be7af7740456f7f37025f0506ae2e05fb9009a53946860/monotonic-1.6-py2.py3-none-any.whl", hash = "sha256:68687e19a14f11f26d140dd5c86f3dba4bf5df58003000ed467e0e2a69bca96c", size = 8154, upload-time = "2021-04-09T21:58:05.122Z" },
]

[[package]]
name = "mpmath"
version = "1.3.0"
source = { registry = "https://pypi.org/simple" }
sdist = { url = "https://files.pythonhosted.org/packages/e0/47/dd32fa426cc72114383ac549964eecb20ecfd886d1e5ccf5340b55b02f57/mpmath-1.3.0.tar.gz", hash = "sha256:7a28eb2a9774d00c7bc92411c19a89209d5da7c4c9a9e227be8330a23a25b91f", size = 508106, upload-time = "2023-03-07T16:47:11.061Z" }
wheels = [
    { url = "https://files.pythonhosted.org/packages/43/e3/7d92a15f894aa0c9c4b49b8ee9ac9850d6e63b03c9c32c0367a13ae62209/mpmath-1.3.0-py3-none-any.whl", hash = "sha256:a0b2b9fe80bbcd81a6647ff13108738cfb482d481d826cc0e02f5b35e5c88d2c", size = 536198, upload-time = "2023-03-07T16:47:09.197Z" },
]

[[package]]
name = "msgpack"
version = "1.1.2"
source = { registry = "https://pypi.org/simple" }
sdist = { url = "https://files.pythonhosted.org/packages/4d/f2/bfb55a6236ed8725a96b0aa3acbd0ec17588e6a2c3b62a93eb513ed8783f/msgpack-1.1.2.tar.gz", hash = "sha256:3b60763c1373dd60f398488069bcdc703cd08a711477b5d480eecc9f9626f47e", size = 173581, upload-time = "2025-10-08T09:15:56.596Z" }
wheels = [
    { url = "https://files.pythonhosted.org/packages/ad/bd/8b0d01c756203fbab65d265859749860682ccd2a59594609aeec3a144efa/msgpack-1.1.2-cp312-cp312-macosx_10_13_x86_64.whl", hash = "sha256:70a0dff9d1f8da25179ffcf880e10cf1aad55fdb63cd59c9a49a1b82290062aa", size = 81939, upload-time = "2025-10-08T09:15:01.472Z" },
    { url = "https://files.pythonhosted.org/packages/34/68/ba4f155f793a74c1483d4bdef136e1023f7bcba557f0db4ef3db3c665cf1/msgpack-1.1.2-cp312-cp312-macosx_11_0_arm64.whl", hash = "sha256:446abdd8b94b55c800ac34b102dffd2f6aa0ce643c55dfc017ad89347db3dbdb", size = 85064, upload-time = "2025-10-08T09:15:03.764Z" },
    { url = "https://files.pythonhosted.org/packages/f2/60/a064b0345fc36c4c3d2c743c82d9100c40388d77f0b48b2f04d6041dbec1/msgpack-1.1.2-cp312-cp312-manylinux2014_aarch64.manylinux_2_17_aarch64.manylinux_2_28_aarch64.whl", hash = "sha256:c63eea553c69ab05b6747901b97d620bb2a690633c77f23feb0c6a947a8a7b8f", size = 417131, upload-time = "2025-10-08T09:15:05.136Z" },
    { url = "https://files.pythonhosted.org/packages/65/92/a5100f7185a800a5d29f8d14041f61475b9de465ffcc0f3b9fba606e4505/msgpack-1.1.2-cp312-cp312-manylinux2014_x86_64.manylinux_2_17_x86_64.manylinux_2_28_x86_64.whl", hash = "sha256:372839311ccf6bdaf39b00b61288e0557916c3729529b301c52c2d88842add42", size = 427556, upload-time = "2025-10-08T09:15:06.837Z" },
    { url = "https://files.pythonhosted.org/packages/f5/87/ffe21d1bf7d9991354ad93949286f643b2bb6ddbeab66373922b44c3b8cc/msgpack-1.1.2-cp312-cp312-musllinux_1_2_aarch64.whl", hash = "sha256:2929af52106ca73fcb28576218476ffbb531a036c2adbcf54a3664de124303e9", size = 404920, upload-time = "2025-10-08T09:15:08.179Z" },
    { url = "https://files.pythonhosted.org/packages/ff/41/8543ed2b8604f7c0d89ce066f42007faac1eaa7d79a81555f206a5cdb889/msgpack-1.1.2-cp312-cp312-musllinux_1_2_x86_64.whl", hash = "sha256:be52a8fc79e45b0364210eef5234a7cf8d330836d0a64dfbb878efa903d84620", size = 415013, upload-time = "2025-10-08T09:15:09.83Z" },
    { url = "https://files.pythonhosted.org/packages/41/0d/2ddfaa8b7e1cee6c490d46cb0a39742b19e2481600a7a0e96537e9c22f43/msgpack-1.1.2-cp312-cp312-win32.whl", hash = "sha256:1fff3d825d7859ac888b0fbda39a42d59193543920eda9d9bea44d958a878029", size = 65096, upload-time = "2025-10-08T09:15:11.11Z" },
    { url = "https://files.pythonhosted.org/packages/8c/ec/d431eb7941fb55a31dd6ca3404d41fbb52d99172df2e7707754488390910/msgpack-1.1.2-cp312-cp312-win_amd64.whl", hash = "sha256:1de460f0403172cff81169a30b9a92b260cb809c4cb7e2fc79ae8d0510c78b6b", size = 72708, upload-time = "2025-10-08T09:15:12.554Z" },
    { url = "https://files.pythonhosted.org/packages/c5/31/5b1a1f70eb0e87d1678e9624908f86317787b536060641d6798e3cf70ace/msgpack-1.1.2-cp312-cp312-win_arm64.whl", hash = "sha256:be5980f3ee0e6bd44f3a9e9dea01054f175b50c3e6cdb692bc9424c0bbb8bf69", size = 64119, upload-time = "2025-10-08T09:15:13.589Z" },
]

[[package]]
name = "msgspec"
version = "0.19.0"
source = { registry = "https://pypi.org/simple" }
sdist = { url = "https://files.pythonhosted.org/packages/cf/9b/95d8ce458462b8b71b8a70fa94563b2498b89933689f3a7b8911edfae3d7/msgspec-0.19.0.tar.gz", hash = "sha256:604037e7cd475345848116e89c553aa9a233259733ab51986ac924ab1b976f8e", size = 216934, upload-time = "2024-12-27T17:40:28.597Z" }
wheels = [
    { url = "https://files.pythonhosted.org/packages/b2/5f/a70c24f075e3e7af2fae5414c7048b0e11389685b7f717bb55ba282a34a7/msgspec-0.19.0-cp312-cp312-macosx_10_13_x86_64.whl", hash = "sha256:f98bd8962ad549c27d63845b50af3f53ec468b6318400c9f1adfe8b092d7b62f", size = 190485, upload-time = "2024-12-27T17:39:44.974Z" },
    { url = "https://files.pythonhosted.org/packages/89/b0/1b9763938cfae12acf14b682fcf05c92855974d921a5a985ecc197d1c672/msgspec-0.19.0-cp312-cp312-macosx_11_0_arm64.whl", hash = "sha256:43bbb237feab761b815ed9df43b266114203f53596f9b6e6f00ebd79d178cdf2", size = 183910, upload-time = "2024-12-27T17:39:46.401Z" },
    { url = "https://files.pythonhosted.org/packages/87/81/0c8c93f0b92c97e326b279795f9c5b956c5a97af28ca0fbb9fd86c83737a/msgspec-0.19.0-cp312-cp312-manylinux_2_17_aarch64.manylinux2014_aarch64.whl", hash = "sha256:4cfc033c02c3e0aec52b71710d7f84cb3ca5eb407ab2ad23d75631153fdb1f12", size = 210633, upload-time = "2024-12-27T17:39:49.099Z" },
    { url = "https://files.pythonhosted.org/packages/d0/ef/c5422ce8af73928d194a6606f8ae36e93a52fd5e8df5abd366903a5ca8da/msgspec-0.19.0-cp312-cp312-manylinux_2_17_x86_64.manylinux2014_x86_64.whl", hash = "sha256:d911c442571605e17658ca2b416fd8579c5050ac9adc5e00c2cb3126c97f73bc", size = 213594, upload-time = "2024-12-27T17:39:51.204Z" },
    { url = "https://files.pythonhosted.org/packages/19/2b/4137bc2ed45660444842d042be2cf5b18aa06efd2cda107cff18253b9653/msgspec-0.19.0-cp312-cp312-musllinux_1_2_aarch64.whl", hash = "sha256:757b501fa57e24896cf40a831442b19a864f56d253679f34f260dcb002524a6c", size = 214053, upload-time = "2024-12-27T17:39:52.866Z" },
    { url = "https://files.pythonhosted.org/packages/9d/e6/8ad51bdc806aac1dc501e8fe43f759f9ed7284043d722b53323ea421c360/msgspec-0.19.0-cp312-cp312-musllinux_1_2_x86_64.whl", hash = "sha256:5f0f65f29b45e2816d8bded36e6b837a4bf5fb60ec4bc3c625fa2c6da4124537", size = 219081, upload-time = "2024-12-27T17:39:55.142Z" },
    { url = "https://files.pythonhosted.org/packages/b1/ef/27dd35a7049c9a4f4211c6cd6a8c9db0a50647546f003a5867827ec45391/msgspec-0.19.0-cp312-cp312-win_amd64.whl", hash = "sha256:067f0de1c33cfa0b6a8206562efdf6be5985b988b53dd244a8e06f993f27c8c0", size = 187467, upload-time = "2024-12-27T17:39:56.531Z" },
]

[[package]]
name = "multidict"
version = "6.7.0"
source = { registry = "https://pypi.org/simple" }
sdist = { url = "https://files.pythonhosted.org/packages/80/1e/5492c365f222f907de1039b91f922b93fa4f764c713ee858d235495d8f50/multidict-6.7.0.tar.gz", hash = "sha256:c6e99d9a65ca282e578dfea819cfa9c0a62b2499d8677392e09feaf305e9e6f5", size = 101834, upload-time = "2025-10-06T14:52:30.657Z" }
wheels = [
    { url = "https://files.pythonhosted.org/packages/c2/9e/9f61ac18d9c8b475889f32ccfa91c9f59363480613fc807b6e3023d6f60b/multidict-6.7.0-cp312-cp312-macosx_10_13_universal2.whl", hash = "sha256:8a3862568a36d26e650a19bb5cbbba14b71789032aebc0423f8cc5f150730184", size = 76877, upload-time = "2025-10-06T14:49:20.884Z" },
    { url = "https://files.pythonhosted.org/packages/38/6f/614f09a04e6184f8824268fce4bc925e9849edfa654ddd59f0b64508c595/multidict-6.7.0-cp312-cp312-macosx_10_13_x86_64.whl", hash = "sha256:960c60b5849b9b4f9dcc9bea6e3626143c252c74113df2c1540aebce70209b45", size = 45467, upload-time = "2025-10-06T14:49:22.054Z" },
    { url = "https://files.pythonhosted.org/packages/b3/93/c4f67a436dd026f2e780c433277fff72be79152894d9fc36f44569cab1a6/multidict-6.7.0-cp312-cp312-macosx_11_0_arm64.whl", hash = "sha256:2049be98fb57a31b4ccf870bf377af2504d4ae35646a19037ec271e4c07998aa", size = 43834, upload-time = "2025-10-06T14:49:23.566Z" },
    { url = "https://files.pythonhosted.org/packages/7f/f5/013798161ca665e4a422afbc5e2d9e4070142a9ff8905e482139cd09e4d0/multidict-6.7.0-cp312-cp312-manylinux1_i686.manylinux_2_28_i686.manylinux_2_5_i686.whl", hash = "sha256:0934f3843a1860dd465d38895c17fce1f1cb37295149ab05cd1b9a03afacb2a7", size = 250545, upload-time = "2025-10-06T14:49:24.882Z" },
    { url = "https://files.pythonhosted.org/packages/71/2f/91dbac13e0ba94669ea5119ba267c9a832f0cb65419aca75549fcf09a3dc/multidict-6.7.0-cp312-cp312-manylinux2014_aarch64.manylinux_2_17_aarch64.manylinux_2_28_aarch64.whl", hash = "sha256:b3e34f3a1b8131ba06f1a73adab24f30934d148afcd5f5de9a73565a4404384e", size = 258305, upload-time = "2025-10-06T14:49:26.778Z" },
    { url = "https://files.pythonhosted.org/packages/ef/b0/754038b26f6e04488b48ac621f779c341338d78503fb45403755af2df477/multidict-6.7.0-cp312-cp312-manylinux2014_armv7l.manylinux_2_17_armv7l.manylinux_2_31_armv7l.whl", hash = "sha256:efbb54e98446892590dc2458c19c10344ee9a883a79b5cec4bc34d6656e8d546", size = 242363, upload-time = "2025-10-06T14:49:28.562Z" },
    { url = "https://files.pythonhosted.org/packages/87/15/9da40b9336a7c9fa606c4cf2ed80a649dffeb42b905d4f63a1d7eb17d746/multidict-6.7.0-cp312-cp312-manylinux2014_ppc64le.manylinux_2_17_ppc64le.manylinux_2_28_ppc64le.whl", hash = "sha256:a35c5fc61d4f51eb045061e7967cfe3123d622cd500e8868e7c0c592a09fedc4", size = 268375, upload-time = "2025-10-06T14:49:29.96Z" },
    { url = "https://files.pythonhosted.org/packages/82/72/c53fcade0cc94dfaad583105fd92b3a783af2091eddcb41a6d5a52474000/multidict-6.7.0-cp312-cp312-manylinux2014_s390x.manylinux_2_17_s390x.manylinux_2_28_s390x.whl", hash = "sha256:29fe6740ebccba4175af1b9b87bf553e9c15cd5868ee967e010efcf94e4fd0f1", size = 269346, upload-time = "2025-10-06T14:49:31.404Z" },
    { url = "https://files.pythonhosted.org/packages/0d/e2/9baffdae21a76f77ef8447f1a05a96ec4bc0a24dae08767abc0a2fe680b8/multidict-6.7.0-cp312-cp312-manylinux2014_x86_64.manylinux_2_17_x86_64.manylinux_2_28_x86_64.whl", hash = "sha256:123e2a72e20537add2f33a79e605f6191fba2afda4cbb876e35c1a7074298a7d", size = 256107, upload-time = "2025-10-06T14:49:32.974Z" },
    { url = "https://files.pythonhosted.org/packages/3c/06/3f06f611087dc60d65ef775f1fb5aca7c6d61c6db4990e7cda0cef9b1651/multidict-6.7.0-cp312-cp312-musllinux_1_2_aarch64.whl", hash = "sha256:b284e319754366c1aee2267a2036248b24eeb17ecd5dc16022095e747f2f4304", size = 253592, upload-time = "2025-10-06T14:49:34.52Z" },
    { url = "https://files.pythonhosted.org/packages/20/24/54e804ec7945b6023b340c412ce9c3f81e91b3bf5fa5ce65558740141bee/multidict-6.7.0-cp312-cp312-musllinux_1_2_armv7l.whl", hash = "sha256:803d685de7be4303b5a657b76e2f6d1240e7e0a8aa2968ad5811fa2285553a12", size = 251024, upload-time = "2025-10-06T14:49:35.956Z" },
    { url = "https://files.pythonhosted.org/packages/14/48/011cba467ea0b17ceb938315d219391d3e421dfd35928e5dbdc3f4ae76ef/multidict-6.7.0-cp312-cp312-musllinux_1_2_i686.whl", hash = "sha256:c04a328260dfd5db8c39538f999f02779012268f54614902d0afc775d44e0a62", size = 251484, upload-time = "2025-10-06T14:49:37.631Z" },
    { url = "https://files.pythonhosted.org/packages/0d/2f/919258b43bb35b99fa127435cfb2d91798eb3a943396631ef43e3720dcf4/multidict-6.7.0-cp312-cp312-musllinux_1_2_ppc64le.whl", hash = "sha256:8a19cdb57cd3df4cd865849d93ee14920fb97224300c88501f16ecfa2604b4e0", size = 263579, upload-time = "2025-10-06T14:49:39.502Z" },
    { url = "https://files.pythonhosted.org/packages/31/22/a0e884d86b5242b5a74cf08e876bdf299e413016b66e55511f7a804a366e/multidict-6.7.0-cp312-cp312-musllinux_1_2_s390x.whl", hash = "sha256:9b2fd74c52accced7e75de26023b7dccee62511a600e62311b918ec5c168fc2a", size = 259654, upload-time = "2025-10-06T14:49:41.32Z" },
    { url = "https://files.pythonhosted.org/packages/b2/e5/17e10e1b5c5f5a40f2fcbb45953c9b215f8a4098003915e46a93f5fcaa8f/multidict-6.7.0-cp312-cp312-musllinux_1_2_x86_64.whl", hash = "sha256:3e8bfdd0e487acf992407a140d2589fe598238eaeffa3da8448d63a63cd363f8", size = 251511, upload-time = "2025-10-06T14:49:46.021Z" },
    { url = "https://files.pythonhosted.org/packages/e3/9a/201bb1e17e7af53139597069c375e7b0dcbd47594604f65c2d5359508566/multidict-6.7.0-cp312-cp312-win32.whl", hash = "sha256:dd32a49400a2c3d52088e120ee00c1e3576cbff7e10b98467962c74fdb762ed4", size = 41895, upload-time = "2025-10-06T14:49:48.718Z" },
    { url = "https://files.pythonhosted.org/packages/46/e2/348cd32faad84eaf1d20cce80e2bb0ef8d312c55bca1f7fa9865e7770aaf/multidict-6.7.0-cp312-cp312-win_amd64.whl", hash = "sha256:92abb658ef2d7ef22ac9f8bb88e8b6c3e571671534e029359b6d9e845923eb1b", size = 46073, upload-time = "2025-10-06T14:49:50.28Z" },
    { url = "https://files.pythonhosted.org/packages/25/ec/aad2613c1910dce907480e0c3aa306905830f25df2e54ccc9dea450cb5aa/multidict-6.7.0-cp312-cp312-win_arm64.whl", hash = "sha256:490dab541a6a642ce1a9d61a4781656b346a55c13038f0b1244653828e3a83ec", size = 43226, upload-time = "2025-10-06T14:49:52.304Z" },
    { url = "https://files.pythonhosted.org/packages/b7/da/7d22601b625e241d4f23ef1ebff8acfc60da633c9e7e7922e24d10f592b3/multidict-6.7.0-py3-none-any.whl", hash = "sha256:394fc5c42a333c9ffc3e421a4c85e08580d990e08b99f6bf35b4132114c5dcb3", size = 12317, upload-time = "2025-10-06T14:52:29.272Z" },
]

[[package]]
name = "multiprocess"
version = "0.70.16"
source = { registry = "https://pypi.org/simple" }
dependencies = [
    { name = "dill" },
]
sdist = { url = "https://files.pythonhosted.org/packages/b5/ae/04f39c5d0d0def03247c2893d6f2b83c136bf3320a2154d7b8858f2ba72d/multiprocess-0.70.16.tar.gz", hash = "sha256:161af703d4652a0e1410be6abccecde4a7ddffd19341be0a7011b94aeb171ac1", size = 1772603, upload-time = "2024-01-28T18:52:34.85Z" }
wheels = [
    { url = "https://files.pythonhosted.org/packages/bc/f7/7ec7fddc92e50714ea3745631f79bd9c96424cb2702632521028e57d3a36/multiprocess-0.70.16-py310-none-any.whl", hash = "sha256:c4a9944c67bd49f823687463660a2d6daae94c289adff97e0f9d696ba6371d02", size = 134824, upload-time = "2024-01-28T18:52:26.062Z" },
    { url = "https://files.pythonhosted.org/packages/50/15/b56e50e8debaf439f44befec5b2af11db85f6e0f344c3113ae0be0593a91/multiprocess-0.70.16-py311-none-any.whl", hash = "sha256:af4cabb0dac72abfb1e794fa7855c325fd2b55a10a44628a3c1ad3311c04127a", size = 143519, upload-time = "2024-01-28T18:52:28.115Z" },
    { url = "https://files.pythonhosted.org/packages/0a/7d/a988f258104dcd2ccf1ed40fdc97e26c4ac351eeaf81d76e266c52d84e2f/multiprocess-0.70.16-py312-none-any.whl", hash = "sha256:fc0544c531920dde3b00c29863377f87e1632601092ea2daca74e4beb40faa2e", size = 146741, upload-time = "2024-01-28T18:52:29.395Z" },
    { url = "https://files.pythonhosted.org/packages/ea/89/38df130f2c799090c978b366cfdf5b96d08de5b29a4a293df7f7429fa50b/multiprocess-0.70.16-py38-none-any.whl", hash = "sha256:a71d82033454891091a226dfc319d0cfa8019a4e888ef9ca910372a446de4435", size = 132628, upload-time = "2024-01-28T18:52:30.853Z" },
    { url = "https://files.pythonhosted.org/packages/da/d9/f7f9379981e39b8c2511c9e0326d212accacb82f12fbfdc1aa2ce2a7b2b6/multiprocess-0.70.16-py39-none-any.whl", hash = "sha256:a0bafd3ae1b732eac64be2e72038231c1ba97724b60b09400d68f229fcc2fbf3", size = 133351, upload-time = "2024-01-28T18:52:31.981Z" },
]

[[package]]
name = "murmurhash"
version = "1.0.14"
source = { registry = "https://pypi.org/simple" }
sdist = { url = "https://files.pythonhosted.org/packages/95/24/5bddb253a4c4880019f49944e06b14d48df5e3e96adde58312beaacbcdf1/murmurhash-1.0.14.tar.gz", hash = "sha256:dd5a31d995b8ae7c2179f9752f4e0800b020230edfb81f45f8841f8a5abafc18", size = 13282, upload-time = "2025-11-12T23:29:09.443Z" }
wheels = [
    { url = "https://files.pythonhosted.org/packages/8d/99/8b6ef9788cf66a83fa753fa3439250076d95309e178fc4bbf27864b2cee9/murmurhash-1.0.14-cp312-cp312-macosx_10_13_x86_64.whl", hash = "sha256:e819bbc2f01a704327e150ea8dc61c95ffb8aeeb3373e73eeed0ffac1e57082e", size = 27882, upload-time = "2025-11-12T23:28:21.566Z" },
    { url = "https://files.pythonhosted.org/packages/2d/a4/004e3c99bd6f6785c575119b8a72491d840704a06d8cae2934a658e91665/murmurhash-1.0.14-cp312-cp312-macosx_11_0_arm64.whl", hash = "sha256:78c48f69b297ae088fd5ba0a8e6e6fa77955e0dab15b2068922bf14555715269", size = 27854, upload-time = "2025-11-12T23:28:22.501Z" },
    { url = "https://files.pythonhosted.org/packages/88/78/e766c52e621997fffc3ebe6e2687c4a7313fdc8e4f30d5a0b8655df4aebe/murmurhash-1.0.14-cp312-cp312-manylinux1_x86_64.manylinux2014_x86_64.manylinux_2_17_x86_64.manylinux_2_5_x86_64.whl", hash = "sha256:5cfdbdfd12c01408c102b2a4268053c9f1e49d5cf148c5385e3529e8a98bf5ac", size = 134088, upload-time = "2025-11-12T23:28:23.794Z" },
    { url = "https://files.pythonhosted.org/packages/bc/8f/1c6c675059463437d0306fe3e2ee485811f791090251261fd8475cab9ff6/murmurhash-1.0.14-cp312-cp312-manylinux2014_aarch64.manylinux_2_17_aarch64.whl", hash = "sha256:3696db5b8de8dafacb593abf86b4ede61b65f0c67db23fb0292c345c54a0edeb", size = 133978, upload-time = "2025-11-12T23:28:25.193Z" },
    { url = "https://files.pythonhosted.org/packages/c2/ab/0c6c1c2cebcefabb15088a78a8b3c9de4293b5aea9eae375456538313c6e/murmurhash-1.0.14-cp312-cp312-musllinux_1_2_aarch64.whl", hash = "sha256:07829dc899907caf45c09f18e2c836f2243296c820227b9f5146329afa4f93ca", size = 132957, upload-time = "2025-11-12T23:28:26.652Z" },
    { url = "https://files.pythonhosted.org/packages/09/62/822d26ed7602039767f6d7c4b743e4796156be2bb6887f0a5b897dafa116/murmurhash-1.0.14-cp312-cp312-musllinux_1_2_x86_64.whl", hash = "sha256:2e61097a4ff7a14ee471ccfccbc664f1e7c5cbc84109ee865dded7ae554e431b", size = 134184, upload-time = "2025-11-12T23:28:28.074Z" },
    { url = "https://files.pythonhosted.org/packages/73/f4/9f446356f28f49d0e639c6b05645e937cbe1da9a27546253d77efd1c5489/murmurhash-1.0.14-cp312-cp312-win_amd64.whl", hash = "sha256:2e717fa8726fe3d43ec3a235c0fbd8e4b772ca11284b7d5ffdd8b06958664cf6", size = 25645, upload-time = "2025-11-12T23:28:29.15Z" },
]

[[package]]
name = "mypy"
version = "1.18.2"
source = { registry = "https://pypi.org/simple" }
dependencies = [
    { name = "mypy-extensions" },
    { name = "pathspec" },
    { name = "typing-extensions" },
]
sdist = { url = "https://files.pythonhosted.org/packages/c0/77/8f0d0001ffad290cef2f7f216f96c814866248a0b92a722365ed54648e7e/mypy-1.18.2.tar.gz", hash = "sha256:06a398102a5f203d7477b2923dda3634c36727fa5c237d8f859ef90c42a9924b", size = 3448846, upload-time = "2025-09-19T00:11:10.519Z" }
wheels = [
    { url = "https://files.pythonhosted.org/packages/07/06/dfdd2bc60c66611dd8335f463818514733bc763e4760dee289dcc33df709/mypy-1.18.2-cp312-cp312-macosx_10_13_x86_64.whl", hash = "sha256:33eca32dd124b29400c31d7cf784e795b050ace0e1f91b8dc035672725617e34", size = 12908273, upload-time = "2025-09-19T00:10:58.321Z" },
    { url = "https://files.pythonhosted.org/packages/81/14/6a9de6d13a122d5608e1a04130724caf9170333ac5a924e10f670687d3eb/mypy-1.18.2-cp312-cp312-macosx_11_0_arm64.whl", hash = "sha256:a3c47adf30d65e89b2dcd2fa32f3aeb5e94ca970d2c15fcb25e297871c8e4764", size = 11920910, upload-time = "2025-09-19T00:10:20.043Z" },
    { url = "https://files.pythonhosted.org/packages/5f/a9/b29de53e42f18e8cc547e38daa9dfa132ffdc64f7250e353f5c8cdd44bee/mypy-1.18.2-cp312-cp312-manylinux2014_aarch64.manylinux_2_17_aarch64.manylinux_2_28_aarch64.whl", hash = "sha256:5d6c838e831a062f5f29d11c9057c6009f60cb294fea33a98422688181fe2893", size = 12465585, upload-time = "2025-09-19T00:10:33.005Z" },
    { url = "https://files.pythonhosted.org/packages/77/ae/6c3d2c7c61ff21f2bee938c917616c92ebf852f015fb55917fd6e2811db2/mypy-1.18.2-cp312-cp312-manylinux2014_x86_64.manylinux_2_17_x86_64.manylinux_2_28_x86_64.whl", hash = "sha256:01199871b6110a2ce984bde85acd481232d17413868c9807e95c1b0739a58914", size = 13348562, upload-time = "2025-09-19T00:10:11.51Z" },
    { url = "https://files.pythonhosted.org/packages/4d/31/aec68ab3b4aebdf8f36d191b0685d99faa899ab990753ca0fee60fb99511/mypy-1.18.2-cp312-cp312-musllinux_1_2_x86_64.whl", hash = "sha256:a2afc0fa0b0e91b4599ddfe0f91e2c26c2b5a5ab263737e998d6817874c5f7c8", size = 13533296, upload-time = "2025-09-19T00:10:06.568Z" },
    { url = "https://files.pythonhosted.org/packages/9f/83/abcb3ad9478fca3ebeb6a5358bb0b22c95ea42b43b7789c7fb1297ca44f4/mypy-1.18.2-cp312-cp312-win_amd64.whl", hash = "sha256:d8068d0afe682c7c4897c0f7ce84ea77f6de953262b12d07038f4d296d547074", size = 9828828, upload-time = "2025-09-19T00:10:28.203Z" },
    { url = "https://files.pythonhosted.org/packages/87/e3/be76d87158ebafa0309946c4a73831974d4d6ab4f4ef40c3b53a385a66fd/mypy-1.18.2-py3-none-any.whl", hash = "sha256:22a1748707dd62b58d2ae53562ffc4d7f8bcc727e8ac7cbc69c053ddc874d47e", size = 2352367, upload-time = "2025-09-19T00:10:15.489Z" },
]

[[package]]
name = "mypy-extensions"
version = "1.1.0"
source = { registry = "https://pypi.org/simple" }
sdist = { url = "https://files.pythonhosted.org/packages/a2/6e/371856a3fb9d31ca8dac321cda606860fa4548858c0cc45d9d1d4ca2628b/mypy_extensions-1.1.0.tar.gz", hash = "sha256:52e68efc3284861e772bbcd66823fde5ae21fd2fdb51c62a211403730b916558", size = 6343, upload-time = "2025-04-22T14:54:24.164Z" }
wheels = [
    { url = "https://files.pythonhosted.org/packages/79/7b/2c79738432f5c924bef5071f933bcc9efd0473bac3b4aa584a6f7c1c8df8/mypy_extensions-1.1.0-py3-none-any.whl", hash = "sha256:1be4cccdb0f2482337c4743e60421de3a356cd97508abadd57d47403e94f5505", size = 4963, upload-time = "2025-04-22T14:54:22.983Z" },
]

[[package]]
name = "mysql-connector-python"
version = "9.5.0"
source = { registry = "https://pypi.org/simple" }
sdist = { url = "https://files.pythonhosted.org/packages/39/33/b332b001bc8c5ee09255a0d4b09a254da674450edd6a3e5228b245ca82a0/mysql_connector_python-9.5.0.tar.gz", hash = "sha256:92fb924285a86d8c146ebd63d94f9eaefa548da7813bc46271508fdc6cc1d596", size = 12251077, upload-time = "2025-10-22T09:05:45.423Z" }
wheels = [
    { url = "https://files.pythonhosted.org/packages/02/89/167ebee82f4b01ba7339c241c3cc2518886a2be9f871770a1efa81b940a0/mysql_connector_python-9.5.0-cp312-cp312-macosx_14_0_arm64.whl", hash = "sha256:a72c2ef9d50b84f3c567c31b3bf30901af740686baa2a4abead5f202e0b7ea61", size = 17581904, upload-time = "2025-10-22T09:01:53.21Z" },
    { url = "https://files.pythonhosted.org/packages/67/46/630ca969ce10b30fdc605d65dab4a6157556d8cc3b77c724f56c2d83cb79/mysql_connector_python-9.5.0-cp312-cp312-macosx_14_0_x86_64.whl", hash = "sha256:bd9ba5a946cfd3b3b2688a75135357e862834b0321ed936fd968049be290872b", size = 18448195, upload-time = "2025-10-22T09:01:55.378Z" },
    { url = "https://files.pythonhosted.org/packages/f6/87/4c421f41ad169d8c9065ad5c46673c7af889a523e4899c1ac1d6bfd37262/mysql_connector_python-9.5.0-cp312-cp312-manylinux_2_28_aarch64.whl", hash = "sha256:5ef7accbdf8b5f6ec60d2a1550654b7e27e63bf6f7b04020d5fb4191fb02bc4d", size = 33668638, upload-time = "2025-10-22T09:01:57.896Z" },
    { url = "https://files.pythonhosted.org/packages/a6/01/67cf210d50bfefbb9224b9a5c465857c1767388dade1004c903c8e22a991/mysql_connector_python-9.5.0-cp312-cp312-manylinux_2_28_x86_64.whl", hash = "sha256:a6e0a4a0274d15e3d4c892ab93f58f46431222117dba20608178dfb2cc4d5fd8", size = 34102899, upload-time = "2025-10-22T09:02:00.291Z" },
    { url = "https://files.pythonhosted.org/packages/cd/ef/3d1a67d503fff38cc30e11d111cf28f0976987fb175f47b10d44494e1080/mysql_connector_python-9.5.0-cp312-cp312-win_amd64.whl", hash = "sha256:b6c69cb37600b7e22f476150034e2afbd53342a175e20aea887f8158fc5e3ff6", size = 16512684, upload-time = "2025-10-22T09:02:02.411Z" },
    { url = "https://files.pythonhosted.org/packages/95/e1/45373c06781340c7b74fe9b88b85278ac05321889a307eaa5be079a997d4/mysql_connector_python-9.5.0-py2.py3-none-any.whl", hash = "sha256:ace137b88eb6fdafa1e5b2e03ac76ce1b8b1844b3a4af1192a02ae7c1a45bdee", size = 479047, upload-time = "2025-10-22T09:02:27.809Z" },
]

[[package]]
name = "nest-asyncio"
version = "1.6.0"
source = { registry = "https://pypi.org/simple" }
sdist = { url = "https://files.pythonhosted.org/packages/83/f8/51569ac65d696c8ecbee95938f89d4abf00f47d58d48f6fbabfe8f0baefe/nest_asyncio-1.6.0.tar.gz", hash = "sha256:6f172d5449aca15afd6c646851f4e31e02c598d553a667e38cafa997cfec55fe", size = 7418, upload-time = "2024-01-21T14:25:19.227Z" }
wheels = [
    { url = "https://files.pythonhosted.org/packages/a0/c4/c2971a3ba4c6103a3d10c4b0f24f461ddc027f0f09763220cf35ca1401b3/nest_asyncio-1.6.0-py3-none-any.whl", hash = "sha256:87af6efd6b5e897c81050477ef65c62e2b2f35d51703cae01aff2905b1852e1c", size = 5195, upload-time = "2024-01-21T14:25:17.223Z" },
]

[[package]]
name = "networkx"
version = "3.5"
source = { registry = "https://pypi.org/simple" }
sdist = { url = "https://files.pythonhosted.org/packages/6c/4f/ccdb8ad3a38e583f214547fd2f7ff1fc160c43a75af88e6aec213404b96a/networkx-3.5.tar.gz", hash = "sha256:d4c6f9cf81f52d69230866796b82afbccdec3db7ae4fbd1b65ea750feed50037", size = 2471065, upload-time = "2025-05-29T11:35:07.804Z" }
wheels = [
    { url = "https://files.pythonhosted.org/packages/eb/8d/776adee7bbf76365fdd7f2552710282c79a4ead5d2a46408c9043a2b70ba/networkx-3.5-py3-none-any.whl", hash = "sha256:0030d386a9a06dee3565298b4a734b68589749a544acbb6c412dc9e2489ec6ec", size = 2034406, upload-time = "2025-05-29T11:35:04.961Z" },
]

[[package]]
name = "ninja"
version = "1.13.0"
source = { registry = "https://pypi.org/simple" }
sdist = { url = "https://files.pythonhosted.org/packages/43/73/79a0b22fc731989c708068427579e840a6cf4e937fe7ae5c5d0b7356ac22/ninja-1.13.0.tar.gz", hash = "sha256:4a40ce995ded54d9dc24f8ea37ff3bf62ad192b547f6c7126e7e25045e76f978", size = 242558, upload-time = "2025-08-11T15:10:19.421Z" }
wheels = [
    { url = "https://files.pythonhosted.org/packages/3c/74/d02409ed2aa865e051b7edda22ad416a39d81a84980f544f8de717cab133/ninja-1.13.0-py3-none-macosx_10_9_universal2.whl", hash = "sha256:fa2a8bfc62e31b08f83127d1613d10821775a0eb334197154c4d6067b7068ff1", size = 310125, upload-time = "2025-08-11T15:09:50.971Z" },
    { url = "https://files.pythonhosted.org/packages/8e/de/6e1cd6b84b412ac1ef327b76f0641aeb5dcc01e9d3f9eee0286d0c34fd93/ninja-1.13.0-py3-none-manylinux2014_aarch64.manylinux_2_17_aarch64.whl", hash = "sha256:3d00c692fb717fd511abeb44b8c5d00340c36938c12d6538ba989fe764e79630", size = 177467, upload-time = "2025-08-11T15:09:52.767Z" },
    { url = "https://files.pythonhosted.org/packages/c8/83/49320fb6e58ae3c079381e333575fdbcf1cca3506ee160a2dcce775046fa/ninja-1.13.0-py3-none-manylinux2014_i686.manylinux_2_17_i686.whl", hash = "sha256:be7f478ff9f96a128b599a964fc60a6a87b9fa332ee1bd44fa243ac88d50291c", size = 187834, upload-time = "2025-08-11T15:09:54.115Z" },
    { url = "https://files.pythonhosted.org/packages/56/c7/ba22748fb59f7f896b609cd3e568d28a0a367a6d953c24c461fe04fc4433/ninja-1.13.0-py3-none-manylinux2014_ppc64le.manylinux_2_17_ppc64le.whl", hash = "sha256:60056592cf495e9a6a4bea3cd178903056ecb0943e4de45a2ea825edb6dc8d3e", size = 202736, upload-time = "2025-08-11T15:09:55.745Z" },
    { url = "https://files.pythonhosted.org/packages/79/22/d1de07632b78ac8e6b785f41fa9aad7a978ec8c0a1bf15772def36d77aac/ninja-1.13.0-py3-none-manylinux2014_s390x.manylinux_2_17_s390x.whl", hash = "sha256:1c97223cdda0417f414bf864cfb73b72d8777e57ebb279c5f6de368de0062988", size = 179034, upload-time = "2025-08-11T15:09:57.394Z" },
    { url = "https://files.pythonhosted.org/packages/ed/de/0e6edf44d6a04dabd0318a519125ed0415ce437ad5a1ec9b9be03d9048cf/ninja-1.13.0-py3-none-manylinux2014_x86_64.manylinux_2_17_x86_64.whl", hash = "sha256:fb46acf6b93b8dd0322adc3a4945452a4e774b75b91293bafcc7b7f8e6517dfa", size = 180716, upload-time = "2025-08-11T15:09:58.696Z" },
    { url = "https://files.pythonhosted.org/packages/54/28/938b562f9057aaa4d6bfbeaa05e81899a47aebb3ba6751e36c027a7f5ff7/ninja-1.13.0-py3-none-manylinux_2_28_armv7l.manylinux_2_31_armv7l.whl", hash = "sha256:4be9c1b082d244b1ad7ef41eb8ab088aae8c109a9f3f0b3e56a252d3e00f42c1", size = 146843, upload-time = "2025-08-11T15:10:00.046Z" },
    { url = "https://files.pythonhosted.org/packages/2a/fb/d06a3838de4f8ab866e44ee52a797b5491df823901c54943b2adb0389fbb/ninja-1.13.0-py3-none-manylinux_2_31_riscv64.whl", hash = "sha256:6739d3352073341ad284246f81339a384eec091d9851a886dfa5b00a6d48b3e2", size = 154402, upload-time = "2025-08-11T15:10:01.657Z" },
    { url = "https://files.pythonhosted.org/packages/31/bf/0d7808af695ceddc763cf251b84a9892cd7f51622dc8b4c89d5012779f06/ninja-1.13.0-py3-none-musllinux_1_2_aarch64.whl", hash = "sha256:11be2d22027bde06f14c343f01d31446747dbb51e72d00decca2eb99be911e2f", size = 552388, upload-time = "2025-08-11T15:10:03.349Z" },
    { url = "https://files.pythonhosted.org/packages/9d/70/c99d0c2c809f992752453cce312848abb3b1607e56d4cd1b6cded317351a/ninja-1.13.0-py3-none-musllinux_1_2_armv7l.whl", hash = "sha256:aa45b4037b313c2f698bc13306239b8b93b4680eb47e287773156ac9e9304714", size = 472501, upload-time = "2025-08-11T15:10:04.735Z" },
    { url = "https://files.pythonhosted.org/packages/9f/43/c217b1153f0e499652f5e0766da8523ce3480f0a951039c7af115e224d55/ninja-1.13.0-py3-none-musllinux_1_2_i686.whl", hash = "sha256:5f8e1e8a1a30835eeb51db05cf5a67151ad37542f5a4af2a438e9490915e5b72", size = 638280, upload-time = "2025-08-11T15:10:06.512Z" },
    { url = "https://files.pythonhosted.org/packages/8c/45/9151bba2c8d0ae2b6260f71696330590de5850e5574b7b5694dce6023e20/ninja-1.13.0-py3-none-musllinux_1_2_ppc64le.whl", hash = "sha256:3d7d7779d12cb20c6d054c61b702139fd23a7a964ec8f2c823f1ab1b084150db", size = 642420, upload-time = "2025-08-11T15:10:08.35Z" },
    { url = "https://files.pythonhosted.org/packages/3c/fb/95752eb635bb8ad27d101d71bef15bc63049de23f299e312878fc21cb2da/ninja-1.13.0-py3-none-musllinux_1_2_riscv64.whl", hash = "sha256:d741a5e6754e0bda767e3274a0f0deeef4807f1fec6c0d7921a0244018926ae5", size = 585106, upload-time = "2025-08-11T15:10:09.818Z" },
    { url = "https://files.pythonhosted.org/packages/c1/31/aa56a1a286703800c0cbe39fb4e82811c277772dc8cd084f442dd8e2938a/ninja-1.13.0-py3-none-musllinux_1_2_s390x.whl", hash = "sha256:e8bad11f8a00b64137e9b315b137d8bb6cbf3086fbdc43bf1f90fd33324d2e96", size = 707138, upload-time = "2025-08-11T15:10:11.366Z" },
    { url = "https://files.pythonhosted.org/packages/34/6f/5f5a54a1041af945130abdb2b8529cbef0cdcbbf9bcf3f4195378319d29a/ninja-1.13.0-py3-none-musllinux_1_2_x86_64.whl", hash = "sha256:b4f2a072db3c0f944c32793e91532d8948d20d9ab83da9c0c7c15b5768072200", size = 581758, upload-time = "2025-08-11T15:10:13.295Z" },
    { url = "https://files.pythonhosted.org/packages/95/97/51359c77527d45943fe7a94d00a3843b81162e6c4244b3579fe8fc54cb9c/ninja-1.13.0-py3-none-win32.whl", hash = "sha256:8cfbb80b4a53456ae8a39f90ae3d7a2129f45ea164f43fadfa15dc38c4aef1c9", size = 267201, upload-time = "2025-08-11T15:10:15.158Z" },
    { url = "https://files.pythonhosted.org/packages/29/45/c0adfbfb0b5895aa18cec400c535b4f7ff3e52536e0403602fc1a23f7de9/ninja-1.13.0-py3-none-win_amd64.whl", hash = "sha256:fb8ee8719f8af47fed145cced4a85f0755dd55d45b2bddaf7431fa89803c5f3e", size = 309975, upload-time = "2025-08-11T15:10:16.697Z" },
    { url = "https://files.pythonhosted.org/packages/df/93/a7b983643d1253bb223234b5b226e69de6cda02b76cdca7770f684b795f5/ninja-1.13.0-py3-none-win_arm64.whl", hash = "sha256:3c0b40b1f0bba764644385319028650087b4c1b18cdfa6f45cb39a3669b81aa9", size = 290806, upload-time = "2025-08-11T15:10:18.018Z" },
]

[[package]]
name = "nltk"
version = "3.9.2"
source = { registry = "https://pypi.org/simple" }
dependencies = [
    { name = "click" },
    { name = "joblib" },
    { name = "regex" },
    { name = "tqdm" },
]
sdist = { url = "https://files.pythonhosted.org/packages/f9/76/3a5e4312c19a028770f86fd7c058cf9f4ec4321c6cf7526bab998a5b683c/nltk-3.9.2.tar.gz", hash = "sha256:0f409e9b069ca4177c1903c3e843eef90c7e92992fa4931ae607da6de49e1419", size = 2887629, upload-time = "2025-10-01T07:19:23.764Z" }
wheels = [
    { url = "https://files.pythonhosted.org/packages/60/90/81ac364ef94209c100e12579629dc92bf7a709a84af32f8c551b02c07e94/nltk-3.9.2-py3-none-any.whl", hash = "sha256:1e209d2b3009110635ed9709a67a1a3e33a10f799490fa71cf4bec218c11c88a", size = 1513404, upload-time = "2025-10-01T07:19:21.648Z" },
]

[[package]]
name = "numba"
version = "0.61.2"
source = { registry = "https://pypi.org/simple" }
dependencies = [
    { name = "llvmlite" },
    { name = "numpy" },
]
sdist = { url = "https://files.pythonhosted.org/packages/1c/a0/e21f57604304aa03ebb8e098429222722ad99176a4f979d34af1d1ee80da/numba-0.61.2.tar.gz", hash = "sha256:8750ee147940a6637b80ecf7f95062185ad8726c8c28a2295b8ec1160a196f7d", size = 2820615, upload-time = "2025-04-09T02:58:07.659Z" }
wheels = [
    { url = "https://files.pythonhosted.org/packages/b4/a0/c6b7b9c615cfa3b98c4c63f4316e3f6b3bbe2387740277006551784218cd/numba-0.61.2-cp312-cp312-macosx_10_14_x86_64.whl", hash = "sha256:34fba9406078bac7ab052efbf0d13939426c753ad72946baaa5bf9ae0ebb8dd2", size = 2776626, upload-time = "2025-04-09T02:57:51.857Z" },
    { url = "https://files.pythonhosted.org/packages/92/4a/fe4e3c2ecad72d88f5f8cd04e7f7cff49e718398a2fac02d2947480a00ca/numba-0.61.2-cp312-cp312-macosx_11_0_arm64.whl", hash = "sha256:4ddce10009bc097b080fc96876d14c051cc0c7679e99de3e0af59014dab7dfe8", size = 2779287, upload-time = "2025-04-09T02:57:53.658Z" },
    { url = "https://files.pythonhosted.org/packages/9a/2d/e518df036feab381c23a624dac47f8445ac55686ec7f11083655eb707da3/numba-0.61.2-cp312-cp312-manylinux2014_x86_64.manylinux_2_17_x86_64.whl", hash = "sha256:5b1bb509d01f23d70325d3a5a0e237cbc9544dd50e50588bc581ba860c213546", size = 3885928, upload-time = "2025-04-09T02:57:55.206Z" },
    { url = "https://files.pythonhosted.org/packages/10/0f/23cced68ead67b75d77cfcca3df4991d1855c897ee0ff3fe25a56ed82108/numba-0.61.2-cp312-cp312-manylinux_2_28_aarch64.whl", hash = "sha256:48a53a3de8f8793526cbe330f2a39fe9a6638efcbf11bd63f3d2f9757ae345cd", size = 3577115, upload-time = "2025-04-09T02:57:56.818Z" },
    { url = "https://files.pythonhosted.org/packages/68/1d/ddb3e704c5a8fb90142bf9dc195c27db02a08a99f037395503bfbc1d14b3/numba-0.61.2-cp312-cp312-win_amd64.whl", hash = "sha256:97cf4f12c728cf77c9c1d7c23707e4d8fb4632b46275f8f3397de33e5877af18", size = 2831929, upload-time = "2025-04-09T02:57:58.45Z" },
]

[[package]]
name = "numpy"
version = "1.26.4"
source = { registry = "https://pypi.org/simple" }
sdist = { url = "https://files.pythonhosted.org/packages/65/6e/09db70a523a96d25e115e71cc56a6f9031e7b8cd166c1ac8438307c14058/numpy-1.26.4.tar.gz", hash = "sha256:2a02aba9ed12e4ac4eb3ea9421c420301a0c6460d9830d74a9df87efa4912010", size = 15786129, upload-time = "2024-02-06T00:26:44.495Z" }
wheels = [
    { url = "https://files.pythonhosted.org/packages/95/12/8f2020a8e8b8383ac0177dc9570aad031a3beb12e38847f7129bacd96228/numpy-1.26.4-cp312-cp312-macosx_10_9_x86_64.whl", hash = "sha256:b3ce300f3644fb06443ee2222c2201dd3a89ea6040541412b8fa189341847218", size = 20335901, upload-time = "2024-02-05T23:55:32.801Z" },
    { url = "https://files.pythonhosted.org/packages/75/5b/ca6c8bd14007e5ca171c7c03102d17b4f4e0ceb53957e8c44343a9546dcc/numpy-1.26.4-cp312-cp312-macosx_11_0_arm64.whl", hash = "sha256:03a8c78d01d9781b28a6989f6fa1bb2c4f2d51201cf99d3dd875df6fbd96b23b", size = 13685868, upload-time = "2024-02-05T23:55:56.28Z" },
    { url = "https://files.pythonhosted.org/packages/79/f8/97f10e6755e2a7d027ca783f63044d5b1bc1ae7acb12afe6a9b4286eac17/numpy-1.26.4-cp312-cp312-manylinux_2_17_aarch64.manylinux2014_aarch64.whl", hash = "sha256:9fad7dcb1aac3c7f0584a5a8133e3a43eeb2fe127f47e3632d43d677c66c102b", size = 13925109, upload-time = "2024-02-05T23:56:20.368Z" },
    { url = "https://files.pythonhosted.org/packages/0f/50/de23fde84e45f5c4fda2488c759b69990fd4512387a8632860f3ac9cd225/numpy-1.26.4-cp312-cp312-manylinux_2_17_x86_64.manylinux2014_x86_64.whl", hash = "sha256:675d61ffbfa78604709862923189bad94014bef562cc35cf61d3a07bba02a7ed", size = 17950613, upload-time = "2024-02-05T23:56:56.054Z" },
    { url = "https://files.pythonhosted.org/packages/4c/0c/9c603826b6465e82591e05ca230dfc13376da512b25ccd0894709b054ed0/numpy-1.26.4-cp312-cp312-musllinux_1_1_aarch64.whl", hash = "sha256:ab47dbe5cc8210f55aa58e4805fe224dac469cde56b9f731a4c098b91917159a", size = 13572172, upload-time = "2024-02-05T23:57:21.56Z" },
    { url = "https://files.pythonhosted.org/packages/76/8c/2ba3902e1a0fc1c74962ea9bb33a534bb05984ad7ff9515bf8d07527cadd/numpy-1.26.4-cp312-cp312-musllinux_1_1_x86_64.whl", hash = "sha256:1dda2e7b4ec9dd512f84935c5f126c8bd8b9f2fc001e9f54af255e8c5f16b0e0", size = 17786643, upload-time = "2024-02-05T23:57:56.585Z" },
    { url = "https://files.pythonhosted.org/packages/28/4a/46d9e65106879492374999e76eb85f87b15328e06bd1550668f79f7b18c6/numpy-1.26.4-cp312-cp312-win32.whl", hash = "sha256:50193e430acfc1346175fcbdaa28ffec49947a06918b7b92130744e81e640110", size = 5677803, upload-time = "2024-02-05T23:58:08.963Z" },
    { url = "https://files.pythonhosted.org/packages/16/2e/86f24451c2d530c88daf997cb8d6ac622c1d40d19f5a031ed68a4b73a374/numpy-1.26.4-cp312-cp312-win_amd64.whl", hash = "sha256:08beddf13648eb95f8d867350f6a018a4be2e5ad54c8d8caed89ebca558b2818", size = 15517754, upload-time = "2024-02-05T23:58:36.364Z" },
]

[[package]]
name = "nvidia-cublas-cu12"
version = "12.4.5.8"
source = { registry = "https://pypi.org/simple" }
wheels = [
    { url = "https://files.pythonhosted.org/packages/ae/71/1c91302526c45ab494c23f61c7a84aa568b8c1f9d196efa5993957faf906/nvidia_cublas_cu12-12.4.5.8-py3-none-manylinux2014_x86_64.whl", hash = "sha256:2fc8da60df463fdefa81e323eef2e36489e1c94335b5358bcb38360adf75ac9b", size = 363438805, upload-time = "2024-04-03T20:57:06.025Z" },
]

[[package]]
name = "nvidia-cuda-cupti-cu12"
version = "12.4.127"
source = { registry = "https://pypi.org/simple" }
wheels = [
    { url = "https://files.pythonhosted.org/packages/67/42/f4f60238e8194a3106d06a058d494b18e006c10bb2b915655bd9f6ea4cb1/nvidia_cuda_cupti_cu12-12.4.127-py3-none-manylinux2014_x86_64.whl", hash = "sha256:9dec60f5ac126f7bb551c055072b69d85392b13311fcc1bcda2202d172df30fb", size = 13813957, upload-time = "2024-04-03T20:55:01.564Z" },
]

[[package]]
name = "nvidia-cuda-nvrtc-cu12"
version = "12.4.127"
source = { registry = "https://pypi.org/simple" }
wheels = [
    { url = "https://files.pythonhosted.org/packages/2c/14/91ae57cd4db3f9ef7aa99f4019cfa8d54cb4caa7e00975df6467e9725a9f/nvidia_cuda_nvrtc_cu12-12.4.127-py3-none-manylinux2014_x86_64.whl", hash = "sha256:a178759ebb095827bd30ef56598ec182b85547f1508941a3d560eb7ea1fbf338", size = 24640306, upload-time = "2024-04-03T20:56:01.463Z" },
]

[[package]]
name = "nvidia-cuda-runtime-cu12"
version = "12.4.127"
source = { registry = "https://pypi.org/simple" }
wheels = [
    { url = "https://files.pythonhosted.org/packages/ea/27/1795d86fe88ef397885f2e580ac37628ed058a92ed2c39dc8eac3adf0619/nvidia_cuda_runtime_cu12-12.4.127-py3-none-manylinux2014_x86_64.whl", hash = "sha256:64403288fa2136ee8e467cdc9c9427e0434110899d07c779f25b5c068934faa5", size = 883737, upload-time = "2024-04-03T20:54:51.355Z" },
]

[[package]]
name = "nvidia-cudnn-cu12"
version = "9.1.0.70"
source = { registry = "https://pypi.org/simple" }
dependencies = [
    { name = "nvidia-cublas-cu12", marker = "platform_machine != 'aarch64' and sys_platform == 'linux'" },
]
wheels = [
    { url = "https://files.pythonhosted.org/packages/9f/fd/713452cd72343f682b1c7b9321e23829f00b842ceaedcda96e742ea0b0b3/nvidia_cudnn_cu12-9.1.0.70-py3-none-manylinux2014_x86_64.whl", hash = "sha256:165764f44ef8c61fcdfdfdbe769d687e06374059fbb388b6c89ecb0e28793a6f", size = 664752741, upload-time = "2024-04-22T15:24:15.253Z" },
]

[[package]]
name = "nvidia-cufft-cu12"
version = "11.2.1.3"
source = { registry = "https://pypi.org/simple" }
dependencies = [
    { name = "nvidia-nvjitlink-cu12", marker = "platform_machine != 'aarch64' and sys_platform == 'linux'" },
]
wheels = [
    { url = "https://files.pythonhosted.org/packages/27/94/3266821f65b92b3138631e9c8e7fe1fb513804ac934485a8d05776e1dd43/nvidia_cufft_cu12-11.2.1.3-py3-none-manylinux2014_x86_64.whl", hash = "sha256:f083fc24912aa410be21fa16d157fed2055dab1cc4b6934a0e03cba69eb242b9", size = 211459117, upload-time = "2024-04-03T20:57:40.402Z" },
]

[[package]]
name = "nvidia-curand-cu12"
version = "10.3.5.147"
source = { registry = "https://pypi.org/simple" }
wheels = [
    { url = "https://files.pythonhosted.org/packages/8a/6d/44ad094874c6f1b9c654f8ed939590bdc408349f137f9b98a3a23ccec411/nvidia_curand_cu12-10.3.5.147-py3-none-manylinux2014_x86_64.whl", hash = "sha256:a88f583d4e0bb643c49743469964103aa59f7f708d862c3ddb0fc07f851e3b8b", size = 56305206, upload-time = "2024-04-03T20:58:08.722Z" },
]

[[package]]
name = "nvidia-cusolver-cu12"
version = "11.6.1.9"
source = { registry = "https://pypi.org/simple" }
dependencies = [
    { name = "nvidia-cublas-cu12", marker = "platform_machine != 'aarch64' and sys_platform == 'linux'" },
    { name = "nvidia-cusparse-cu12", marker = "platform_machine != 'aarch64' and sys_platform == 'linux'" },
    { name = "nvidia-nvjitlink-cu12", marker = "platform_machine != 'aarch64' and sys_platform == 'linux'" },
]
wheels = [
    { url = "https://files.pythonhosted.org/packages/3a/e1/5b9089a4b2a4790dfdea8b3a006052cfecff58139d5a4e34cb1a51df8d6f/nvidia_cusolver_cu12-11.6.1.9-py3-none-manylinux2014_x86_64.whl", hash = "sha256:19e33fa442bcfd085b3086c4ebf7e8debc07cfe01e11513cc6d332fd918ac260", size = 127936057, upload-time = "2024-04-03T20:58:28.735Z" },
]

[[package]]
name = "nvidia-cusparse-cu12"
version = "12.3.1.170"
source = { registry = "https://pypi.org/simple" }
dependencies = [
    { name = "nvidia-nvjitlink-cu12", marker = "platform_machine != 'aarch64' and sys_platform == 'linux'" },
]
wheels = [
    { url = "https://files.pythonhosted.org/packages/db/f7/97a9ea26ed4bbbfc2d470994b8b4f338ef663be97b8f677519ac195e113d/nvidia_cusparse_cu12-12.3.1.170-py3-none-manylinux2014_x86_64.whl", hash = "sha256:ea4f11a2904e2a8dc4b1833cc1b5181cde564edd0d5cd33e3c168eff2d1863f1", size = 207454763, upload-time = "2024-04-03T20:58:59.995Z" },
]

[[package]]
name = "nvidia-cusparselt-cu12"
version = "0.6.2"
source = { registry = "https://pypi.org/simple" }
wheels = [
    { url = "https://files.pythonhosted.org/packages/78/a8/bcbb63b53a4b1234feeafb65544ee55495e1bb37ec31b999b963cbccfd1d/nvidia_cusparselt_cu12-0.6.2-py3-none-manylinux2014_x86_64.whl", hash = "sha256:df2c24502fd76ebafe7457dbc4716b2fec071aabaed4fb7691a201cde03704d9", size = 150057751, upload-time = "2024-07-23T02:35:53.074Z" },
]

[[package]]
name = "nvidia-nccl-cu12"
version = "2.21.5"
source = { registry = "https://pypi.org/simple" }
wheels = [
    { url = "https://files.pythonhosted.org/packages/df/99/12cd266d6233f47d00daf3a72739872bdc10267d0383508b0b9c84a18bb6/nvidia_nccl_cu12-2.21.5-py3-none-manylinux2014_x86_64.whl", hash = "sha256:8579076d30a8c24988834445f8d633c697d42397e92ffc3f63fa26766d25e0a0", size = 188654414, upload-time = "2024-04-03T15:32:57.427Z" },
]

[[package]]
name = "nvidia-nvjitlink-cu12"
version = "12.4.127"
source = { registry = "https://pypi.org/simple" }
wheels = [
    { url = "https://files.pythonhosted.org/packages/ff/ff/847841bacfbefc97a00036e0fce5a0f086b640756dc38caea5e1bb002655/nvidia_nvjitlink_cu12-12.4.127-py3-none-manylinux2014_x86_64.whl", hash = "sha256:06b3b9b25bf3f8af351d664978ca26a16d2c5127dbd53c0497e28d1fb9611d57", size = 21066810, upload-time = "2024-04-03T20:59:46.957Z" },
]

[[package]]
name = "nvidia-nvtx-cu12"
version = "12.4.127"
source = { registry = "https://pypi.org/simple" }
wheels = [
    { url = "https://files.pythonhosted.org/packages/87/20/199b8713428322a2f22b722c62b8cc278cc53dffa9705d744484b5035ee9/nvidia_nvtx_cu12-12.4.127-py3-none-manylinux2014_x86_64.whl", hash = "sha256:781e950d9b9f60d8241ccea575b32f5105a5baf4c2351cab5256a24869f12a1a", size = 99144, upload-time = "2024-04-03T20:56:12.406Z" },
]

[[package]]
name = "oauthlib"
version = "3.3.1"
source = { registry = "https://pypi.org/simple" }
sdist = { url = "https://files.pythonhosted.org/packages/0b/5f/19930f824ffeb0ad4372da4812c50edbd1434f678c90c2733e1188edfc63/oauthlib-3.3.1.tar.gz", hash = "sha256:0f0f8aa759826a193cf66c12ea1af1637f87b9b4622d46e866952bb022e538c9", size = 185918, upload-time = "2025-06-19T22:48:08.269Z" }
wheels = [
    { url = "https://files.pythonhosted.org/packages/be/9c/92789c596b8df838baa98fa71844d84283302f7604ed565dafe5a6b5041a/oauthlib-3.3.1-py3-none-any.whl", hash = "sha256:88119c938d2b8fb88561af5f6ee0eec8cc8d552b7bb1f712743136eb7523b7a1", size = 160065, upload-time = "2025-06-19T22:48:06.508Z" },
]

[[package]]
name = "openai"
version = "2.7.2"
source = { registry = "https://pypi.org/simple" }
dependencies = [
    { name = "anyio" },
    { name = "distro" },
    { name = "httpx" },
    { name = "jiter" },
    { name = "pydantic" },
    { name = "sniffio" },
    { name = "tqdm" },
    { name = "typing-extensions" },
]
sdist = { url = "https://files.pythonhosted.org/packages/71/e3/cec27fa28ef36c4ccea71e9e8c20be9b8539618732989a82027575aab9d4/openai-2.7.2.tar.gz", hash = "sha256:082ef61163074d8efad0035dd08934cf5e3afd37254f70fc9165dd6a8c67dcbd", size = 595732, upload-time = "2025-11-10T16:42:31.108Z" }
wheels = [
    { url = "https://files.pythonhosted.org/packages/25/66/22cfe4b695b5fd042931b32c67d685e867bfd169ebf46036b95b57314c33/openai-2.7.2-py3-none-any.whl", hash = "sha256:116f522f4427f8a0a59b51655a356da85ce092f3ed6abeca65f03c8be6e073d9", size = 1008375, upload-time = "2025-11-10T16:42:28.574Z" },
]

[[package]]
name = "opencv-python-headless"
version = "4.11.0.86"
source = { registry = "https://pypi.org/simple" }
dependencies = [
    { name = "numpy" },
]
sdist = { url = "https://files.pythonhosted.org/packages/36/2f/5b2b3ba52c864848885ba988f24b7f105052f68da9ab0e693cc7c25b0b30/opencv-python-headless-4.11.0.86.tar.gz", hash = "sha256:996eb282ca4b43ec6a3972414de0e2331f5d9cda2b41091a49739c19fb843798", size = 95177929, upload-time = "2025-01-16T13:53:40.22Z" }
wheels = [
    { url = "https://files.pythonhosted.org/packages/dc/53/2c50afa0b1e05ecdb4603818e85f7d174e683d874ef63a6abe3ac92220c8/opencv_python_headless-4.11.0.86-cp37-abi3-macosx_13_0_arm64.whl", hash = "sha256:48128188ade4a7e517237c8e1e11a9cdf5c282761473383e77beb875bb1e61ca", size = 37326460, upload-time = "2025-01-16T13:52:57.015Z" },
    { url = "https://files.pythonhosted.org/packages/3b/43/68555327df94bb9b59a1fd645f63fafb0762515344d2046698762fc19d58/opencv_python_headless-4.11.0.86-cp37-abi3-macosx_13_0_x86_64.whl", hash = "sha256:a66c1b286a9de872c343ee7c3553b084244299714ebb50fbdcd76f07ebbe6c81", size = 56723330, upload-time = "2025-01-16T13:55:45.731Z" },
    { url = "https://files.pythonhosted.org/packages/45/be/1438ce43ebe65317344a87e4b150865c5585f4c0db880a34cdae5ac46881/opencv_python_headless-4.11.0.86-cp37-abi3-manylinux_2_17_aarch64.manylinux2014_aarch64.whl", hash = "sha256:6efabcaa9df731f29e5ea9051776715b1bdd1845d7c9530065c7951d2a2899eb", size = 29487060, upload-time = "2025-01-16T13:51:59.625Z" },
    { url = "https://files.pythonhosted.org/packages/dd/5c/c139a7876099916879609372bfa513b7f1257f7f1a908b0bdc1c2328241b/opencv_python_headless-4.11.0.86-cp37-abi3-manylinux_2_17_x86_64.manylinux2014_x86_64.whl", hash = "sha256:0e0a27c19dd1f40ddff94976cfe43066fbbe9dfbb2ec1907d66c19caef42a57b", size = 49969856, upload-time = "2025-01-16T13:53:29.654Z" },
    { url = "https://files.pythonhosted.org/packages/95/dd/ed1191c9dc91abcc9f752b499b7928aacabf10567bb2c2535944d848af18/opencv_python_headless-4.11.0.86-cp37-abi3-win32.whl", hash = "sha256:f447d8acbb0b6f2808da71fddd29c1cdd448d2bc98f72d9bb78a7a898fc9621b", size = 29324425, upload-time = "2025-01-16T13:52:49.048Z" },
    { url = "https://files.pythonhosted.org/packages/86/8a/69176a64335aed183529207ba8bc3d329c2999d852b4f3818027203f50e6/opencv_python_headless-4.11.0.86-cp37-abi3-win_amd64.whl", hash = "sha256:6c304df9caa7a6a5710b91709dd4786bf20a74d57672b3c31f7033cc638174ca", size = 39402386, upload-time = "2025-01-16T13:52:56.418Z" },
]

[[package]]
name = "opentelemetry-api"
version = "1.26.0"
source = { registry = "https://pypi.org/simple" }
dependencies = [
    { name = "deprecated" },
    { name = "importlib-metadata" },
]
sdist = { url = "https://files.pythonhosted.org/packages/48/d4/e9a0ddef6eed086c96e8265d864a46da099611b7be153b0cfb63fd47e1b4/opentelemetry_api-1.26.0.tar.gz", hash = "sha256:2bd639e4bed5b18486fef0b5a520aaffde5a18fc225e808a1ac4df363f43a1ce", size = 60904, upload-time = "2024-07-25T04:02:03.937Z" }
wheels = [
    { url = "https://files.pythonhosted.org/packages/e3/a7/6322d1d7a1fb926e8b99208c27730f21217da2f1e0e11dab48a78a0427a4/opentelemetry_api-1.26.0-py3-none-any.whl", hash = "sha256:7d7ea33adf2ceda2dd680b18b1677e4152000b37ca76e679da71ff103b943064", size = 61533, upload-time = "2024-07-25T04:01:38.504Z" },
]

[[package]]
name = "opentelemetry-exporter-otlp"
version = "1.26.0"
source = { registry = "https://pypi.org/simple" }
dependencies = [
    { name = "opentelemetry-exporter-otlp-proto-grpc" },
    { name = "opentelemetry-exporter-otlp-proto-http" },
]
sdist = { url = "https://files.pythonhosted.org/packages/be/99/80edf6286f9040fadf065f9a11869fda34449a61e62a5372cb84d5a6f53b/opentelemetry_exporter_otlp-1.26.0.tar.gz", hash = "sha256:cf0e093f080011951d9f97431a83869761e4d4ebe83a4195ee92d7806223299c", size = 6168, upload-time = "2024-07-25T04:02:05.495Z" }
wheels = [
    { url = "https://files.pythonhosted.org/packages/87/71/b9221af6af61213c522401b5f46a5eaa41d8dd7daeb0740dc5604f5c3980/opentelemetry_exporter_otlp-1.26.0-py3-none-any.whl", hash = "sha256:f839989f54bda85ee33c5dae033c44dcec9ccbb0dafc6a43d585df44da1d2036", size = 7001, upload-time = "2024-07-25T04:01:41.651Z" },
]

[[package]]
name = "opentelemetry-exporter-otlp-proto-common"
version = "1.26.0"
source = { registry = "https://pypi.org/simple" }
dependencies = [
    { name = "opentelemetry-proto" },
]
sdist = { url = "https://files.pythonhosted.org/packages/84/cd/ed9eaa1d80facb6609d02af6c393b02ce3797a15742361be4859db6fdc17/opentelemetry_exporter_otlp_proto_common-1.26.0.tar.gz", hash = "sha256:bdbe50e2e22a1c71acaa0c8ba6efaadd58882e5a5978737a44a4c4b10d304c92", size = 17815, upload-time = "2024-07-25T04:02:06.537Z" }
wheels = [
    { url = "https://files.pythonhosted.org/packages/25/2f/0f7e0a73fd901c9abc6ea680d7f19a803dac830c450f21e1123d3a3ec488/opentelemetry_exporter_otlp_proto_common-1.26.0-py3-none-any.whl", hash = "sha256:ee4d8f8891a1b9c372abf8d109409e5b81947cf66423fd998e56880057afbc71", size = 17837, upload-time = "2024-07-25T04:01:42.942Z" },
]

[[package]]
name = "opentelemetry-exporter-otlp-proto-grpc"
version = "1.26.0"
source = { registry = "https://pypi.org/simple" }
dependencies = [
    { name = "deprecated" },
    { name = "googleapis-common-protos" },
    { name = "grpcio" },
    { name = "opentelemetry-api" },
    { name = "opentelemetry-exporter-otlp-proto-common" },
    { name = "opentelemetry-proto" },
    { name = "opentelemetry-sdk" },
]
sdist = { url = "https://files.pythonhosted.org/packages/a0/23/cac89aca97ecb8f7498a875dc2ac89224b4f3345bcb8ffff643b59886196/opentelemetry_exporter_otlp_proto_grpc-1.26.0.tar.gz", hash = "sha256:a65b67a9a6b06ba1ec406114568e21afe88c1cdb29c464f2507d529eb906d8ae", size = 25239, upload-time = "2024-07-25T04:02:07.242Z" }
wheels = [
    { url = "https://files.pythonhosted.org/packages/4d/0c/e4473692fec8076008c7926dfcef7223fc6d2785f04ad9d8402347a4eba9/opentelemetry_exporter_otlp_proto_grpc-1.26.0-py3-none-any.whl", hash = "sha256:e2be5eff72ebcb010675b818e8d7c2e7d61ec451755b8de67a140bc49b9b0280", size = 18228, upload-time = "2024-07-25T04:01:44.308Z" },
]

[[package]]
name = "opentelemetry-exporter-otlp-proto-http"
version = "1.26.0"
source = { registry = "https://pypi.org/simple" }
dependencies = [
    { name = "deprecated" },
    { name = "googleapis-common-protos" },
    { name = "opentelemetry-api" },
    { name = "opentelemetry-exporter-otlp-proto-common" },
    { name = "opentelemetry-proto" },
    { name = "opentelemetry-sdk" },
    { name = "requests" },
]
sdist = { url = "https://files.pythonhosted.org/packages/42/d2/4e6e2066b87626966f99f8fc7fcb9414e7548779d751def7db54c9d25b1c/opentelemetry_exporter_otlp_proto_http-1.26.0.tar.gz", hash = "sha256:5801ebbcf7b527377883e6cbbdda35ee712dc55114fff1e93dfee210be56c908", size = 14451, upload-time = "2024-07-25T04:02:08.192Z" }
wheels = [
    { url = "https://files.pythonhosted.org/packages/cf/d3/0b7217b61903249035d219fbe93a8558287f86aead340c7b2dc1226b8ad4/opentelemetry_exporter_otlp_proto_http-1.26.0-py3-none-any.whl", hash = "sha256:ee72a87c48ec977421b02f16c52ea8d884122470e0be573905237b540f4ee562", size = 16795, upload-time = "2024-07-25T04:01:45.645Z" },
]

[[package]]
name = "opentelemetry-proto"
version = "1.26.0"
source = { registry = "https://pypi.org/simple" }
dependencies = [
    { name = "protobuf" },
]
sdist = { url = "https://files.pythonhosted.org/packages/a9/06/9505ef04e527fa711ebffb47f3f56cac6015405953ff688fc349d170fb9c/opentelemetry_proto-1.26.0.tar.gz", hash = "sha256:c5c18796c0cab3751fc3b98dee53855835e90c0422924b484432ac852d93dc1e", size = 34749, upload-time = "2024-07-25T04:02:16.651Z" }
wheels = [
    { url = "https://files.pythonhosted.org/packages/15/f4/66a3892eea913cded9bac0fdd3fb1a412fa2da8eb50014ec87a52648444a/opentelemetry_proto-1.26.0-py3-none-any.whl", hash = "sha256:6c4d7b4d4d9c88543bcf8c28ae3f8f0448a753dc291c18c5390444c90b76a725", size = 52466, upload-time = "2024-07-25T04:01:58.287Z" },
]

[[package]]
name = "opentelemetry-sdk"
version = "1.26.0"
source = { registry = "https://pypi.org/simple" }
dependencies = [
    { name = "opentelemetry-api" },
    { name = "opentelemetry-semantic-conventions" },
    { name = "typing-extensions" },
]
sdist = { url = "https://files.pythonhosted.org/packages/d3/85/8ca0d5ebfe708287b091dffcd15553b74bbfe4532f8dd42662b78b2e0cab/opentelemetry_sdk-1.26.0.tar.gz", hash = "sha256:c90d2868f8805619535c05562d699e2f4fb1f00dbd55a86dcefca4da6fa02f85", size = 143139, upload-time = "2024-07-25T04:02:17.52Z" }
wheels = [
    { url = "https://files.pythonhosted.org/packages/92/f1/a9b550d0f9c049653dd2eab45cecf8fe4baa9795ed143d87834056ffabaf/opentelemetry_sdk-1.26.0-py3-none-any.whl", hash = "sha256:feb5056a84a88670c041ea0ded9921fca559efec03905dddeb3885525e0af897", size = 109475, upload-time = "2024-07-25T04:01:59.997Z" },
]

[[package]]
name = "opentelemetry-semantic-conventions"
version = "0.47b0"
source = { registry = "https://pypi.org/simple" }
dependencies = [
    { name = "deprecated" },
    { name = "opentelemetry-api" },
]
sdist = { url = "https://files.pythonhosted.org/packages/93/85/edef14d10ad00ddd9fffb20e4d3d938f4c5c1247e11a175066fe2b4a72f8/opentelemetry_semantic_conventions-0.47b0.tar.gz", hash = "sha256:a8d57999bbe3495ffd4d510de26a97dadc1dace53e0275001b2c1b2f67992a7e", size = 83994, upload-time = "2024-07-25T04:02:19.064Z" }
wheels = [
    { url = "https://files.pythonhosted.org/packages/00/c2/ca5cef8e4cd8eec5a95deed95ec3f6005e499fd9d17ca08731ced03a6921/opentelemetry_semantic_conventions-0.47b0-py3-none-any.whl", hash = "sha256:4ff9d595b85a59c1c1413f02bba320ce7ea6bf9e2ead2b0913c4395c7bbc1063", size = 138027, upload-time = "2024-07-25T04:02:01.7Z" },
]

[[package]]
name = "opentelemetry-semantic-conventions-ai"
version = "0.4.13"
source = { registry = "https://pypi.org/simple" }
sdist = { url = "https://files.pythonhosted.org/packages/ba/e6/40b59eda51ac47009fb47afcdf37c6938594a0bd7f3b9fadcbc6058248e3/opentelemetry_semantic_conventions_ai-0.4.13.tar.gz", hash = "sha256:94efa9fb4ffac18c45f54a3a338ffeb7eedb7e1bb4d147786e77202e159f0036", size = 5368, upload-time = "2025-08-22T10:14:17.387Z" }
wheels = [
    { url = "https://files.pythonhosted.org/packages/35/b5/cf25da2218910f0d6cdf7f876a06bed118c4969eacaf60a887cbaef44f44/opentelemetry_semantic_conventions_ai-0.4.13-py3-none-any.whl", hash = "sha256:883a30a6bb5deaec0d646912b5f9f6dcbb9f6f72557b73d0f2560bf25d13e2d5", size = 6080, upload-time = "2025-08-22T10:14:16.477Z" },
]

[[package]]
name = "oschmod"
version = "0.3.12"
source = { registry = "https://pypi.org/simple" }
dependencies = [
    { name = "pywin32", marker = "sys_platform == 'win32'" },
]
sdist = { url = "https://files.pythonhosted.org/packages/9d/64/6e522f0a1b500470ae14dcd1a4bb8f8751f5cf441e85e9fee7dfc712cb7b/oschmod-0.3.12.tar.gz", hash = "sha256:bec99216f31615ee653b2a5c87cacfb4e4b6184c0e9f71da186300dacae974f3", size = 20064, upload-time = "2020-10-30T00:38:42.409Z" }
wheels = [
    { url = "https://files.pythonhosted.org/packages/94/6a/de92fdb86ed24b320c3d8dc07c9eade21010c5231a46d5cc53024f45168a/oschmod-0.3.12-py2.py3-none-any.whl", hash = "sha256:e71efd5ebcf5cfbb620548644f39eed4fc3cd4a907638a8caaff452fb256637c", size = 14135, upload-time = "2020-10-30T00:38:41.146Z" },
]

[[package]]
name = "outlines"
version = "0.1.11"
source = { registry = "https://pypi.org/simple" }
dependencies = [
    { name = "airportsdata" },
    { name = "cloudpickle" },
    { name = "diskcache" },
    { name = "interegular" },
    { name = "jinja2" },
    { name = "jsonschema" },
    { name = "lark" },
    { name = "nest-asyncio" },
    { name = "numpy" },
    { name = "outlines-core" },
    { name = "pycountry" },
    { name = "pydantic" },
    { name = "referencing" },
    { name = "requests" },
    { name = "torch", version = "2.6.0", source = { registry = "https://pypi.org/simple" }, marker = "sys_platform != 'linux'" },
    { name = "torch", version = "2.6.0+cu124", source = { registry = "https://download.pytorch.org/whl/cu124" }, marker = "sys_platform == 'linux'" },
    { name = "tqdm" },
    { name = "typing-extensions" },
]
sdist = { url = "https://files.pythonhosted.org/packages/ac/d0/d59ae830bf7026425942899e3d48e77b58a713cff946a695e5405808da1b/outlines-0.1.11.tar.gz", hash = "sha256:0997bd9da1cc050e430bd08995dc7d4bd855918bafa4531e49d3f37110a23aba", size = 2488858, upload-time = "2024-12-13T07:24:08.426Z" }
wheels = [
    { url = "https://files.pythonhosted.org/packages/13/b4/99ea4a122bef60e3fd6402d19665aff1f928e0daf8fac3044d0b73f72003/outlines-0.1.11-py3-none-any.whl", hash = "sha256:f5a5f2242ed9802d3aab7a92789bf4008d734c576be9258cc0a297f690124727", size = 87623, upload-time = "2024-12-13T07:24:05.817Z" },
]

[[package]]
name = "outlines-core"
version = "0.1.26"
source = { registry = "https://pypi.org/simple" }
dependencies = [
    { name = "interegular" },
    { name = "jsonschema" },
]
sdist = { url = "https://files.pythonhosted.org/packages/d3/f3/274d07f4702728b43581235a77e545ec602b25f9b0098b288a0f3052521d/outlines_core-0.1.26.tar.gz", hash = "sha256:481c4301341e77cc8f1832d616784adb4d461b4fec65878e7c0d2cba7163a189", size = 75139, upload-time = "2024-12-12T23:38:50.703Z" }
wheels = [
    { url = "https://files.pythonhosted.org/packages/c6/86/0fb40746e579db38d89f127122a3900d9e0350f76aae8cb61adeaff44cc2/outlines_core-0.1.26-cp312-cp312-macosx_10_13_x86_64.whl", hash = "sha256:f54633bca50055d42ea4d94ae06dcbe52d3d76a9b621b75723b1177d0d952953", size = 321874, upload-time = "2024-12-12T23:38:26.834Z" },
    { url = "https://files.pythonhosted.org/packages/ab/0c/b91f7bc03843796c1d643ee030b6cd8fd5a8ba2cd4856c855f140c878976/outlines_core-0.1.26-cp312-cp312-macosx_11_0_arm64.whl", hash = "sha256:9525321b48700dcaaabf60bcdc951e45f9357ba3fb3e1bfc81b662d7d4170e7c", size = 301995, upload-time = "2024-12-12T23:38:29.625Z" },
    { url = "https://files.pythonhosted.org/packages/ad/db/fa91a2d54288b900de82d86eda3adb2417b3b5b2db6256854a5e8bc85c32/outlines_core-0.1.26-cp312-cp312-manylinux_2_17_aarch64.manylinux2014_aarch64.whl", hash = "sha256:00f409f72c11f6ffadb57066950dd384d5388015028c1a1a615c9a64988dae3e", size = 321050, upload-time = "2024-12-12T23:38:32.274Z" },
    { url = "https://files.pythonhosted.org/packages/e2/1d/a36292b6198986bd9c3ff8c24355deb82ed5475403379ee40b5b5473e2e3/outlines_core-0.1.26-cp312-cp312-manylinux_2_17_x86_64.manylinux2014_x86_64.whl", hash = "sha256:e86a1bb46adc5cbf6dfd7a7fe4105e0e2a4c6e041732a053126b41c521a1f223", size = 343201, upload-time = "2024-12-12T23:38:34.631Z" },
    { url = "https://files.pythonhosted.org/packages/08/63/5dd2b5a364412f674b6edcb59b0c21513bdb07cdcc7613b064c1a0660d01/outlines_core-0.1.26-cp312-cp312-win32.whl", hash = "sha256:19f462f6b00935708677ad27cb4df55e0e17f6ffe713ab750f5f2683b090f95d", size = 233970, upload-time = "2024-12-12T23:38:37.318Z" },
    { url = "https://files.pythonhosted.org/packages/a5/56/8adf0b7446d1e975c2314454813c59eb7b195889908a2932ed34148c113c/outlines_core-0.1.26-cp312-cp312-win_amd64.whl", hash = "sha256:9b36bff12779e58883747116893a17b3551bbd10865878b951b03a44d112229a", size = 243578, upload-time = "2024-12-12T23:38:39.964Z" },
]

[[package]]
name = "packaging"
version = "25.0"
source = { registry = "https://pypi.org/simple" }
sdist = { url = "https://files.pythonhosted.org/packages/a1/d4/1fc4078c65507b51b96ca8f8c3ba19e6a61c8253c72794544580a7b6c24d/packaging-25.0.tar.gz", hash = "sha256:d443872c98d677bf60f6a1f2f8c1cb748e8fe762d2bf9d3148b5599295b0fc4f", size = 165727, upload-time = "2025-04-19T11:48:59.673Z" }
wheels = [
    { url = "https://files.pythonhosted.org/packages/20/12/38679034af332785aac8774540895e234f4d07f7545804097de4b666afd8/packaging-25.0-py3-none-any.whl", hash = "sha256:29572ef2b1f17581046b3a2227d5c611fb25ec70ca1ba8554b24b0e69331a484", size = 66469, upload-time = "2025-04-19T11:48:57.875Z" },
]

[[package]]
name = "pandas"
version = "2.3.3"
source = { registry = "https://pypi.org/simple" }
dependencies = [
    { name = "numpy" },
    { name = "python-dateutil" },
    { name = "pytz" },
    { name = "tzdata" },
]
sdist = { url = "https://files.pythonhosted.org/packages/33/01/d40b85317f86cf08d853a4f495195c73815fdf205eef3993821720274518/pandas-2.3.3.tar.gz", hash = "sha256:e05e1af93b977f7eafa636d043f9f94c7ee3ac81af99c13508215942e64c993b", size = 4495223, upload-time = "2025-09-29T23:34:51.853Z" }
wheels = [
    { url = "https://files.pythonhosted.org/packages/9c/fb/231d89e8637c808b997d172b18e9d4a4bc7bf31296196c260526055d1ea0/pandas-2.3.3-cp312-cp312-macosx_10_13_x86_64.whl", hash = "sha256:6d21f6d74eb1725c2efaa71a2bfc661a0689579b58e9c0ca58a739ff0b002b53", size = 11597846, upload-time = "2025-09-29T23:19:48.856Z" },
    { url = "https://files.pythonhosted.org/packages/5c/bd/bf8064d9cfa214294356c2d6702b716d3cf3bb24be59287a6a21e24cae6b/pandas-2.3.3-cp312-cp312-macosx_11_0_arm64.whl", hash = "sha256:3fd2f887589c7aa868e02632612ba39acb0b8948faf5cc58f0850e165bd46f35", size = 10729618, upload-time = "2025-09-29T23:39:08.659Z" },
    { url = "https://files.pythonhosted.org/packages/57/56/cf2dbe1a3f5271370669475ead12ce77c61726ffd19a35546e31aa8edf4e/pandas-2.3.3-cp312-cp312-manylinux_2_24_aarch64.manylinux_2_28_aarch64.whl", hash = "sha256:ecaf1e12bdc03c86ad4a7ea848d66c685cb6851d807a26aa245ca3d2017a1908", size = 11737212, upload-time = "2025-09-29T23:19:59.765Z" },
    { url = "https://files.pythonhosted.org/packages/e5/63/cd7d615331b328e287d8233ba9fdf191a9c2d11b6af0c7a59cfcec23de68/pandas-2.3.3-cp312-cp312-manylinux_2_24_x86_64.manylinux_2_28_x86_64.whl", hash = "sha256:b3d11d2fda7eb164ef27ffc14b4fcab16a80e1ce67e9f57e19ec0afaf715ba89", size = 12362693, upload-time = "2025-09-29T23:20:14.098Z" },
    { url = "https://files.pythonhosted.org/packages/a6/de/8b1895b107277d52f2b42d3a6806e69cfef0d5cf1d0ba343470b9d8e0a04/pandas-2.3.3-cp312-cp312-musllinux_1_2_aarch64.whl", hash = "sha256:a68e15f780eddf2b07d242e17a04aa187a7ee12b40b930bfdd78070556550e98", size = 12771002, upload-time = "2025-09-29T23:20:26.76Z" },
    { url = "https://files.pythonhosted.org/packages/87/21/84072af3187a677c5893b170ba2c8fbe450a6ff911234916da889b698220/pandas-2.3.3-cp312-cp312-musllinux_1_2_x86_64.whl", hash = "sha256:371a4ab48e950033bcf52b6527eccb564f52dc826c02afd9a1bc0ab731bba084", size = 13450971, upload-time = "2025-09-29T23:20:41.344Z" },
    { url = "https://files.pythonhosted.org/packages/86/41/585a168330ff063014880a80d744219dbf1dd7a1c706e75ab3425a987384/pandas-2.3.3-cp312-cp312-win_amd64.whl", hash = "sha256:a16dcec078a01eeef8ee61bf64074b4e524a2a3f4b3be9326420cabe59c4778b", size = 10992722, upload-time = "2025-09-29T23:20:54.139Z" },
]

[[package]]
name = "paramiko"
version = "4.0.0"
source = { registry = "https://pypi.org/simple" }
dependencies = [
    { name = "bcrypt" },
    { name = "cryptography" },
    { name = "invoke" },
    { name = "pynacl" },
]
sdist = { url = "https://files.pythonhosted.org/packages/1f/e7/81fdcbc7f190cdb058cffc9431587eb289833bdd633e2002455ca9bb13d4/paramiko-4.0.0.tar.gz", hash = "sha256:6a25f07b380cc9c9a88d2b920ad37167ac4667f8d9886ccebd8f90f654b5d69f", size = 1630743, upload-time = "2025-08-04T01:02:03.711Z" }
wheels = [
    { url = "https://files.pythonhosted.org/packages/a9/90/a744336f5af32c433bd09af7854599682a383b37cfd78f7de263de6ad6cb/paramiko-4.0.0-py3-none-any.whl", hash = "sha256:0e20e00ac666503bf0b4eda3b6d833465a2b7aff2e2b3d79a8bba5ef144ee3b9", size = 223932, upload-time = "2025-08-04T01:02:02.029Z" },
]

[[package]]
name = "partial-json-parser"
version = "0.2.1.1.post6"
source = { registry = "https://pypi.org/simple" }
sdist = { url = "https://files.pythonhosted.org/packages/86/13/459e86c9c67a006651803a3df3d0b08f7708bc5483fdc482582d75562949/partial_json_parser-0.2.1.1.post6.tar.gz", hash = "sha256:43896b68929678224cbbe4884a6a5fe9251ded4b30b8b7d7eb569e5feea93afc", size = 10299, upload-time = "2025-06-23T17:51:45.372Z" }
wheels = [
    { url = "https://files.pythonhosted.org/packages/cb/40/1f922794af3dc7503f19319a8804b398a161a2cd54183cff8b12225b8d85/partial_json_parser-0.2.1.1.post6-py3-none-any.whl", hash = "sha256:abc332f09b13ef5233384dbfe7128a0e9ea3fa4b8f8be9b37ac1b433c810e99e", size = 10876, upload-time = "2025-06-23T17:51:44.332Z" },
]

[[package]]
name = "pathspec"
version = "0.12.1"
source = { registry = "https://pypi.org/simple" }
sdist = { url = "https://files.pythonhosted.org/packages/ca/bc/f35b8446f4531a7cb215605d100cd88b7ac6f44ab3fc94870c120ab3adbf/pathspec-0.12.1.tar.gz", hash = "sha256:a482d51503a1ab33b1c67a6c3813a26953dbdc71c31dacaef9a838c4e29f5712", size = 51043, upload-time = "2023-12-10T22:30:45Z" }
wheels = [
    { url = "https://files.pythonhosted.org/packages/cc/20/ff623b09d963f88bfde16306a54e12ee5ea43e9b597108672ff3a408aad6/pathspec-0.12.1-py3-none-any.whl", hash = "sha256:a0d503e138a4c123b27490a4f7beda6a01c6f288df0e4a8b79c7eb0dc7b4cc08", size = 31191, upload-time = "2023-12-10T22:30:43.14Z" },
]

[[package]]
name = "pillow"
version = "12.0.0"
source = { registry = "https://pypi.org/simple" }
sdist = { url = "https://files.pythonhosted.org/packages/5a/b0/cace85a1b0c9775a9f8f5d5423c8261c858760e2466c79b2dd184638b056/pillow-12.0.0.tar.gz", hash = "sha256:87d4f8125c9988bfbed67af47dd7a953e2fc7b0cc1e7800ec6d2080d490bb353", size = 47008828, upload-time = "2025-10-15T18:24:14.008Z" }
wheels = [
    { url = "https://files.pythonhosted.org/packages/2c/90/4fcce2c22caf044e660a198d740e7fbc14395619e3cb1abad12192c0826c/pillow-12.0.0-cp312-cp312-macosx_10_13_x86_64.whl", hash = "sha256:53561a4ddc36facb432fae7a9d8afbfaf94795414f5cdc5fc52f28c1dca90371", size = 5249377, upload-time = "2025-10-15T18:22:05.993Z" },
    { url = "https://files.pythonhosted.org/packages/fd/e0/ed960067543d080691d47d6938ebccbf3976a931c9567ab2fbfab983a5dd/pillow-12.0.0-cp312-cp312-macosx_11_0_arm64.whl", hash = "sha256:71db6b4c1653045dacc1585c1b0d184004f0d7e694c7b34ac165ca70c0838082", size = 4650343, upload-time = "2025-10-15T18:22:07.718Z" },
    { url = "https://files.pythonhosted.org/packages/e7/a1/f81fdeddcb99c044bf7d6faa47e12850f13cee0849537a7d27eeab5534d4/pillow-12.0.0-cp312-cp312-manylinux2014_aarch64.manylinux_2_17_aarch64.whl", hash = "sha256:2fa5f0b6716fc88f11380b88b31fe591a06c6315e955c096c35715788b339e3f", size = 6232981, upload-time = "2025-10-15T18:22:09.287Z" },
    { url = "https://files.pythonhosted.org/packages/88/e1/9098d3ce341a8750b55b0e00c03f1630d6178f38ac191c81c97a3b047b44/pillow-12.0.0-cp312-cp312-manylinux2014_x86_64.manylinux_2_17_x86_64.whl", hash = "sha256:82240051c6ca513c616f7f9da06e871f61bfd7805f566275841af15015b8f98d", size = 8041399, upload-time = "2025-10-15T18:22:10.872Z" },
    { url = "https://files.pythonhosted.org/packages/a7/62/a22e8d3b602ae8cc01446d0c57a54e982737f44b6f2e1e019a925143771d/pillow-12.0.0-cp312-cp312-manylinux_2_27_aarch64.manylinux_2_28_aarch64.whl", hash = "sha256:55f818bd74fe2f11d4d7cbc65880a843c4075e0ac7226bc1a23261dbea531953", size = 6347740, upload-time = "2025-10-15T18:22:12.769Z" },
    { url = "https://files.pythonhosted.org/packages/4f/87/424511bdcd02c8d7acf9f65caa09f291a519b16bd83c3fb3374b3d4ae951/pillow-12.0.0-cp312-cp312-manylinux_2_27_x86_64.manylinux_2_28_x86_64.whl", hash = "sha256:b87843e225e74576437fd5b6a4c2205d422754f84a06942cfaf1dc32243e45a8", size = 7040201, upload-time = "2025-10-15T18:22:14.813Z" },
    { url = "https://files.pythonhosted.org/packages/dc/4d/435c8ac688c54d11755aedfdd9f29c9eeddf68d150fe42d1d3dbd2365149/pillow-12.0.0-cp312-cp312-musllinux_1_2_aarch64.whl", hash = "sha256:c607c90ba67533e1b2355b821fef6764d1dd2cbe26b8c1005ae84f7aea25ff79", size = 6462334, upload-time = "2025-10-15T18:22:16.375Z" },
    { url = "https://files.pythonhosted.org/packages/2b/f2/ad34167a8059a59b8ad10bc5c72d4d9b35acc6b7c0877af8ac885b5f2044/pillow-12.0.0-cp312-cp312-musllinux_1_2_x86_64.whl", hash = "sha256:21f241bdd5080a15bc86d3466a9f6074a9c2c2b314100dd896ac81ee6db2f1ba", size = 7134162, upload-time = "2025-10-15T18:22:17.996Z" },
    { url = "https://files.pythonhosted.org/packages/0c/b1/a7391df6adacf0a5c2cf6ac1cf1fcc1369e7d439d28f637a847f8803beb3/pillow-12.0.0-cp312-cp312-win32.whl", hash = "sha256:dd333073e0cacdc3089525c7df7d39b211bcdf31fc2824e49d01c6b6187b07d0", size = 6298769, upload-time = "2025-10-15T18:22:19.923Z" },
    { url = "https://files.pythonhosted.org/packages/a2/0b/d87733741526541c909bbf159e338dcace4f982daac6e5a8d6be225ca32d/pillow-12.0.0-cp312-cp312-win_amd64.whl", hash = "sha256:9fe611163f6303d1619bbcb653540a4d60f9e55e622d60a3108be0d5b441017a", size = 7001107, upload-time = "2025-10-15T18:22:21.644Z" },
    { url = "https://files.pythonhosted.org/packages/bc/96/aaa61ce33cc98421fb6088af2a03be4157b1e7e0e87087c888e2370a7f45/pillow-12.0.0-cp312-cp312-win_arm64.whl", hash = "sha256:7dfb439562f234f7d57b1ac6bc8fe7f838a4bd49c79230e0f6a1da93e82f1fad", size = 2436012, upload-time = "2025-10-15T18:22:23.621Z" },
]

[[package]]
name = "platformdirs"
version = "4.5.0"
source = { registry = "https://pypi.org/simple" }
sdist = { url = "https://files.pythonhosted.org/packages/61/33/9611380c2bdb1225fdef633e2a9610622310fed35ab11dac9620972ee088/platformdirs-4.5.0.tar.gz", hash = "sha256:70ddccdd7c99fc5942e9fc25636a8b34d04c24b335100223152c2803e4063312", size = 21632, upload-time = "2025-10-08T17:44:48.791Z" }
wheels = [
    { url = "https://files.pythonhosted.org/packages/73/cb/ac7874b3e5d58441674fb70742e6c374b28b0c7cb988d37d991cde47166c/platformdirs-4.5.0-py3-none-any.whl", hash = "sha256:e578a81bb873cbb89a41fcc904c7ef523cc18284b7e3b3ccf06aca1403b7ebd3", size = 18651, upload-time = "2025-10-08T17:44:47.223Z" },
]

[[package]]
name = "plotly"
version = "5.24.1"
source = { registry = "https://pypi.org/simple" }
dependencies = [
    { name = "packaging" },
    { name = "tenacity" },
]
sdist = { url = "https://files.pythonhosted.org/packages/79/4f/428f6d959818d7425a94c190a6b26fbc58035cbef40bf249be0b62a9aedd/plotly-5.24.1.tar.gz", hash = "sha256:dbc8ac8339d248a4bcc36e08a5659bacfe1b079390b8953533f4eb22169b4bae", size = 9479398, upload-time = "2024-09-12T15:36:31.068Z" }
wheels = [
    { url = "https://files.pythonhosted.org/packages/e5/ae/580600f441f6fc05218bd6c9d5794f4aef072a7d9093b291f1c50a9db8bc/plotly-5.24.1-py3-none-any.whl", hash = "sha256:f67073a1e637eb0dc3e46324d9d51e2fe76e9727c892dde64ddf1e1b51f29089", size = 19054220, upload-time = "2024-09-12T15:36:24.08Z" },
]

[[package]]
name = "pluggy"
version = "1.6.0"
source = { registry = "https://pypi.org/simple" }
sdist = { url = "https://files.pythonhosted.org/packages/f9/e2/3e91f31a7d2b083fe6ef3fa267035b518369d9511ffab804f839851d2779/pluggy-1.6.0.tar.gz", hash = "sha256:7dcc130b76258d33b90f61b658791dede3486c3e6bfb003ee5c9bfb396dd22f3", size = 69412, upload-time = "2025-05-15T12:30:07.975Z" }
wheels = [
    { url = "https://files.pythonhosted.org/packages/54/20/4d324d65cc6d9205fabedc306948156824eb9f0ee1633355a8f7ec5c66bf/pluggy-1.6.0-py3-none-any.whl", hash = "sha256:e920276dd6813095e9377c0bc5566d94c932c33b27a3e3945d8389c374dd4746", size = 20538, upload-time = "2025-05-15T12:30:06.134Z" },
]

[[package]]
name = "portalocker"
version = "3.2.0"
source = { registry = "https://pypi.org/simple" }
dependencies = [
    { name = "pywin32", marker = "sys_platform == 'win32'" },
]
sdist = { url = "https://files.pythonhosted.org/packages/5e/77/65b857a69ed876e1951e88aaba60f5ce6120c33703f7cb61a3c894b8c1b6/portalocker-3.2.0.tar.gz", hash = "sha256:1f3002956a54a8c3730586c5c77bf18fae4149e07eaf1c29fc3faf4d5a3f89ac", size = 95644, upload-time = "2025-06-14T13:20:40.03Z" }
wheels = [
    { url = "https://files.pythonhosted.org/packages/4b/a6/38c8e2f318bf67d338f4d629e93b0b4b9af331f455f0390ea8ce4a099b26/portalocker-3.2.0-py3-none-any.whl", hash = "sha256:3cdc5f565312224bc570c49337bd21428bba0ef363bbcf58b9ef4a9f11779968", size = 22424, upload-time = "2025-06-14T13:20:38.083Z" },
]

[[package]]
name = "preshed"
version = "3.0.10"
source = { registry = "https://pypi.org/simple" }
dependencies = [
    { name = "cymem" },
    { name = "murmurhash" },
]
sdist = { url = "https://files.pythonhosted.org/packages/4d/3a/db814f67a05b6d7f9c15d38edef5ec9b21415710705b393883de92aee5ef/preshed-3.0.10.tar.gz", hash = "sha256:5a5c8e685e941f4ffec97f1fbf32694b8107858891a4bc34107fac981d8296ff", size = 15039, upload-time = "2025-05-26T15:18:33.612Z" }
wheels = [
    { url = "https://files.pythonhosted.org/packages/c3/14/322a4f58bc25991a87f216acb1351800739b0794185d27508ee86c35f382/preshed-3.0.10-cp312-cp312-macosx_10_13_x86_64.whl", hash = "sha256:6e9c46933d55c8898c8f7a6019a8062cd87ef257b075ada2dd5d1e57810189ea", size = 131367, upload-time = "2025-05-26T15:18:02.408Z" },
    { url = "https://files.pythonhosted.org/packages/38/80/67507653c35620cace913f617df6d6f658b87e8da83087b851557d65dd86/preshed-3.0.10-cp312-cp312-macosx_11_0_arm64.whl", hash = "sha256:5c4ebc4f8ef0114d55f2ffdce4965378129c7453d0203664aeeb03055572d9e4", size = 126535, upload-time = "2025-05-26T15:18:03.589Z" },
    { url = "https://files.pythonhosted.org/packages/db/b1/ab4f811aeaf20af0fa47148c1c54b62d7e8120d59025bd0a3f773bb67725/preshed-3.0.10-cp312-cp312-manylinux_2_17_aarch64.manylinux2014_aarch64.whl", hash = "sha256:6ab5ab4c6dfd3746fb4328e7fbeb2a0544416b872db02903bfac18e6f5cd412f", size = 864907, upload-time = "2025-05-26T15:18:04.794Z" },
    { url = "https://files.pythonhosted.org/packages/fb/db/fe37c1f99cfb26805dd89381ddd54901307feceb267332eaaca228e9f9c1/preshed-3.0.10-cp312-cp312-manylinux_2_5_x86_64.manylinux1_x86_64.manylinux_2_17_x86_64.manylinux2014_x86_64.whl", hash = "sha256:40586fd96ae3974c552a7cd78781b6844ecb1559ee7556586f487058cf13dd96", size = 869329, upload-time = "2025-05-26T15:18:06.353Z" },
    { url = "https://files.pythonhosted.org/packages/a7/fd/efb6a6233d1cd969966f3f65bdd8e662579c3d83114e5c356cec1927b1f7/preshed-3.0.10-cp312-cp312-musllinux_1_2_aarch64.whl", hash = "sha256:a606c24cda931306b98e0edfafed3309bffcf8d6ecfe07804db26024c4f03cd6", size = 846829, upload-time = "2025-05-26T15:18:07.716Z" },
    { url = "https://files.pythonhosted.org/packages/14/49/0e4ce5db3bf86b081abb08a404fb37b7c2dbfd7a73ec6c0bc71b650307eb/preshed-3.0.10-cp312-cp312-musllinux_1_2_x86_64.whl", hash = "sha256:394015566f9354738be903447039e8dbc6d93ba5adf091af694eb03c4e726b1e", size = 874008, upload-time = "2025-05-26T15:18:09.364Z" },
    { url = "https://files.pythonhosted.org/packages/6f/17/76d6593fc2d055d4e413b68a8c87b70aa9b7697d4972cb8062559edcf6e9/preshed-3.0.10-cp312-cp312-win_amd64.whl", hash = "sha256:fd7e38225937e580420c84d1996dde9b4f726aacd9405093455c3a2fa60fede5", size = 116701, upload-time = "2025-05-26T15:18:11.905Z" },
]

[[package]]
name = "prometheus-client"
version = "0.23.1"
source = { registry = "https://pypi.org/simple" }
sdist = { url = "https://files.pythonhosted.org/packages/23/53/3edb5d68ecf6b38fcbcc1ad28391117d2a322d9a1a3eff04bfdb184d8c3b/prometheus_client-0.23.1.tar.gz", hash = "sha256:6ae8f9081eaaaf153a2e959d2e6c4f4fb57b12ef76c8c7980202f1e57b48b2ce", size = 80481, upload-time = "2025-09-18T20:47:25.043Z" }
wheels = [
    { url = "https://files.pythonhosted.org/packages/b8/db/14bafcb4af2139e046d03fd00dea7873e48eafe18b7d2797e73d6681f210/prometheus_client-0.23.1-py3-none-any.whl", hash = "sha256:dd1913e6e76b59cfe44e7a4b83e01afc9873c1bdfd2ed8739f1e76aeca115f99", size = 61145, upload-time = "2025-09-18T20:47:23.875Z" },
]

[[package]]
name = "prometheus-fastapi-instrumentator"
version = "7.1.0"
source = { registry = "https://pypi.org/simple" }
dependencies = [
    { name = "prometheus-client" },
    { name = "starlette" },
]
sdist = { url = "https://files.pythonhosted.org/packages/69/6d/24d53033cf93826aa7857699a4450c1c67e5b9c710e925b1ed2b320c04df/prometheus_fastapi_instrumentator-7.1.0.tar.gz", hash = "sha256:be7cd61eeea4e5912aeccb4261c6631b3f227d8924542d79eaf5af3f439cbe5e", size = 20220, upload-time = "2025-03-19T19:35:05.351Z" }
wheels = [
    { url = "https://files.pythonhosted.org/packages/27/72/0824c18f3bc75810f55dacc2dd933f6ec829771180245ae3cc976195dec0/prometheus_fastapi_instrumentator-7.1.0-py3-none-any.whl", hash = "sha256:978130f3c0bb7b8ebcc90d35516a6fe13e02d2eb358c8f83887cdef7020c31e9", size = 19296, upload-time = "2025-03-19T19:35:04.323Z" },
]

[[package]]
name = "propcache"
version = "0.4.1"
source = { registry = "https://pypi.org/simple" }
sdist = { url = "https://files.pythonhosted.org/packages/9e/da/e9fc233cf63743258bff22b3dfa7ea5baef7b5bc324af47a0ad89b8ffc6f/propcache-0.4.1.tar.gz", hash = "sha256:f48107a8c637e80362555f37ecf49abe20370e557cc4ab374f04ec4423c97c3d", size = 46442, upload-time = "2025-10-08T19:49:02.291Z" }
wheels = [
    { url = "https://files.pythonhosted.org/packages/a2/0f/f17b1b2b221d5ca28b4b876e8bb046ac40466513960646bda8e1853cdfa2/propcache-0.4.1-cp312-cp312-macosx_10_13_universal2.whl", hash = "sha256:e153e9cd40cc8945138822807139367f256f89c6810c2634a4f6902b52d3b4e2", size = 80061, upload-time = "2025-10-08T19:46:46.075Z" },
    { url = "https://files.pythonhosted.org/packages/76/47/8ccf75935f51448ba9a16a71b783eb7ef6b9ee60f5d14c7f8a8a79fbeed7/propcache-0.4.1-cp312-cp312-macosx_10_13_x86_64.whl", hash = "sha256:cd547953428f7abb73c5ad82cbb32109566204260d98e41e5dfdc682eb7f8403", size = 46037, upload-time = "2025-10-08T19:46:47.23Z" },
    { url = "https://files.pythonhosted.org/packages/0a/b6/5c9a0e42df4d00bfb4a3cbbe5cf9f54260300c88a0e9af1f47ca5ce17ac0/propcache-0.4.1-cp312-cp312-macosx_11_0_arm64.whl", hash = "sha256:f048da1b4f243fc44f205dfd320933a951b8d89e0afd4c7cacc762a8b9165207", size = 47324, upload-time = "2025-10-08T19:46:48.384Z" },
    { url = "https://files.pythonhosted.org/packages/9e/d3/6c7ee328b39a81ee877c962469f1e795f9db87f925251efeb0545e0020d0/propcache-0.4.1-cp312-cp312-manylinux2014_aarch64.manylinux_2_17_aarch64.manylinux_2_28_aarch64.whl", hash = "sha256:ec17c65562a827bba85e3872ead335f95405ea1674860d96483a02f5c698fa72", size = 225505, upload-time = "2025-10-08T19:46:50.055Z" },
    { url = "https://files.pythonhosted.org/packages/01/5d/1c53f4563490b1d06a684742cc6076ef944bc6457df6051b7d1a877c057b/propcache-0.4.1-cp312-cp312-manylinux2014_ppc64le.manylinux_2_17_ppc64le.manylinux_2_28_ppc64le.whl", hash = "sha256:405aac25c6394ef275dee4c709be43745d36674b223ba4eb7144bf4d691b7367", size = 230242, upload-time = "2025-10-08T19:46:51.815Z" },
    { url = "https://files.pythonhosted.org/packages/20/e1/ce4620633b0e2422207c3cb774a0ee61cac13abc6217763a7b9e2e3f4a12/propcache-0.4.1-cp312-cp312-manylinux2014_s390x.manylinux_2_17_s390x.manylinux_2_28_s390x.whl", hash = "sha256:0013cb6f8dde4b2a2f66903b8ba740bdfe378c943c4377a200551ceb27f379e4", size = 238474, upload-time = "2025-10-08T19:46:53.208Z" },
    { url = "https://files.pythonhosted.org/packages/46/4b/3aae6835b8e5f44ea6a68348ad90f78134047b503765087be2f9912140ea/propcache-0.4.1-cp312-cp312-manylinux2014_x86_64.manylinux_2_17_x86_64.manylinux_2_28_x86_64.whl", hash = "sha256:15932ab57837c3368b024473a525e25d316d8353016e7cc0e5ba9eb343fbb1cf", size = 221575, upload-time = "2025-10-08T19:46:54.511Z" },
    { url = "https://files.pythonhosted.org/packages/6e/a5/8a5e8678bcc9d3a1a15b9a29165640d64762d424a16af543f00629c87338/propcache-0.4.1-cp312-cp312-musllinux_1_2_aarch64.whl", hash = "sha256:031dce78b9dc099f4c29785d9cf5577a3faf9ebf74ecbd3c856a7b92768c3df3", size = 216736, upload-time = "2025-10-08T19:46:56.212Z" },
    { url = "https://files.pythonhosted.org/packages/f1/63/b7b215eddeac83ca1c6b934f89d09a625aa9ee4ba158338854c87210cc36/propcache-0.4.1-cp312-cp312-musllinux_1_2_armv7l.whl", hash = "sha256:ab08df6c9a035bee56e31af99be621526bd237bea9f32def431c656b29e41778", size = 213019, upload-time = "2025-10-08T19:46:57.595Z" },
    { url = "https://files.pythonhosted.org/packages/57/74/f580099a58c8af587cac7ba19ee7cb418506342fbbe2d4a4401661cca886/propcache-0.4.1-cp312-cp312-musllinux_1_2_ppc64le.whl", hash = "sha256:4d7af63f9f93fe593afbf104c21b3b15868efb2c21d07d8732c0c4287e66b6a6", size = 220376, upload-time = "2025-10-08T19:46:59.067Z" },
    { url = "https://files.pythonhosted.org/packages/c4/ee/542f1313aff7eaf19c2bb758c5d0560d2683dac001a1c96d0774af799843/propcache-0.4.1-cp312-cp312-musllinux_1_2_s390x.whl", hash = "sha256:cfc27c945f422e8b5071b6e93169679e4eb5bf73bbcbf1ba3ae3a83d2f78ebd9", size = 226988, upload-time = "2025-10-08T19:47:00.544Z" },
    { url = "https://files.pythonhosted.org/packages/8f/18/9c6b015dd9c6930f6ce2229e1f02fb35298b847f2087ea2b436a5bfa7287/propcache-0.4.1-cp312-cp312-musllinux_1_2_x86_64.whl", hash = "sha256:35c3277624a080cc6ec6f847cbbbb5b49affa3598c4535a0a4682a697aaa5c75", size = 215615, upload-time = "2025-10-08T19:47:01.968Z" },
    { url = "https://files.pythonhosted.org/packages/80/9e/e7b85720b98c45a45e1fca6a177024934dc9bc5f4d5dd04207f216fc33ed/propcache-0.4.1-cp312-cp312-win32.whl", hash = "sha256:671538c2262dadb5ba6395e26c1731e1d52534bfe9ae56d0b5573ce539266aa8", size = 38066, upload-time = "2025-10-08T19:47:03.503Z" },
    { url = "https://files.pythonhosted.org/packages/54/09/d19cff2a5aaac632ec8fc03737b223597b1e347416934c1b3a7df079784c/propcache-0.4.1-cp312-cp312-win_amd64.whl", hash = "sha256:cb2d222e72399fcf5890d1d5cc1060857b9b236adff2792ff48ca2dfd46c81db", size = 41655, upload-time = "2025-10-08T19:47:04.973Z" },
    { url = "https://files.pythonhosted.org/packages/68/ab/6b5c191bb5de08036a8c697b265d4ca76148efb10fa162f14af14fb5f076/propcache-0.4.1-cp312-cp312-win_arm64.whl", hash = "sha256:204483131fb222bdaaeeea9f9e6c6ed0cac32731f75dfc1d4a567fc1926477c1", size = 37789, upload-time = "2025-10-08T19:47:06.077Z" },
    { url = "https://files.pythonhosted.org/packages/5b/5a/bc7b4a4ef808fa59a816c17b20c4bef6884daebbdf627ff2a161da67da19/propcache-0.4.1-py3-none-any.whl", hash = "sha256:af2a6052aeb6cf17d3e46ee169099044fd8224cbaf75c76a2ef596e8163e2237", size = 13305, upload-time = "2025-10-08T19:49:00.792Z" },
]

[[package]]
name = "proto-plus"
version = "1.26.1"
source = { registry = "https://pypi.org/simple" }
dependencies = [
    { name = "protobuf" },
]
sdist = { url = "https://files.pythonhosted.org/packages/f4/ac/87285f15f7cce6d4a008f33f1757fb5a13611ea8914eb58c3d0d26243468/proto_plus-1.26.1.tar.gz", hash = "sha256:21a515a4c4c0088a773899e23c7bbade3d18f9c66c73edd4c7ee3816bc96a012", size = 56142, upload-time = "2025-03-10T15:54:38.843Z" }
wheels = [
    { url = "https://files.pythonhosted.org/packages/4e/6d/280c4c2ce28b1593a19ad5239c8b826871fc6ec275c21afc8e1820108039/proto_plus-1.26.1-py3-none-any.whl", hash = "sha256:13285478c2dcf2abb829db158e1047e2f1e8d63a077d94263c2b88b043c75a66", size = 50163, upload-time = "2025-03-10T15:54:37.335Z" },
]

[[package]]
name = "protobuf"
version = "4.25.8"
source = { registry = "https://pypi.org/simple" }
sdist = { url = "https://files.pythonhosted.org/packages/df/01/34c8d2b6354906d728703cb9d546a0e534de479e25f1b581e4094c4a85cc/protobuf-4.25.8.tar.gz", hash = "sha256:6135cf8affe1fc6f76cced2641e4ea8d3e59518d1f24ae41ba97bcad82d397cd", size = 380920, upload-time = "2025-05-28T14:22:25.153Z" }
wheels = [
    { url = "https://files.pythonhosted.org/packages/45/ff/05f34305fe6b85bbfbecbc559d423a5985605cad5eda4f47eae9e9c9c5c5/protobuf-4.25.8-cp310-abi3-win32.whl", hash = "sha256:504435d831565f7cfac9f0714440028907f1975e4bed228e58e72ecfff58a1e0", size = 392745, upload-time = "2025-05-28T14:22:10.524Z" },
    { url = "https://files.pythonhosted.org/packages/08/35/8b8a8405c564caf4ba835b1fdf554da869954712b26d8f2a98c0e434469b/protobuf-4.25.8-cp310-abi3-win_amd64.whl", hash = "sha256:bd551eb1fe1d7e92c1af1d75bdfa572eff1ab0e5bf1736716814cdccdb2360f9", size = 413736, upload-time = "2025-05-28T14:22:13.156Z" },
    { url = "https://files.pythonhosted.org/packages/28/d7/ab27049a035b258dab43445eb6ec84a26277b16105b277cbe0a7698bdc6c/protobuf-4.25.8-cp37-abi3-macosx_10_9_universal2.whl", hash = "sha256:ca809b42f4444f144f2115c4c1a747b9a404d590f18f37e9402422033e464e0f", size = 394537, upload-time = "2025-05-28T14:22:14.768Z" },
    { url = "https://files.pythonhosted.org/packages/bd/6d/a4a198b61808dd3d1ee187082ccc21499bc949d639feb948961b48be9a7e/protobuf-4.25.8-cp37-abi3-manylinux2014_aarch64.whl", hash = "sha256:9ad7ef62d92baf5a8654fbb88dac7fa5594cfa70fd3440488a5ca3bfc6d795a7", size = 294005, upload-time = "2025-05-28T14:22:16.052Z" },
    { url = "https://files.pythonhosted.org/packages/d6/c6/c9deaa6e789b6fc41b88ccbdfe7a42d2b82663248b715f55aa77fbc00724/protobuf-4.25.8-cp37-abi3-manylinux2014_x86_64.whl", hash = "sha256:83e6e54e93d2b696a92cad6e6efc924f3850f82b52e1563778dfab8b355101b0", size = 294924, upload-time = "2025-05-28T14:22:17.105Z" },
    { url = "https://files.pythonhosted.org/packages/0c/c1/6aece0ab5209981a70cd186f164c133fdba2f51e124ff92b73de7fd24d78/protobuf-4.25.8-py3-none-any.whl", hash = "sha256:15a0af558aa3b13efef102ae6e4f3efac06f1eea11afb3a57db2901447d9fb59", size = 156757, upload-time = "2025-05-28T14:22:24.135Z" },
]

[[package]]
name = "psutil"
version = "7.1.3"
source = { registry = "https://pypi.org/simple" }
sdist = { url = "https://files.pythonhosted.org/packages/e1/88/bdd0a41e5857d5d703287598cbf08dad90aed56774ea52ae071bae9071b6/psutil-7.1.3.tar.gz", hash = "sha256:6c86281738d77335af7aec228328e944b30930899ea760ecf33a4dba66be5e74", size = 489059, upload-time = "2025-11-02T12:25:54.619Z" }
wheels = [
    { url = "https://files.pythonhosted.org/packages/ef/94/46b9154a800253e7ecff5aaacdf8ebf43db99de4a2dfa18575b02548654e/psutil-7.1.3-cp36-abi3-macosx_10_9_x86_64.whl", hash = "sha256:2bdbcd0e58ca14996a42adf3621a6244f1bb2e2e528886959c72cf1e326677ab", size = 238359, upload-time = "2025-11-02T12:26:25.284Z" },
    { url = "https://files.pythonhosted.org/packages/68/3a/9f93cff5c025029a36d9a92fef47220ab4692ee7f2be0fba9f92813d0cb8/psutil-7.1.3-cp36-abi3-macosx_11_0_arm64.whl", hash = "sha256:bc31fa00f1fbc3c3802141eede66f3a2d51d89716a194bf2cd6fc68310a19880", size = 239171, upload-time = "2025-11-02T12:26:27.23Z" },
    { url = "https://files.pythonhosted.org/packages/ce/b1/5f49af514f76431ba4eea935b8ad3725cdeb397e9245ab919dbc1d1dc20f/psutil-7.1.3-cp36-abi3-manylinux2010_x86_64.manylinux_2_12_x86_64.manylinux_2_28_x86_64.whl", hash = "sha256:3bb428f9f05c1225a558f53e30ccbad9930b11c3fc206836242de1091d3e7dd3", size = 263261, upload-time = "2025-11-02T12:26:29.48Z" },
    { url = "https://files.pythonhosted.org/packages/e0/95/992c8816a74016eb095e73585d747e0a8ea21a061ed3689474fabb29a395/psutil-7.1.3-cp36-abi3-manylinux2014_aarch64.manylinux_2_17_aarch64.manylinux_2_28_aarch64.whl", hash = "sha256:56d974e02ca2c8eb4812c3f76c30e28836fffc311d55d979f1465c1feeb2b68b", size = 264635, upload-time = "2025-11-02T12:26:31.74Z" },
    { url = "https://files.pythonhosted.org/packages/55/4c/c3ed1a622b6ae2fd3c945a366e64eb35247a31e4db16cf5095e269e8eb3c/psutil-7.1.3-cp37-abi3-win_amd64.whl", hash = "sha256:f39c2c19fe824b47484b96f9692932248a54c43799a84282cfe58d05a6449efd", size = 247633, upload-time = "2025-11-02T12:26:33.887Z" },
    { url = "https://files.pythonhosted.org/packages/c9/ad/33b2ccec09bf96c2b2ef3f9a6f66baac8253d7565d8839e024a6b905d45d/psutil-7.1.3-cp37-abi3-win_arm64.whl", hash = "sha256:bd0d69cee829226a761e92f28140bec9a5ee9d5b4fb4b0cc589068dbfff559b1", size = 244608, upload-time = "2025-11-02T12:26:36.136Z" },
]

[[package]]
name = "psycopg2-binary"
version = "2.9.11"
source = { registry = "https://pypi.org/simple" }
sdist = { url = "https://files.pythonhosted.org/packages/ac/6c/8767aaa597ba424643dc87348c6f1754dd9f48e80fdc1b9f7ca5c3a7c213/psycopg2-binary-2.9.11.tar.gz", hash = "sha256:b6aed9e096bf63f9e75edf2581aa9a7e7186d97ab5c177aa6c87797cd591236c", size = 379620, upload-time = "2025-10-10T11:14:48.041Z" }
wheels = [
    { url = "https://files.pythonhosted.org/packages/d8/91/f870a02f51be4a65987b45a7de4c2e1897dd0d01051e2b559a38fa634e3e/psycopg2_binary-2.9.11-cp312-cp312-macosx_10_13_x86_64.whl", hash = "sha256:be9b840ac0525a283a96b556616f5b4820e0526addb8dcf6525a0fa162730be4", size = 3756603, upload-time = "2025-10-10T11:11:52.213Z" },
    { url = "https://files.pythonhosted.org/packages/27/fa/cae40e06849b6c9a95eb5c04d419942f00d9eaac8d81626107461e268821/psycopg2_binary-2.9.11-cp312-cp312-macosx_11_0_arm64.whl", hash = "sha256:f090b7ddd13ca842ebfe301cd587a76a4cf0913b1e429eb92c1be5dbeb1a19bc", size = 3864509, upload-time = "2025-10-10T11:11:56.452Z" },
    { url = "https://files.pythonhosted.org/packages/2d/75/364847b879eb630b3ac8293798e380e441a957c53657995053c5ec39a316/psycopg2_binary-2.9.11-cp312-cp312-manylinux2014_aarch64.manylinux_2_17_aarch64.whl", hash = "sha256:ab8905b5dcb05bf3fb22e0cf90e10f469563486ffb6a96569e51f897c750a76a", size = 4411159, upload-time = "2025-10-10T11:12:00.49Z" },
    { url = "https://files.pythonhosted.org/packages/6f/a0/567f7ea38b6e1c62aafd58375665a547c00c608a471620c0edc364733e13/psycopg2_binary-2.9.11-cp312-cp312-manylinux2014_ppc64le.manylinux_2_17_ppc64le.whl", hash = "sha256:bf940cd7e7fec19181fdbc29d76911741153d51cab52e5c21165f3262125685e", size = 4468234, upload-time = "2025-10-10T11:12:04.892Z" },
    { url = "https://files.pythonhosted.org/packages/30/da/4e42788fb811bbbfd7b7f045570c062f49e350e1d1f3df056c3fb5763353/psycopg2_binary-2.9.11-cp312-cp312-manylinux2014_x86_64.manylinux_2_17_x86_64.whl", hash = "sha256:fa0f693d3c68ae925966f0b14b8edda71696608039f4ed61b1fe9ffa468d16db", size = 4166236, upload-time = "2025-10-10T11:12:11.674Z" },
    { url = "https://files.pythonhosted.org/packages/3c/94/c1777c355bc560992af848d98216148be5f1be001af06e06fc49cbded578/psycopg2_binary-2.9.11-cp312-cp312-manylinux_2_38_riscv64.manylinux_2_39_riscv64.whl", hash = "sha256:a1cf393f1cdaf6a9b57c0a719a1068ba1069f022a59b8b1fe44b006745b59757", size = 3983083, upload-time = "2025-10-30T02:55:15.73Z" },
    { url = "https://files.pythonhosted.org/packages/bd/42/c9a21edf0e3daa7825ed04a4a8588686c6c14904344344a039556d78aa58/psycopg2_binary-2.9.11-cp312-cp312-musllinux_1_2_aarch64.whl", hash = "sha256:ef7a6beb4beaa62f88592ccc65df20328029d721db309cb3250b0aae0fa146c3", size = 3652281, upload-time = "2025-10-10T11:12:17.713Z" },
    { url = "https://files.pythonhosted.org/packages/12/22/dedfbcfa97917982301496b6b5e5e6c5531d1f35dd2b488b08d1ebc52482/psycopg2_binary-2.9.11-cp312-cp312-musllinux_1_2_ppc64le.whl", hash = "sha256:31b32c457a6025e74d233957cc9736742ac5a6cb196c6b68499f6bb51390bd6a", size = 3298010, upload-time = "2025-10-10T11:12:22.671Z" },
    { url = "https://files.pythonhosted.org/packages/66/ea/d3390e6696276078bd01b2ece417deac954dfdd552d2edc3d03204416c0c/psycopg2_binary-2.9.11-cp312-cp312-musllinux_1_2_riscv64.whl", hash = "sha256:edcb3aeb11cb4bf13a2af3c53a15b3d612edeb6409047ea0b5d6a21a9d744b34", size = 3044641, upload-time = "2025-10-30T02:55:19.929Z" },
    { url = "https://files.pythonhosted.org/packages/12/9a/0402ded6cbd321da0c0ba7d34dc12b29b14f5764c2fc10750daa38e825fc/psycopg2_binary-2.9.11-cp312-cp312-musllinux_1_2_x86_64.whl", hash = "sha256:62b6d93d7c0b61a1dd6197d208ab613eb7dcfdcca0a49c42ceb082257991de9d", size = 3347940, upload-time = "2025-10-10T11:12:26.529Z" },
    { url = "https://files.pythonhosted.org/packages/b1/d2/99b55e85832ccde77b211738ff3925a5d73ad183c0b37bcbbe5a8ff04978/psycopg2_binary-2.9.11-cp312-cp312-win_amd64.whl", hash = "sha256:b33fabeb1fde21180479b2d4667e994de7bbf0eec22832ba5d9b5e4cf65b6c6d", size = 2714147, upload-time = "2025-10-10T11:12:29.535Z" },
]

[[package]]
name = "py-cpuinfo"
version = "9.0.0"
source = { registry = "https://pypi.org/simple" }
sdist = { url = "https://files.pythonhosted.org/packages/37/a8/d832f7293ebb21690860d2e01d8115e5ff6f2ae8bbdc953f0eb0fa4bd2c7/py-cpuinfo-9.0.0.tar.gz", hash = "sha256:3cdbbf3fac90dc6f118bfd64384f309edeadd902d7c8fb17f02ffa1fc3f49690", size = 104716, upload-time = "2022-10-25T20:38:06.303Z" }
wheels = [
    { url = "https://files.pythonhosted.org/packages/e0/a9/023730ba63db1e494a271cb018dcd361bd2c917ba7004c3e49d5daf795a2/py_cpuinfo-9.0.0-py3-none-any.whl", hash = "sha256:859625bc251f64e21f077d099d4162689c762b5d6a4c3c97553d56241c9674d5", size = 22335, upload-time = "2022-10-25T20:38:27.636Z" },
]

[[package]]
name = "pyarrow"
version = "22.0.0"
source = { registry = "https://pypi.org/simple" }
sdist = { url = "https://files.pythonhosted.org/packages/30/53/04a7fdc63e6056116c9ddc8b43bc28c12cdd181b85cbeadb79278475f3ae/pyarrow-22.0.0.tar.gz", hash = "sha256:3d600dc583260d845c7d8a6db540339dd883081925da2bd1c5cb808f720b3cd9", size = 1151151, upload-time = "2025-10-24T12:30:00.762Z" }
wheels = [
    { url = "https://files.pythonhosted.org/packages/af/63/ba23862d69652f85b615ca14ad14f3bcfc5bf1b99ef3f0cd04ff93fdad5a/pyarrow-22.0.0-cp312-cp312-macosx_12_0_arm64.whl", hash = "sha256:bea79263d55c24a32b0d79c00a1c58bb2ee5f0757ed95656b01c0fb310c5af3d", size = 34211578, upload-time = "2025-10-24T10:05:21.583Z" },
    { url = "https://files.pythonhosted.org/packages/b1/d0/f9ad86fe809efd2bcc8be32032fa72e8b0d112b01ae56a053006376c5930/pyarrow-22.0.0-cp312-cp312-macosx_12_0_x86_64.whl", hash = "sha256:12fe549c9b10ac98c91cf791d2945e878875d95508e1a5d14091a7aaa66d9cf8", size = 35989906, upload-time = "2025-10-24T10:05:29.485Z" },
    { url = "https://files.pythonhosted.org/packages/b4/a8/f910afcb14630e64d673f15904ec27dd31f1e009b77033c365c84e8c1e1d/pyarrow-22.0.0-cp312-cp312-manylinux_2_28_aarch64.whl", hash = "sha256:334f900ff08ce0423407af97e6c26ad5d4e3b0763645559ece6fbf3747d6a8f5", size = 45021677, upload-time = "2025-10-24T10:05:38.274Z" },
    { url = "https://files.pythonhosted.org/packages/13/95/aec81f781c75cd10554dc17a25849c720d54feafb6f7847690478dcf5ef8/pyarrow-22.0.0-cp312-cp312-manylinux_2_28_x86_64.whl", hash = "sha256:c6c791b09c57ed76a18b03f2631753a4960eefbbca80f846da8baefc6491fcfe", size = 47726315, upload-time = "2025-10-24T10:05:47.314Z" },
    { url = "https://files.pythonhosted.org/packages/bb/d4/74ac9f7a54cfde12ee42734ea25d5a3c9a45db78f9def949307a92720d37/pyarrow-22.0.0-cp312-cp312-musllinux_1_2_aarch64.whl", hash = "sha256:c3200cb41cdbc65156e5f8c908d739b0dfed57e890329413da2748d1a2cd1a4e", size = 47990906, upload-time = "2025-10-24T10:05:58.254Z" },
    { url = "https://files.pythonhosted.org/packages/2e/71/fedf2499bf7a95062eafc989ace56572f3343432570e1c54e6599d5b88da/pyarrow-22.0.0-cp312-cp312-musllinux_1_2_x86_64.whl", hash = "sha256:ac93252226cf288753d8b46280f4edf3433bf9508b6977f8dd8526b521a1bbb9", size = 50306783, upload-time = "2025-10-24T10:06:08.08Z" },
    { url = "https://files.pythonhosted.org/packages/68/ed/b202abd5a5b78f519722f3d29063dda03c114711093c1995a33b8e2e0f4b/pyarrow-22.0.0-cp312-cp312-win_amd64.whl", hash = "sha256:44729980b6c50a5f2bfcc2668d36c569ce17f8b17bccaf470c4313dcbbf13c9d", size = 27972883, upload-time = "2025-10-24T10:06:14.204Z" },
]

[[package]]
name = "pyasn1"
version = "0.6.1"
source = { registry = "https://pypi.org/simple" }
sdist = { url = "https://files.pythonhosted.org/packages/ba/e9/01f1a64245b89f039897cb0130016d79f77d52669aae6ee7b159a6c4c018/pyasn1-0.6.1.tar.gz", hash = "sha256:6f580d2bdd84365380830acf45550f2511469f673cb4a5ae3857a3170128b034", size = 145322, upload-time = "2024-09-10T22:41:42.55Z" }
wheels = [
    { url = "https://files.pythonhosted.org/packages/c8/f1/d6a797abb14f6283c0ddff96bbdd46937f64122b8c925cab503dd37f8214/pyasn1-0.6.1-py3-none-any.whl", hash = "sha256:0d632f46f2ba09143da3a8afe9e33fb6f92fa2320ab7e886e2d0f7672af84629", size = 83135, upload-time = "2024-09-11T16:00:36.122Z" },
]

[[package]]
name = "pyasn1-modules"
version = "0.4.2"
source = { registry = "https://pypi.org/simple" }
dependencies = [
    { name = "pyasn1" },
]
sdist = { url = "https://files.pythonhosted.org/packages/e9/e6/78ebbb10a8c8e4b61a59249394a4a594c1a7af95593dc933a349c8d00964/pyasn1_modules-0.4.2.tar.gz", hash = "sha256:677091de870a80aae844b1ca6134f54652fa2c8c5a52aa396440ac3106e941e6", size = 307892, upload-time = "2025-03-28T02:41:22.17Z" }
wheels = [
    { url = "https://files.pythonhosted.org/packages/47/8d/d529b5d697919ba8c11ad626e835d4039be708a35b0d22de83a269a6682c/pyasn1_modules-0.4.2-py3-none-any.whl", hash = "sha256:29253a9207ce32b64c3ac6600edc75368f98473906e8fd1043bd6b5b1de2c14a", size = 181259, upload-time = "2025-03-28T02:41:19.028Z" },
]

[[package]]
name = "pycares"
version = "4.11.0"
source = { registry = "https://pypi.org/simple" }
dependencies = [
    { name = "cffi" },
]
sdist = { url = "https://files.pythonhosted.org/packages/8d/ad/9d1e96486d2eb5a2672c4d9a2dd372d015b8d7a332c6ac2722c4c8e6bbbf/pycares-4.11.0.tar.gz", hash = "sha256:c863d9003ca0ce7df26429007859afd2a621d3276ed9fef154a9123db9252557", size = 654473, upload-time = "2025-09-09T15:18:21.849Z" }
wheels = [
    { url = "https://files.pythonhosted.org/packages/e2/4e/4821b66feefaaa8ec03494c1a11614c430983572e54ff062b4589441e199/pycares-4.11.0-cp312-cp312-macosx_10_13_x86_64.whl", hash = "sha256:b93d624560ba52287873bacff70b42c99943821ecbc810b959b0953560f53c36", size = 145906, upload-time = "2025-09-09T15:16:53.204Z" },
    { url = "https://files.pythonhosted.org/packages/e8/81/93a505dcbb7533254b0ce1da519591dcda889d6a66dcdfa5737e3280e18a/pycares-4.11.0-cp312-cp312-macosx_11_0_arm64.whl", hash = "sha256:775d99966e28c8abd9910ddef2de0f1e173afc5a11cea9f184613c747373ab80", size = 141972, upload-time = "2025-09-09T15:16:54.43Z" },
    { url = "https://files.pythonhosted.org/packages/7d/d6/76994c8b21316e48ea6c3ce3298574c28f90c9c41428a3349a57104621c9/pycares-4.11.0-cp312-cp312-manylinux_2_28_aarch64.whl", hash = "sha256:84fde689557361764f052850a2d68916050adbfd9321f6105aca1d8f1a9bd49b", size = 637832, upload-time = "2025-09-09T15:16:55.523Z" },
    { url = "https://files.pythonhosted.org/packages/bb/a4/5ca7e316d0edb714d78974cb34f4883f63fe9f580644c2db99fb62b05f56/pycares-4.11.0-cp312-cp312-manylinux_2_28_ppc64le.whl", hash = "sha256:30ceed06f3bf5eff865a34d21562c25a7f3dad0ed336b9dd415330e03a6c50c4", size = 687751, upload-time = "2025-09-09T15:16:57.55Z" },
    { url = "https://files.pythonhosted.org/packages/cb/8d/c5c578fdd335d7b1dcaea88fae3497390095b5b05a1ba34a29f62d037abb/pycares-4.11.0-cp312-cp312-manylinux_2_28_s390x.whl", hash = "sha256:97d971b3a88a803bb95ff8a40ea4d68da59319eb8b59e924e318e2560af8c16d", size = 678362, upload-time = "2025-09-09T15:16:58.859Z" },
    { url = "https://files.pythonhosted.org/packages/b9/96/9be4d838a9348dd2e72a90c34d186b918b66d499af5be79afa18a6ba2808/pycares-4.11.0-cp312-cp312-manylinux_2_28_x86_64.whl", hash = "sha256:2d5cac829da91ade70ce1af97dad448c6cd4778b48facbce1b015e16ced93642", size = 641069, upload-time = "2025-09-09T15:17:00.046Z" },
    { url = "https://files.pythonhosted.org/packages/39/d6/8ea9b5dcef6b566cde034aa2b68743f7b0a19fa0fba9ea01a4f98b8a57fb/pycares-4.11.0-cp312-cp312-musllinux_1_2_aarch64.whl", hash = "sha256:ee1ea367835eb441d246164c09d1f9703197af4425fc6865cefcde9e2ca81f85", size = 622357, upload-time = "2025-09-09T15:17:01.205Z" },
    { url = "https://files.pythonhosted.org/packages/07/f8/3401e89b5d2970e30e02f9beb29ad59e2a8f19ef2c68c978de2b764cacb0/pycares-4.11.0-cp312-cp312-musllinux_1_2_ppc64le.whl", hash = "sha256:3139ec1f4450a4b253386035c5ecd2722582ae3320a456df5021ffe3f174260a", size = 670290, upload-time = "2025-09-09T15:17:02.413Z" },
    { url = "https://files.pythonhosted.org/packages/a2/c4/ff6a166e1d1d1987339548a19d0b1d52ec3ead8b3a8a2247a0d96e56013c/pycares-4.11.0-cp312-cp312-musllinux_1_2_s390x.whl", hash = "sha256:5d70324ca1d82c6c4b00aa678347f7560d1ef2ce1d181978903459a97751543a", size = 652958, upload-time = "2025-09-09T15:17:04.203Z" },
    { url = "https://files.pythonhosted.org/packages/b8/7c/fc084b395921c9b862d31a83f809fe649c24314b51b527ad0ab0df33edd4/pycares-4.11.0-cp312-cp312-musllinux_1_2_x86_64.whl", hash = "sha256:e2f8d9cfe0eb3a2997fde5df99b1aaea5a46dabfcfcac97b2d05f027c2cd5e28", size = 629239, upload-time = "2025-09-09T15:17:05.477Z" },
    { url = "https://files.pythonhosted.org/packages/b0/7f/2f26062bea95ab657f979217d50df563dc9fd9cc4c5dd21a6e7323e9efe7/pycares-4.11.0-cp312-cp312-win32.whl", hash = "sha256:1571a7055c03a95d5270c914034eac7f8bfa1b432fc1de53d871b821752191a4", size = 118918, upload-time = "2025-09-09T15:17:06.882Z" },
    { url = "https://files.pythonhosted.org/packages/a5/86/277473d20f3df4e00fa7e0ebb21955b2830b15247462aaf8f3fc8c4950be/pycares-4.11.0-cp312-cp312-win_amd64.whl", hash = "sha256:7570e0b50db619b2ee370461c462617225dc3a3f63f975c6f117e2f0c94f82ca", size = 144560, upload-time = "2025-09-09T15:17:07.891Z" },
    { url = "https://files.pythonhosted.org/packages/f0/f9/d65ad17ec921d8b7eb42161dec2024ee2f5c9f1c44cabf0dd1b7f4fac6c5/pycares-4.11.0-cp312-cp312-win_arm64.whl", hash = "sha256:f199702740f3b766ed8c70efb885538be76cb48cd0cb596b948626f0b825e07a", size = 115695, upload-time = "2025-09-09T15:17:09.333Z" },
]

[[package]]
name = "pycountry"
version = "24.6.1"
source = { registry = "https://pypi.org/simple" }
sdist = { url = "https://files.pythonhosted.org/packages/76/57/c389fa68c50590881a75b7883eeb3dc15e9e73a0fdc001cdd45c13290c92/pycountry-24.6.1.tar.gz", hash = "sha256:b61b3faccea67f87d10c1f2b0fc0be714409e8fcdcc1315613174f6466c10221", size = 6043910, upload-time = "2024-06-01T04:12:15.05Z" }
wheels = [
    { url = "https://files.pythonhosted.org/packages/b1/ec/1fb891d8a2660716aadb2143235481d15ed1cbfe3ad669194690b0604492/pycountry-24.6.1-py3-none-any.whl", hash = "sha256:f1a4fb391cd7214f8eefd39556d740adcc233c778a27f8942c8dca351d6ce06f", size = 6335189, upload-time = "2024-06-01T04:11:49.711Z" },
]

[[package]]
name = "pycparser"
version = "2.23"
source = { registry = "https://pypi.org/simple" }
sdist = { url = "https://files.pythonhosted.org/packages/fe/cf/d2d3b9f5699fb1e4615c8e32ff220203e43b248e1dfcc6736ad9057731ca/pycparser-2.23.tar.gz", hash = "sha256:78816d4f24add8f10a06d6f05b4d424ad9e96cfebf68a4ddc99c65c0720d00c2", size = 173734, upload-time = "2025-09-09T13:23:47.91Z" }
wheels = [
    { url = "https://files.pythonhosted.org/packages/a0/e3/59cd50310fc9b59512193629e1984c1f95e5c8ae6e5d8c69532ccc65a7fe/pycparser-2.23-py3-none-any.whl", hash = "sha256:e5c6e8d3fbad53479cab09ac03729e0a9faf2bee3db8208a550daf5af81a5934", size = 118140, upload-time = "2025-09-09T13:23:46.651Z" },
]

[[package]]
name = "pydantic"
version = "2.12.4"
source = { registry = "https://pypi.org/simple" }
dependencies = [
    { name = "annotated-types" },
    { name = "pydantic-core" },
    { name = "typing-extensions" },
    { name = "typing-inspection" },
]
sdist = { url = "https://files.pythonhosted.org/packages/96/ad/a17bc283d7d81837c061c49e3eaa27a45991759a1b7eae1031921c6bd924/pydantic-2.12.4.tar.gz", hash = "sha256:0f8cb9555000a4b5b617f66bfd2566264c4984b27589d3b845685983e8ea85ac", size = 821038, upload-time = "2025-11-05T10:50:08.59Z" }
wheels = [
    { url = "https://files.pythonhosted.org/packages/82/2f/e68750da9b04856e2a7ec56fc6f034a5a79775e9b9a81882252789873798/pydantic-2.12.4-py3-none-any.whl", hash = "sha256:92d3d202a745d46f9be6df459ac5a064fdaa3c1c4cd8adcfa332ccf3c05f871e", size = 463400, upload-time = "2025-11-05T10:50:06.732Z" },
]

[package.optional-dependencies]
email = [
    { name = "email-validator" },
]

[[package]]
name = "pydantic-core"
version = "2.41.5"
source = { registry = "https://pypi.org/simple" }
dependencies = [
    { name = "typing-extensions" },
]
sdist = { url = "https://files.pythonhosted.org/packages/71/70/23b021c950c2addd24ec408e9ab05d59b035b39d97cdc1130e1bce647bb6/pydantic_core-2.41.5.tar.gz", hash = "sha256:08daa51ea16ad373ffd5e7606252cc32f07bc72b28284b6bc9c6df804816476e", size = 460952, upload-time = "2025-11-04T13:43:49.098Z" }
wheels = [
    { url = "https://files.pythonhosted.org/packages/5f/5d/5f6c63eebb5afee93bcaae4ce9a898f3373ca23df3ccaef086d0233a35a7/pydantic_core-2.41.5-cp312-cp312-macosx_10_12_x86_64.whl", hash = "sha256:f41a7489d32336dbf2199c8c0a215390a751c5b014c2c1c5366e817202e9cdf7", size = 2110990, upload-time = "2025-11-04T13:39:58.079Z" },
    { url = "https://files.pythonhosted.org/packages/aa/32/9c2e8ccb57c01111e0fd091f236c7b371c1bccea0fa85247ac55b1e2b6b6/pydantic_core-2.41.5-cp312-cp312-macosx_11_0_arm64.whl", hash = "sha256:070259a8818988b9a84a449a2a7337c7f430a22acc0859c6b110aa7212a6d9c0", size = 1896003, upload-time = "2025-11-04T13:39:59.956Z" },
    { url = "https://files.pythonhosted.org/packages/68/b8/a01b53cb0e59139fbc9e4fda3e9724ede8de279097179be4ff31f1abb65a/pydantic_core-2.41.5-cp312-cp312-manylinux_2_17_aarch64.manylinux2014_aarch64.whl", hash = "sha256:e96cea19e34778f8d59fe40775a7a574d95816eb150850a85a7a4c8f4b94ac69", size = 1919200, upload-time = "2025-11-04T13:40:02.241Z" },
    { url = "https://files.pythonhosted.org/packages/38/de/8c36b5198a29bdaade07b5985e80a233a5ac27137846f3bc2d3b40a47360/pydantic_core-2.41.5-cp312-cp312-manylinux_2_17_armv7l.manylinux2014_armv7l.whl", hash = "sha256:ed2e99c456e3fadd05c991f8f437ef902e00eedf34320ba2b0842bd1c3ca3a75", size = 2052578, upload-time = "2025-11-04T13:40:04.401Z" },
    { url = "https://files.pythonhosted.org/packages/00/b5/0e8e4b5b081eac6cb3dbb7e60a65907549a1ce035a724368c330112adfdd/pydantic_core-2.41.5-cp312-cp312-manylinux_2_17_ppc64le.manylinux2014_ppc64le.whl", hash = "sha256:65840751b72fbfd82c3c640cff9284545342a4f1eb1586ad0636955b261b0b05", size = 2208504, upload-time = "2025-11-04T13:40:06.072Z" },
    { url = "https://files.pythonhosted.org/packages/77/56/87a61aad59c7c5b9dc8caad5a41a5545cba3810c3e828708b3d7404f6cef/pydantic_core-2.41.5-cp312-cp312-manylinux_2_17_s390x.manylinux2014_s390x.whl", hash = "sha256:e536c98a7626a98feb2d3eaf75944ef6f3dbee447e1f841eae16f2f0a72d8ddc", size = 2335816, upload-time = "2025-11-04T13:40:07.835Z" },
    { url = "https://files.pythonhosted.org/packages/0d/76/941cc9f73529988688a665a5c0ecff1112b3d95ab48f81db5f7606f522d3/pydantic_core-2.41.5-cp312-cp312-manylinux_2_17_x86_64.manylinux2014_x86_64.whl", hash = "sha256:eceb81a8d74f9267ef4081e246ffd6d129da5d87e37a77c9bde550cb04870c1c", size = 2075366, upload-time = "2025-11-04T13:40:09.804Z" },
    { url = "https://files.pythonhosted.org/packages/d3/43/ebef01f69baa07a482844faaa0a591bad1ef129253ffd0cdaa9d8a7f72d3/pydantic_core-2.41.5-cp312-cp312-manylinux_2_5_i686.manylinux1_i686.whl", hash = "sha256:d38548150c39b74aeeb0ce8ee1d8e82696f4a4e16ddc6de7b1d8823f7de4b9b5", size = 2171698, upload-time = "2025-11-04T13:40:12.004Z" },
    { url = "https://files.pythonhosted.org/packages/b1/87/41f3202e4193e3bacfc2c065fab7706ebe81af46a83d3e27605029c1f5a6/pydantic_core-2.41.5-cp312-cp312-musllinux_1_1_aarch64.whl", hash = "sha256:c23e27686783f60290e36827f9c626e63154b82b116d7fe9adba1fda36da706c", size = 2132603, upload-time = "2025-11-04T13:40:13.868Z" },
    { url = "https://files.pythonhosted.org/packages/49/7d/4c00df99cb12070b6bccdef4a195255e6020a550d572768d92cc54dba91a/pydantic_core-2.41.5-cp312-cp312-musllinux_1_1_armv7l.whl", hash = "sha256:482c982f814460eabe1d3bb0adfdc583387bd4691ef00b90575ca0d2b6fe2294", size = 2329591, upload-time = "2025-11-04T13:40:15.672Z" },
    { url = "https://files.pythonhosted.org/packages/cc/6a/ebf4b1d65d458f3cda6a7335d141305dfa19bdc61140a884d165a8a1bbc7/pydantic_core-2.41.5-cp312-cp312-musllinux_1_1_x86_64.whl", hash = "sha256:bfea2a5f0b4d8d43adf9d7b8bf019fb46fdd10a2e5cde477fbcb9d1fa08c68e1", size = 2319068, upload-time = "2025-11-04T13:40:17.532Z" },
    { url = "https://files.pythonhosted.org/packages/49/3b/774f2b5cd4192d5ab75870ce4381fd89cf218af999515baf07e7206753f0/pydantic_core-2.41.5-cp312-cp312-win32.whl", hash = "sha256:b74557b16e390ec12dca509bce9264c3bbd128f8a2c376eaa68003d7f327276d", size = 1985908, upload-time = "2025-11-04T13:40:19.309Z" },
    { url = "https://files.pythonhosted.org/packages/86/45/00173a033c801cacf67c190fef088789394feaf88a98a7035b0e40d53dc9/pydantic_core-2.41.5-cp312-cp312-win_amd64.whl", hash = "sha256:1962293292865bca8e54702b08a4f26da73adc83dd1fcf26fbc875b35d81c815", size = 2020145, upload-time = "2025-11-04T13:40:21.548Z" },
    { url = "https://files.pythonhosted.org/packages/f9/22/91fbc821fa6d261b376a3f73809f907cec5ca6025642c463d3488aad22fb/pydantic_core-2.41.5-cp312-cp312-win_arm64.whl", hash = "sha256:1746d4a3d9a794cacae06a5eaaccb4b8643a131d45fbc9af23e353dc0a5ba5c3", size = 1976179, upload-time = "2025-11-04T13:40:23.393Z" },
    { url = "https://files.pythonhosted.org/packages/09/32/59b0c7e63e277fa7911c2fc70ccfb45ce4b98991e7ef37110663437005af/pydantic_core-2.41.5-graalpy312-graalpy250_312_native-macosx_10_12_x86_64.whl", hash = "sha256:7da7087d756b19037bc2c06edc6c170eeef3c3bafcb8f532ff17d64dc427adfd", size = 2110495, upload-time = "2025-11-04T13:42:49.689Z" },
    { url = "https://files.pythonhosted.org/packages/aa/81/05e400037eaf55ad400bcd318c05bb345b57e708887f07ddb2d20e3f0e98/pydantic_core-2.41.5-graalpy312-graalpy250_312_native-macosx_11_0_arm64.whl", hash = "sha256:aabf5777b5c8ca26f7824cb4a120a740c9588ed58df9b2d196ce92fba42ff8dc", size = 1915388, upload-time = "2025-11-04T13:42:52.215Z" },
    { url = "https://files.pythonhosted.org/packages/6e/0d/e3549b2399f71d56476b77dbf3cf8937cec5cd70536bdc0e374a421d0599/pydantic_core-2.41.5-graalpy312-graalpy250_312_native-manylinux_2_17_aarch64.manylinux2014_aarch64.whl", hash = "sha256:c007fe8a43d43b3969e8469004e9845944f1a80e6acd47c150856bb87f230c56", size = 1942879, upload-time = "2025-11-04T13:42:56.483Z" },
    { url = "https://files.pythonhosted.org/packages/f7/07/34573da085946b6a313d7c42f82f16e8920bfd730665de2d11c0c37a74b5/pydantic_core-2.41.5-graalpy312-graalpy250_312_native-manylinux_2_17_x86_64.manylinux2014_x86_64.whl", hash = "sha256:76d0819de158cd855d1cbb8fcafdf6f5cf1eb8e470abe056d5d161106e38062b", size = 2139017, upload-time = "2025-11-04T13:42:59.471Z" },
]

[[package]]
name = "pydantic-extra-types"
version = "2.10.6"
source = { registry = "https://pypi.org/simple" }
dependencies = [
    { name = "pydantic" },
    { name = "typing-extensions" },
]
sdist = { url = "https://files.pythonhosted.org/packages/3a/10/fb64987804cde41bcc39d9cd757cd5f2bb5d97b389d81aa70238b14b8a7e/pydantic_extra_types-2.10.6.tar.gz", hash = "sha256:c63d70bf684366e6bbe1f4ee3957952ebe6973d41e7802aea0b770d06b116aeb", size = 141858, upload-time = "2025-10-08T13:47:49.483Z" }
wheels = [
    { url = "https://files.pythonhosted.org/packages/93/04/5c918669096da8d1c9ec7bb716bd72e755526103a61bc5e76a3e4fb23b53/pydantic_extra_types-2.10.6-py3-none-any.whl", hash = "sha256:6106c448316d30abf721b5b9fecc65e983ef2614399a24142d689c7546cc246a", size = 40949, upload-time = "2025-10-08T13:47:48.268Z" },
]

[package.optional-dependencies]
pycountry = [
    { name = "pycountry" },
]

[[package]]
name = "pygments"
version = "2.19.2"
source = { registry = "https://pypi.org/simple" }
sdist = { url = "https://files.pythonhosted.org/packages/b0/77/a5b8c569bf593b0140bde72ea885a803b82086995367bf2037de0159d924/pygments-2.19.2.tar.gz", hash = "sha256:636cb2477cec7f8952536970bc533bc43743542f70392ae026374600add5b887", size = 4968631, upload-time = "2025-06-21T13:39:12.283Z" }
wheels = [
    { url = "https://files.pythonhosted.org/packages/c7/21/705964c7812476f378728bdf590ca4b771ec72385c533964653c68e86bdc/pygments-2.19.2-py3-none-any.whl", hash = "sha256:86540386c03d588bb81d44bc3928634ff26449851e99741617ecb9037ee5ec0b", size = 1225217, upload-time = "2025-06-21T13:39:07.939Z" },
]

[[package]]
name = "pynacl"
version = "1.6.1"
source = { registry = "https://pypi.org/simple" }
dependencies = [
    { name = "cffi", marker = "platform_python_implementation != 'PyPy'" },
]
sdist = { url = "https://files.pythonhosted.org/packages/b2/46/aeca065d227e2265125aea590c9c47fbf5786128c9400ee0eb7c88931f06/pynacl-1.6.1.tar.gz", hash = "sha256:8d361dac0309f2b6ad33b349a56cd163c98430d409fa503b10b70b3ad66eaa1d", size = 3506616, upload-time = "2025-11-10T16:02:13.195Z" }
wheels = [
    { url = "https://files.pythonhosted.org/packages/49/41/3cfb3b4f3519f6ff62bf71bf1722547644bcfb1b05b8fdbdc300249ba113/pynacl-1.6.1-cp38-abi3-macosx_10_10_universal2.whl", hash = "sha256:a6f9fd6d6639b1e81115c7f8ff16b8dedba1e8098d2756275d63d208b0e32021", size = 387591, upload-time = "2025-11-10T16:01:49.1Z" },
    { url = "https://files.pythonhosted.org/packages/18/21/b8a6563637799f617a3960f659513eccb3fcc655d5fc2be6e9dc6416826f/pynacl-1.6.1-cp38-abi3-manylinux2014_aarch64.manylinux_2_17_aarch64.whl", hash = "sha256:e49a3f3d0da9f79c1bec2aa013261ab9fa651c7da045d376bd306cf7c1792993", size = 798866, upload-time = "2025-11-10T16:01:55.688Z" },
    { url = "https://files.pythonhosted.org/packages/e8/6c/dc38033bc3ea461e05ae8f15a81e0e67ab9a01861d352ae971c99de23e7c/pynacl-1.6.1-cp38-abi3-manylinux2014_x86_64.manylinux_2_17_x86_64.whl", hash = "sha256:7713f8977b5d25f54a811ec9efa2738ac592e846dd6e8a4d3f7578346a841078", size = 1398001, upload-time = "2025-11-10T16:01:57.101Z" },
    { url = "https://files.pythonhosted.org/packages/9f/05/3ec0796a9917100a62c5073b20c4bce7bf0fea49e99b7906d1699cc7b61b/pynacl-1.6.1-cp38-abi3-manylinux_2_26_aarch64.manylinux_2_28_aarch64.whl", hash = "sha256:5a3becafc1ee2e5ea7f9abc642f56b82dcf5be69b961e782a96ea52b55d8a9fc", size = 834024, upload-time = "2025-11-10T16:01:50.228Z" },
    { url = "https://files.pythonhosted.org/packages/f0/b7/ae9982be0f344f58d9c64a1c25d1f0125c79201634efe3c87305ac7cb3e3/pynacl-1.6.1-cp38-abi3-manylinux_2_26_x86_64.manylinux_2_28_x86_64.whl", hash = "sha256:4ce50d19f1566c391fedc8dc2f2f5be265ae214112ebe55315e41d1f36a7f0a9", size = 1436766, upload-time = "2025-11-10T16:01:51.886Z" },
    { url = "https://files.pythonhosted.org/packages/b4/51/b2ccbf89cf3025a02e044dd68a365cad593ebf70f532299f2c047d2b7714/pynacl-1.6.1-cp38-abi3-manylinux_2_34_aarch64.whl", hash = "sha256:543f869140f67d42b9b8d47f922552d7a967e6c116aad028c9bfc5f3f3b3a7b7", size = 817275, upload-time = "2025-11-10T16:01:53.351Z" },
    { url = "https://files.pythonhosted.org/packages/a8/6c/dd9ee8214edf63ac563b08a9b30f98d116942b621d39a751ac3256694536/pynacl-1.6.1-cp38-abi3-manylinux_2_34_x86_64.whl", hash = "sha256:a2bb472458c7ca959aeeff8401b8efef329b0fc44a89d3775cffe8fad3398ad8", size = 1401891, upload-time = "2025-11-10T16:01:54.587Z" },
    { url = "https://files.pythonhosted.org/packages/0f/c1/97d3e1c83772d78ee1db3053fd674bc6c524afbace2bfe8d419fd55d7ed1/pynacl-1.6.1-cp38-abi3-musllinux_1_1_aarch64.whl", hash = "sha256:3206fa98737fdc66d59b8782cecc3d37d30aeec4593d1c8c145825a345bba0f0", size = 772291, upload-time = "2025-11-10T16:01:58.111Z" },
    { url = "https://files.pythonhosted.org/packages/4d/ca/691ff2fe12f3bb3e43e8e8df4b806f6384593d427f635104d337b8e00291/pynacl-1.6.1-cp38-abi3-musllinux_1_1_x86_64.whl", hash = "sha256:53543b4f3d8acb344f75fd4d49f75e6572fce139f4bfb4815a9282296ff9f4c0", size = 1370839, upload-time = "2025-11-10T16:01:59.252Z" },
    { url = "https://files.pythonhosted.org/packages/30/27/06fe5389d30391fce006442246062cc35773c84fbcad0209fbbf5e173734/pynacl-1.6.1-cp38-abi3-musllinux_1_2_aarch64.whl", hash = "sha256:319de653ef84c4f04e045eb250e6101d23132372b0a61a7acf91bac0fda8e58c", size = 791371, upload-time = "2025-11-10T16:02:01.075Z" },
    { url = "https://files.pythonhosted.org/packages/2c/7a/e2bde8c9d39074a5aa046c7d7953401608d1f16f71e237f4bef3fb9d7e49/pynacl-1.6.1-cp38-abi3-musllinux_1_2_x86_64.whl", hash = "sha256:262a8de6bba4aee8a66f5edf62c214b06647461c9b6b641f8cd0cb1e3b3196fe", size = 1363031, upload-time = "2025-11-10T16:02:02.656Z" },
    { url = "https://files.pythonhosted.org/packages/dd/b6/63fd77264dae1087770a1bb414bc604470f58fbc21d83822fc9c76248076/pynacl-1.6.1-cp38-abi3-win32.whl", hash = "sha256:9fd1a4eb03caf8a2fe27b515a998d26923adb9ddb68db78e35ca2875a3830dde", size = 226585, upload-time = "2025-11-10T16:02:07.116Z" },
    { url = "https://files.pythonhosted.org/packages/12/c8/b419180f3fdb72ab4d45e1d88580761c267c7ca6eda9a20dcbcba254efe6/pynacl-1.6.1-cp38-abi3-win_amd64.whl", hash = "sha256:a569a4069a7855f963940040f35e87d8bc084cb2d6347428d5ad20550a0a1a21", size = 238923, upload-time = "2025-11-10T16:02:04.401Z" },
    { url = "https://files.pythonhosted.org/packages/35/76/c34426d532e4dce7ff36e4d92cb20f4cbbd94b619964b93d24e8f5b5510f/pynacl-1.6.1-cp38-abi3-win_arm64.whl", hash = "sha256:5953e8b8cfadb10889a6e7bd0f53041a745d1b3d30111386a1bb37af171e6daf", size = 183970, upload-time = "2025-11-10T16:02:05.786Z" },
]

[[package]]
name = "pyopenssl"
version = "25.3.0"
source = { registry = "https://pypi.org/simple" }
dependencies = [
    { name = "cryptography" },
    { name = "typing-extensions" },
]
sdist = { url = "https://files.pythonhosted.org/packages/80/be/97b83a464498a79103036bc74d1038df4a7ef0e402cfaf4d5e113fb14759/pyopenssl-25.3.0.tar.gz", hash = "sha256:c981cb0a3fd84e8602d7afc209522773b94c1c2446a3c710a75b06fe1beae329", size = 184073, upload-time = "2025-09-17T00:32:21.037Z" }
wheels = [
    { url = "https://files.pythonhosted.org/packages/d1/81/ef2b1dfd1862567d573a4fdbc9f969067621764fbb74338496840a1d2977/pyopenssl-25.3.0-py3-none-any.whl", hash = "sha256:1fda6fc034d5e3d179d39e59c1895c9faeaf40a79de5fc4cbbfbe0d36f4a77b6", size = 57268, upload-time = "2025-09-17T00:32:19.474Z" },
]

[[package]]
name = "pyparsing"
version = "3.2.5"
source = { registry = "https://pypi.org/simple" }
sdist = { url = "https://files.pythonhosted.org/packages/f2/a5/181488fc2b9d093e3972d2a472855aae8a03f000592dbfce716a512b3359/pyparsing-3.2.5.tar.gz", hash = "sha256:2df8d5b7b2802ef88e8d016a2eb9c7aeaa923529cd251ed0fe4608275d4105b6", size = 1099274, upload-time = "2025-09-21T04:11:06.277Z" }
wheels = [
    { url = "https://files.pythonhosted.org/packages/10/5e/1aa9a93198c6b64513c9d7752de7422c06402de6600a8767da1524f9570b/pyparsing-3.2.5-py3-none-any.whl", hash = "sha256:e38a4f02064cf41fe6593d328d0512495ad1f3d8a91c4f73fc401b3079a59a5e", size = 113890, upload-time = "2025-09-21T04:11:04.117Z" },
]

[[package]]
name = "pytest"
version = "8.4.2"
source = { registry = "https://pypi.org/simple" }
dependencies = [
    { name = "colorama", marker = "sys_platform == 'win32'" },
    { name = "iniconfig" },
    { name = "packaging" },
    { name = "pluggy" },
    { name = "pygments" },
]
sdist = { url = "https://files.pythonhosted.org/packages/a3/5c/00a0e072241553e1a7496d638deababa67c5058571567b92a7eaa258397c/pytest-8.4.2.tar.gz", hash = "sha256:86c0d0b93306b961d58d62a4db4879f27fe25513d4b969df351abdddb3c30e01", size = 1519618, upload-time = "2025-09-04T14:34:22.711Z" }
wheels = [
    { url = "https://files.pythonhosted.org/packages/a8/a4/20da314d277121d6534b3a980b29035dcd51e6744bd79075a6ce8fa4eb8d/pytest-8.4.2-py3-none-any.whl", hash = "sha256:872f880de3fc3a5bdc88a11b39c9710c3497a547cfa9320bc3c5e62fbf272e79", size = 365750, upload-time = "2025-09-04T14:34:20.226Z" },
]

[[package]]
name = "pytest-mock"
version = "3.15.1"
source = { registry = "https://pypi.org/simple" }
dependencies = [
    { name = "pytest" },
]
sdist = { url = "https://files.pythonhosted.org/packages/68/14/eb014d26be205d38ad5ad20d9a80f7d201472e08167f0bb4361e251084a9/pytest_mock-3.15.1.tar.gz", hash = "sha256:1849a238f6f396da19762269de72cb1814ab44416fa73a8686deac10b0d87a0f", size = 34036, upload-time = "2025-09-16T16:37:27.081Z" }
wheels = [
    { url = "https://files.pythonhosted.org/packages/5a/cc/06253936f4a7fa2e0f48dfe6d851d9c56df896a9ab09ac019d70b760619c/pytest_mock-3.15.1-py3-none-any.whl", hash = "sha256:0a25e2eb88fe5168d535041d09a4529a188176ae608a6d249ee65abc0949630d", size = 10095, upload-time = "2025-09-16T16:37:25.734Z" },
]

[[package]]
name = "pytest-sugar"
version = "1.1.1"
source = { registry = "https://pypi.org/simple" }
dependencies = [
    { name = "pytest" },
    { name = "termcolor" },
]
sdist = { url = "https://files.pythonhosted.org/packages/0b/4e/60fed105549297ba1a700e1ea7b828044842ea27d72c898990510b79b0e2/pytest-sugar-1.1.1.tar.gz", hash = "sha256:73b8b65163ebf10f9f671efab9eed3d56f20d2ca68bda83fa64740a92c08f65d", size = 16533, upload-time = "2025-08-23T12:19:35.737Z" }
wheels = [
    { url = "https://files.pythonhosted.org/packages/87/d5/81d38a91c1fdafb6711f053f5a9b92ff788013b19821257c2c38c1e132df/pytest_sugar-1.1.1-py3-none-any.whl", hash = "sha256:2f8319b907548d5b9d03a171515c1d43d2e38e32bd8182a1781eb20b43344cc8", size = 11440, upload-time = "2025-08-23T12:19:34.894Z" },
]

[[package]]
name = "pytest-xdist"
version = "3.8.0"
source = { registry = "https://pypi.org/simple" }
dependencies = [
    { name = "execnet" },
    { name = "pytest" },
]
sdist = { url = "https://files.pythonhosted.org/packages/78/b4/439b179d1ff526791eb921115fca8e44e596a13efeda518b9d845a619450/pytest_xdist-3.8.0.tar.gz", hash = "sha256:7e578125ec9bc6050861aa93f2d59f1d8d085595d6551c2c90b6f4fad8d3a9f1", size = 88069, upload-time = "2025-07-01T13:30:59.346Z" }
wheels = [
    { url = "https://files.pythonhosted.org/packages/ca/31/d4e37e9e550c2b92a9cbc2e4d0b7420a27224968580b5a447f420847c975/pytest_xdist-3.8.0-py3-none-any.whl", hash = "sha256:202ca578cfeb7370784a8c33d6d05bc6e13b4f25b5053c30a152269fd10f0b88", size = 46396, upload-time = "2025-07-01T13:30:56.632Z" },
]

[[package]]
name = "python-dateutil"
version = "2.9.0.post0"
source = { registry = "https://pypi.org/simple" }
dependencies = [
    { name = "six" },
]
sdist = { url = "https://files.pythonhosted.org/packages/66/c0/0c8b6ad9f17a802ee498c46e004a0eb49bc148f2fd230864601a86dcf6db/python-dateutil-2.9.0.post0.tar.gz", hash = "sha256:37dd54208da7e1cd875388217d5e00ebd4179249f90fb72437e91a35459a0ad3", size = 342432, upload-time = "2024-03-01T18:36:20.211Z" }
wheels = [
    { url = "https://files.pythonhosted.org/packages/ec/57/56b9bcc3c9c6a792fcbaf139543cee77261f3651ca9da0c93f5c1221264b/python_dateutil-2.9.0.post0-py2.py3-none-any.whl", hash = "sha256:a8b2bc7bffae282281c8140a97d3aa9c14da0b136dfe83f850eea9a5f7470427", size = 229892, upload-time = "2024-03-01T18:36:18.57Z" },
]

[[package]]
name = "python-dotenv"
version = "1.2.1"
source = { registry = "https://pypi.org/simple" }
sdist = { url = "https://files.pythonhosted.org/packages/f0/26/19cadc79a718c5edbec86fd4919a6b6d3f681039a2f6d66d14be94e75fb9/python_dotenv-1.2.1.tar.gz", hash = "sha256:42667e897e16ab0d66954af0e60a9caa94f0fd4ecf3aaf6d2d260eec1aa36ad6", size = 44221, upload-time = "2025-10-26T15:12:10.434Z" }
wheels = [
    { url = "https://files.pythonhosted.org/packages/14/1b/a298b06749107c305e1fe0f814c6c74aea7b2f1e10989cb30f544a1b3253/python_dotenv-1.2.1-py3-none-any.whl", hash = "sha256:b81ee9561e9ca4004139c6cbba3a238c32b03e4894671e181b671e8cb8425d61", size = 21230, upload-time = "2025-10-26T15:12:09.109Z" },
]

[[package]]
name = "python-iso639"
version = "2025.11.11"
source = { registry = "https://pypi.org/simple" }
sdist = { url = "https://files.pythonhosted.org/packages/89/6f/45bc5ae1c132ab7852a8642d66d25ffff6e4b398195127ac66158d3b5f4d/python_iso639-2025.11.11.tar.gz", hash = "sha256:75fab30f1a0f46b4e8161eafb84afe4ecd07eaada05e2c5364f14b0f9c864477", size = 173897, upload-time = "2025-11-11T15:23:00.893Z" }
wheels = [
    { url = "https://files.pythonhosted.org/packages/03/69/081960288e4cd541cbdb90e1768373e1198b040bf2ae40cd25b9c9799205/python_iso639-2025.11.11-py3-none-any.whl", hash = "sha256:02ea4cfca2c189b5665e4e8adc8c17c62ab6e4910932541a23baddea33207ea2", size = 167723, upload-time = "2025-11-11T15:22:59.819Z" },
]

[[package]]
name = "python-json-logger"
version = "4.0.0"
source = { registry = "https://pypi.org/simple" }
sdist = { url = "https://files.pythonhosted.org/packages/29/bf/eca6a3d43db1dae7070f70e160ab20b807627ba953663ba07928cdd3dc58/python_json_logger-4.0.0.tar.gz", hash = "sha256:f58e68eb46e1faed27e0f574a55a0455eecd7b8a5b88b85a784519ba3cff047f", size = 17683, upload-time = "2025-10-06T04:15:18.984Z" }
wheels = [
    { url = "https://files.pythonhosted.org/packages/51/e5/fecf13f06e5e5f67e8837d777d1bc43fac0ed2b77a676804df5c34744727/python_json_logger-4.0.0-py3-none-any.whl", hash = "sha256:af09c9daf6a813aa4cc7180395f50f2a9e5fa056034c9953aec92e381c5ba1e2", size = 15548, upload-time = "2025-10-06T04:15:17.553Z" },
]

[[package]]
name = "python-liquid"
version = "2.1.0"
source = { registry = "https://pypi.org/simple" }
dependencies = [
    { name = "babel" },
    { name = "markupsafe" },
    { name = "python-dateutil" },
    { name = "pytz" },
]
sdist = { url = "https://files.pythonhosted.org/packages/cc/46/3b2731966bf24a1cab027eae3c87c41e379750a7dd8c7041c37b9a29d168/python_liquid-2.1.0.tar.gz", hash = "sha256:a4c2abb24ac40ded8c9ba844ebbfbe78a3e41c6fe10a7bbe94144582569b73d0", size = 93152, upload-time = "2025-08-15T07:33:26.019Z" }
wheels = [
    { url = "https://files.pythonhosted.org/packages/c0/0d/8c0cc6895ff2ec26b963f055ff2514596e71b509cde3b9ffbbf0f7f59995/python_liquid-2.1.0-py3-none-any.whl", hash = "sha256:d3bbcddff4e1a73287b59218df3471613598271e69ac3d17d97e000f4b984e3e", size = 137984, upload-time = "2025-08-15T07:33:24.274Z" },
]

[[package]]
name = "python-multipart"
version = "0.0.20"
source = { registry = "https://pypi.org/simple" }
sdist = { url = "https://files.pythonhosted.org/packages/f3/87/f44d7c9f274c7ee665a29b885ec97089ec5dc034c7f3fafa03da9e39a09e/python_multipart-0.0.20.tar.gz", hash = "sha256:8dd0cab45b8e23064ae09147625994d090fa46f5b0d1e13af944c331a7fa9d13", size = 37158, upload-time = "2024-12-16T19:45:46.972Z" }
wheels = [
    { url = "https://files.pythonhosted.org/packages/45/58/38b5afbc1a800eeea951b9285d3912613f2603bdf897a4ab0f4bd7f405fc/python_multipart-0.0.20-py3-none-any.whl", hash = "sha256:8a62d3a8335e06589fe01f2a3e178cdcc632f3fbe0d492ad9ee0ec35aab1f104", size = 24546, upload-time = "2024-12-16T19:45:44.423Z" },
]

[[package]]
name = "pytorch-lightning"
version = "2.5.6"
source = { registry = "https://pypi.org/simple" }
dependencies = [
    { name = "fsspec", extra = ["http"] },
    { name = "lightning-utilities" },
    { name = "packaging" },
    { name = "pyyaml" },
    { name = "torch", version = "2.6.0", source = { registry = "https://pypi.org/simple" }, marker = "sys_platform != 'linux'" },
    { name = "torch", version = "2.6.0+cu124", source = { registry = "https://download.pytorch.org/whl/cu124" }, marker = "sys_platform == 'linux'" },
    { name = "torchmetrics" },
    { name = "tqdm" },
    { name = "typing-extensions" },
]
sdist = { url = "https://files.pythonhosted.org/packages/0a/1f/94a441d30779e1ffa5f7dc2ac5fa374c142d8b96c347a49a30226264124e/pytorch_lightning-2.5.6.tar.gz", hash = "sha256:c428faaceef74be50b870814d0d7e9f9c6ee748b8769a2afd3366bc69daf3a0f", size = 642830, upload-time = "2025-11-05T20:53:04.871Z" }
wheels = [
    { url = "https://files.pythonhosted.org/packages/17/e4/32ed2f33c1b634f7c2895369222f4f8cb345044f4642bbff718e7dd1e0b7/pytorch_lightning-2.5.6-py3-none-any.whl", hash = "sha256:037bad1e2fd94d5eb6c5144f045fd4c1070c3d38fc9c14d9f3774a3a9be54dff", size = 831555, upload-time = "2025-11-05T20:53:03.316Z" },
]

[[package]]
name = "pytz"
version = "2025.2"
source = { registry = "https://pypi.org/simple" }
sdist = { url = "https://files.pythonhosted.org/packages/f8/bf/abbd3cdfb8fbc7fb3d4d38d320f2441b1e7cbe29be4f23797b4a2b5d8aac/pytz-2025.2.tar.gz", hash = "sha256:360b9e3dbb49a209c21ad61809c7fb453643e048b38924c765813546746e81c3", size = 320884, upload-time = "2025-03-25T02:25:00.538Z" }
wheels = [
    { url = "https://files.pythonhosted.org/packages/81/c4/34e93fe5f5429d7570ec1fa436f1986fb1f00c3e0f43a589fe2bbcd22c3f/pytz-2025.2-py2.py3-none-any.whl", hash = "sha256:5ddf76296dd8c44c26eb8f4b6f35488f3ccbf6fbbd7adee0b7262d43f0ec2f00", size = 509225, upload-time = "2025-03-25T02:24:58.468Z" },
]

[[package]]
name = "pywin32"
version = "311"
source = { registry = "https://pypi.org/simple" }
wheels = [
    { url = "https://files.pythonhosted.org/packages/e7/ab/01ea1943d4eba0f850c3c61e78e8dd59757ff815ff3ccd0a84de5f541f42/pywin32-311-cp312-cp312-win32.whl", hash = "sha256:750ec6e621af2b948540032557b10a2d43b0cee2ae9758c54154d711cc852d31", size = 8706543, upload-time = "2025-07-14T20:13:20.765Z" },
    { url = "https://files.pythonhosted.org/packages/d1/a8/a0e8d07d4d051ec7502cd58b291ec98dcc0c3fff027caad0470b72cfcc2f/pywin32-311-cp312-cp312-win_amd64.whl", hash = "sha256:b8c095edad5c211ff31c05223658e71bf7116daa0ecf3ad85f3201ea3190d067", size = 9495040, upload-time = "2025-07-14T20:13:22.543Z" },
    { url = "https://files.pythonhosted.org/packages/ba/3a/2ae996277b4b50f17d61f0603efd8253cb2d79cc7ae159468007b586396d/pywin32-311-cp312-cp312-win_arm64.whl", hash = "sha256:e286f46a9a39c4a18b319c28f59b61de793654af2f395c102b4f819e584b5852", size = 8710102, upload-time = "2025-07-14T20:13:24.682Z" },
]

[[package]]
name = "pyyaml"
version = "6.0.3"
source = { registry = "https://pypi.org/simple" }
sdist = { url = "https://files.pythonhosted.org/packages/05/8e/961c0007c59b8dd7729d542c61a4d537767a59645b82a0b521206e1e25c2/pyyaml-6.0.3.tar.gz", hash = "sha256:d76623373421df22fb4cf8817020cbb7ef15c725b9d5e45f17e189bfc384190f", size = 130960, upload-time = "2025-09-25T21:33:16.546Z" }
wheels = [
    { url = "https://files.pythonhosted.org/packages/d1/33/422b98d2195232ca1826284a76852ad5a86fe23e31b009c9886b2d0fb8b2/pyyaml-6.0.3-cp312-cp312-macosx_10_13_x86_64.whl", hash = "sha256:7f047e29dcae44602496db43be01ad42fc6f1cc0d8cd6c83d342306c32270196", size = 182063, upload-time = "2025-09-25T21:32:11.445Z" },
    { url = "https://files.pythonhosted.org/packages/89/a0/6cf41a19a1f2f3feab0e9c0b74134aa2ce6849093d5517a0c550fe37a648/pyyaml-6.0.3-cp312-cp312-macosx_11_0_arm64.whl", hash = "sha256:fc09d0aa354569bc501d4e787133afc08552722d3ab34836a80547331bb5d4a0", size = 173973, upload-time = "2025-09-25T21:32:12.492Z" },
    { url = "https://files.pythonhosted.org/packages/ed/23/7a778b6bd0b9a8039df8b1b1d80e2e2ad78aa04171592c8a5c43a56a6af4/pyyaml-6.0.3-cp312-cp312-manylinux2014_aarch64.manylinux_2_17_aarch64.manylinux_2_28_aarch64.whl", hash = "sha256:9149cad251584d5fb4981be1ecde53a1ca46c891a79788c0df828d2f166bda28", size = 775116, upload-time = "2025-09-25T21:32:13.652Z" },
    { url = "https://files.pythonhosted.org/packages/65/30/d7353c338e12baef4ecc1b09e877c1970bd3382789c159b4f89d6a70dc09/pyyaml-6.0.3-cp312-cp312-manylinux2014_s390x.manylinux_2_17_s390x.manylinux_2_28_s390x.whl", hash = "sha256:5fdec68f91a0c6739b380c83b951e2c72ac0197ace422360e6d5a959d8d97b2c", size = 844011, upload-time = "2025-09-25T21:32:15.21Z" },
    { url = "https://files.pythonhosted.org/packages/8b/9d/b3589d3877982d4f2329302ef98a8026e7f4443c765c46cfecc8858c6b4b/pyyaml-6.0.3-cp312-cp312-manylinux2014_x86_64.manylinux_2_17_x86_64.manylinux_2_28_x86_64.whl", hash = "sha256:ba1cc08a7ccde2d2ec775841541641e4548226580ab850948cbfda66a1befcdc", size = 807870, upload-time = "2025-09-25T21:32:16.431Z" },
    { url = "https://files.pythonhosted.org/packages/05/c0/b3be26a015601b822b97d9149ff8cb5ead58c66f981e04fedf4e762f4bd4/pyyaml-6.0.3-cp312-cp312-musllinux_1_2_aarch64.whl", hash = "sha256:8dc52c23056b9ddd46818a57b78404882310fb473d63f17b07d5c40421e47f8e", size = 761089, upload-time = "2025-09-25T21:32:17.56Z" },
    { url = "https://files.pythonhosted.org/packages/be/8e/98435a21d1d4b46590d5459a22d88128103f8da4c2d4cb8f14f2a96504e1/pyyaml-6.0.3-cp312-cp312-musllinux_1_2_x86_64.whl", hash = "sha256:41715c910c881bc081f1e8872880d3c650acf13dfa8214bad49ed4cede7c34ea", size = 790181, upload-time = "2025-09-25T21:32:18.834Z" },
    { url = "https://files.pythonhosted.org/packages/74/93/7baea19427dcfbe1e5a372d81473250b379f04b1bd3c4c5ff825e2327202/pyyaml-6.0.3-cp312-cp312-win32.whl", hash = "sha256:96b533f0e99f6579b3d4d4995707cf36df9100d67e0c8303a0c55b27b5f99bc5", size = 137658, upload-time = "2025-09-25T21:32:20.209Z" },
    { url = "https://files.pythonhosted.org/packages/86/bf/899e81e4cce32febab4fb42bb97dcdf66bc135272882d1987881a4b519e9/pyyaml-6.0.3-cp312-cp312-win_amd64.whl", hash = "sha256:5fcd34e47f6e0b794d17de1b4ff496c00986e1c83f7ab2fb8fcfe9616ff7477b", size = 154003, upload-time = "2025-09-25T21:32:21.167Z" },
    { url = "https://files.pythonhosted.org/packages/1a/08/67bd04656199bbb51dbed1439b7f27601dfb576fb864099c7ef0c3e55531/pyyaml-6.0.3-cp312-cp312-win_arm64.whl", hash = "sha256:64386e5e707d03a7e172c0701abfb7e10f0fb753ee1d773128192742712a98fd", size = 140344, upload-time = "2025-09-25T21:32:22.617Z" },
]

[[package]]
name = "pyzmq"
version = "27.1.0"
source = { registry = "https://pypi.org/simple" }
dependencies = [
    { name = "cffi", marker = "implementation_name == 'pypy'" },
]
sdist = { url = "https://files.pythonhosted.org/packages/04/0b/3c9baedbdf613ecaa7aa07027780b8867f57b6293b6ee50de316c9f3222b/pyzmq-27.1.0.tar.gz", hash = "sha256:ac0765e3d44455adb6ddbf4417dcce460fc40a05978c08efdf2948072f6db540", size = 281750, upload-time = "2025-09-08T23:10:18.157Z" }
wheels = [
    { url = "https://files.pythonhosted.org/packages/92/e7/038aab64a946d535901103da16b953c8c9cc9c961dadcbf3609ed6428d23/pyzmq-27.1.0-cp312-abi3-macosx_10_15_universal2.whl", hash = "sha256:452631b640340c928fa343801b0d07eb0c3789a5ffa843f6e1a9cee0ba4eb4fc", size = 1306279, upload-time = "2025-09-08T23:08:03.807Z" },
    { url = "https://files.pythonhosted.org/packages/e8/5e/c3c49fdd0f535ef45eefcc16934648e9e59dace4a37ee88fc53f6cd8e641/pyzmq-27.1.0-cp312-abi3-manylinux2014_i686.manylinux_2_17_i686.whl", hash = "sha256:1c179799b118e554b66da67d88ed66cd37a169f1f23b5d9f0a231b4e8d44a113", size = 895645, upload-time = "2025-09-08T23:08:05.301Z" },
    { url = "https://files.pythonhosted.org/packages/f8/e5/b0b2504cb4e903a74dcf1ebae157f9e20ebb6ea76095f6cfffea28c42ecd/pyzmq-27.1.0-cp312-abi3-manylinux_2_26_aarch64.manylinux_2_28_aarch64.whl", hash = "sha256:3837439b7f99e60312f0c926a6ad437b067356dc2bc2ec96eb395fd0fe804233", size = 652574, upload-time = "2025-09-08T23:08:06.828Z" },
    { url = "https://files.pythonhosted.org/packages/f8/9b/c108cdb55560eaf253f0cbdb61b29971e9fb34d9c3499b0e96e4e60ed8a5/pyzmq-27.1.0-cp312-abi3-manylinux_2_26_x86_64.manylinux_2_28_x86_64.whl", hash = "sha256:43ad9a73e3da1fab5b0e7e13402f0b2fb934ae1c876c51d0afff0e7c052eca31", size = 840995, upload-time = "2025-09-08T23:08:08.396Z" },
    { url = "https://files.pythonhosted.org/packages/c2/bb/b79798ca177b9eb0825b4c9998c6af8cd2a7f15a6a1a4272c1d1a21d382f/pyzmq-27.1.0-cp312-abi3-musllinux_1_2_aarch64.whl", hash = "sha256:0de3028d69d4cdc475bfe47a6128eb38d8bc0e8f4d69646adfbcd840facbac28", size = 1642070, upload-time = "2025-09-08T23:08:09.989Z" },
    { url = "https://files.pythonhosted.org/packages/9c/80/2df2e7977c4ede24c79ae39dcef3899bfc5f34d1ca7a5b24f182c9b7a9ca/pyzmq-27.1.0-cp312-abi3-musllinux_1_2_i686.whl", hash = "sha256:cf44a7763aea9298c0aa7dbf859f87ed7012de8bda0f3977b6fb1d96745df856", size = 2021121, upload-time = "2025-09-08T23:08:11.907Z" },
    { url = "https://files.pythonhosted.org/packages/46/bd/2d45ad24f5f5ae7e8d01525eb76786fa7557136555cac7d929880519e33a/pyzmq-27.1.0-cp312-abi3-musllinux_1_2_x86_64.whl", hash = "sha256:f30f395a9e6fbca195400ce833c731e7b64c3919aa481af4d88c3759e0cb7496", size = 1878550, upload-time = "2025-09-08T23:08:13.513Z" },
    { url = "https://files.pythonhosted.org/packages/e6/2f/104c0a3c778d7c2ab8190e9db4f62f0b6957b53c9d87db77c284b69f33ea/pyzmq-27.1.0-cp312-abi3-win32.whl", hash = "sha256:250e5436a4ba13885494412b3da5d518cd0d3a278a1ae640e113c073a5f88edd", size = 559184, upload-time = "2025-09-08T23:08:15.163Z" },
    { url = "https://files.pythonhosted.org/packages/fc/7f/a21b20d577e4100c6a41795842028235998a643b1ad406a6d4163ea8f53e/pyzmq-27.1.0-cp312-abi3-win_amd64.whl", hash = "sha256:9ce490cf1d2ca2ad84733aa1d69ce6855372cb5ce9223802450c9b2a7cba0ccf", size = 619480, upload-time = "2025-09-08T23:08:17.192Z" },
    { url = "https://files.pythonhosted.org/packages/78/c2/c012beae5f76b72f007a9e91ee9401cb88c51d0f83c6257a03e785c81cc2/pyzmq-27.1.0-cp312-abi3-win_arm64.whl", hash = "sha256:75a2f36223f0d535a0c919e23615fc85a1e23b71f40c7eb43d7b1dedb4d8f15f", size = 552993, upload-time = "2025-09-08T23:08:18.926Z" },
]

[[package]]
name = "ray"
version = "2.51.1"
source = { registry = "https://pypi.org/simple" }
dependencies = [
    { name = "click" },
    { name = "filelock" },
    { name = "jsonschema" },
    { name = "msgpack" },
    { name = "packaging" },
    { name = "protobuf" },
    { name = "pyyaml" },
    { name = "requests" },
]
wheels = [
    { url = "https://files.pythonhosted.org/packages/f6/95/51e44ce79e42f02ca1c4d4c5501e6dd49f3a384c5f6324aceb4e0015988a/ray-2.51.1-cp312-cp312-macosx_12_0_arm64.whl", hash = "sha256:ef847b025ca758baee4571a1ca001d973897cad772f8e95d7f303d24c38b649e", size = 68029226, upload-time = "2025-11-01T03:24:21.928Z" },
    { url = "https://files.pythonhosted.org/packages/e2/b5/a93e39e131067edb7cba3385a609f61aaaf7aa54728cd3a7474bfbf3b0fc/ray-2.51.1-cp312-cp312-manylinux2014_aarch64.whl", hash = "sha256:0bed9408712bad1511e65683a455302f88d94e5e5cb6a58cc4a154b61d8a0b4a", size = 70502423, upload-time = "2025-11-01T03:24:27.398Z" },
    { url = "https://files.pythonhosted.org/packages/ee/59/69b7a653ed8176fc7fd894d462ed34bb1477e7fa71700324de99179b5b7e/ray-2.51.1-cp312-cp312-manylinux2014_x86_64.whl", hash = "sha256:4e786da7862cf73664977d0212a505d6d5a585beadf63e7dc1e1c129259bee20", size = 71353730, upload-time = "2025-11-01T03:24:33.495Z" },
    { url = "https://files.pythonhosted.org/packages/38/91/0c4fe7aed34baa14d9c050c88f39ff16083d555bd6dcd6c4ffb4332a6f8a/ray-2.51.1-cp312-cp312-win_amd64.whl", hash = "sha256:198fda93074a6863555f4003e9013bb2ba0cd50b59b18c02affdc294b28a2eef", size = 26674921, upload-time = "2025-11-01T03:24:38.394Z" },
]

[package.optional-dependencies]
cgraph = [
    { name = "cupy-cuda12x", marker = "sys_platform != 'darwin'" },
]

[[package]]
name = "referencing"
version = "0.37.0"
source = { registry = "https://pypi.org/simple" }
dependencies = [
    { name = "attrs" },
    { name = "rpds-py" },
    { name = "typing-extensions" },
]
sdist = { url = "https://files.pythonhosted.org/packages/22/f5/df4e9027acead3ecc63e50fe1e36aca1523e1719559c499951bb4b53188f/referencing-0.37.0.tar.gz", hash = "sha256:44aefc3142c5b842538163acb373e24cce6632bd54bdb01b21ad5863489f50d8", size = 78036, upload-time = "2025-10-13T15:30:48.871Z" }
wheels = [
    { url = "https://files.pythonhosted.org/packages/2c/58/ca301544e1fa93ed4f80d724bf5b194f6e4b945841c5bfd555878eea9fcb/referencing-0.37.0-py3-none-any.whl", hash = "sha256:381329a9f99628c9069361716891d34ad94af76e461dcb0335825aecc7692231", size = 26766, upload-time = "2025-10-13T15:30:47.625Z" },
]

[[package]]
name = "regex"
version = "2025.11.3"
source = { registry = "https://pypi.org/simple" }
sdist = { url = "https://files.pythonhosted.org/packages/cc/a9/546676f25e573a4cf00fe8e119b78a37b6a8fe2dc95cda877b30889c9c45/regex-2025.11.3.tar.gz", hash = "sha256:1fedc720f9bb2494ce31a58a1631f9c82df6a09b49c19517ea5cc280b4541e01", size = 414669, upload-time = "2025-11-03T21:34:22.089Z" }
wheels = [
    { url = "https://files.pythonhosted.org/packages/e8/74/18f04cb53e58e3fb107439699bd8375cf5a835eec81084e0bddbd122e4c2/regex-2025.11.3-cp312-cp312-macosx_10_13_universal2.whl", hash = "sha256:bc8ab71e2e31b16e40868a40a69007bc305e1109bd4658eb6cad007e0bf67c41", size = 489312, upload-time = "2025-11-03T21:31:34.343Z" },
    { url = "https://files.pythonhosted.org/packages/78/3f/37fcdd0d2b1e78909108a876580485ea37c91e1acf66d3bb8e736348f441/regex-2025.11.3-cp312-cp312-macosx_10_13_x86_64.whl", hash = "sha256:22b29dda7e1f7062a52359fca6e58e548e28c6686f205e780b02ad8ef710de36", size = 291256, upload-time = "2025-11-03T21:31:35.675Z" },
    { url = "https://files.pythonhosted.org/packages/bf/26/0a575f58eb23b7ebd67a45fccbc02ac030b737b896b7e7a909ffe43ffd6a/regex-2025.11.3-cp312-cp312-macosx_11_0_arm64.whl", hash = "sha256:3a91e4a29938bc1a082cc28fdea44be420bf2bebe2665343029723892eb073e1", size = 288921, upload-time = "2025-11-03T21:31:37.07Z" },
    { url = "https://files.pythonhosted.org/packages/ea/98/6a8dff667d1af907150432cf5abc05a17ccd32c72a3615410d5365ac167a/regex-2025.11.3-cp312-cp312-manylinux2014_aarch64.manylinux_2_17_aarch64.manylinux_2_28_aarch64.whl", hash = "sha256:08b884f4226602ad40c5d55f52bf91a9df30f513864e0054bad40c0e9cf1afb7", size = 798568, upload-time = "2025-11-03T21:31:38.784Z" },
    { url = "https://files.pythonhosted.org/packages/64/15/92c1db4fa4e12733dd5a526c2dd2b6edcbfe13257e135fc0f6c57f34c173/regex-2025.11.3-cp312-cp312-manylinux2014_ppc64le.manylinux_2_17_ppc64le.manylinux_2_28_ppc64le.whl", hash = "sha256:3e0b11b2b2433d1c39c7c7a30e3f3d0aeeea44c2a8d0bae28f6b95f639927a69", size = 864165, upload-time = "2025-11-03T21:31:40.559Z" },
    { url = "https://files.pythonhosted.org/packages/f9/e7/3ad7da8cdee1ce66c7cd37ab5ab05c463a86ffeb52b1a25fe7bd9293b36c/regex-2025.11.3-cp312-cp312-manylinux2014_s390x.manylinux_2_17_s390x.manylinux_2_28_s390x.whl", hash = "sha256:87eb52a81ef58c7ba4d45c3ca74e12aa4b4e77816f72ca25258a85b3ea96cb48", size = 912182, upload-time = "2025-11-03T21:31:42.002Z" },
    { url = "https://files.pythonhosted.org/packages/84/bd/9ce9f629fcb714ffc2c3faf62b6766ecb7a585e1e885eb699bcf130a5209/regex-2025.11.3-cp312-cp312-manylinux2014_x86_64.manylinux_2_17_x86_64.manylinux_2_28_x86_64.whl", hash = "sha256:a12ab1f5c29b4e93db518f5e3872116b7e9b1646c9f9f426f777b50d44a09e8c", size = 803501, upload-time = "2025-11-03T21:31:43.815Z" },
    { url = "https://files.pythonhosted.org/packages/7c/0f/8dc2e4349d8e877283e6edd6c12bdcebc20f03744e86f197ab6e4492bf08/regex-2025.11.3-cp312-cp312-musllinux_1_2_aarch64.whl", hash = "sha256:7521684c8c7c4f6e88e35ec89680ee1aa8358d3f09d27dfbdf62c446f5d4c695", size = 787842, upload-time = "2025-11-03T21:31:45.353Z" },
    { url = "https://files.pythonhosted.org/packages/f9/73/cff02702960bc185164d5619c0c62a2f598a6abff6695d391b096237d4ab/regex-2025.11.3-cp312-cp312-musllinux_1_2_ppc64le.whl", hash = "sha256:7fe6e5440584e94cc4b3f5f4d98a25e29ca12dccf8873679a635638349831b98", size = 858519, upload-time = "2025-11-03T21:31:46.814Z" },
    { url = "https://files.pythonhosted.org/packages/61/83/0e8d1ae71e15bc1dc36231c90b46ee35f9d52fab2e226b0e039e7ea9c10a/regex-2025.11.3-cp312-cp312-musllinux_1_2_s390x.whl", hash = "sha256:8e026094aa12b43f4fd74576714e987803a315c76edb6b098b9809db5de58f74", size = 850611, upload-time = "2025-11-03T21:31:48.289Z" },
    { url = "https://files.pythonhosted.org/packages/c8/f5/70a5cdd781dcfaa12556f2955bf170cd603cb1c96a1827479f8faea2df97/regex-2025.11.3-cp312-cp312-musllinux_1_2_x86_64.whl", hash = "sha256:435bbad13e57eb5606a68443af62bed3556de2f46deb9f7d4237bc2f1c9fb3a0", size = 789759, upload-time = "2025-11-03T21:31:49.759Z" },
    { url = "https://files.pythonhosted.org/packages/59/9b/7c29be7903c318488983e7d97abcf8ebd3830e4c956c4c540005fcfb0462/regex-2025.11.3-cp312-cp312-win32.whl", hash = "sha256:3839967cf4dc4b985e1570fd8d91078f0c519f30491c60f9ac42a8db039be204", size = 266194, upload-time = "2025-11-03T21:31:51.53Z" },
    { url = "https://files.pythonhosted.org/packages/1a/67/3b92df89f179d7c367be654ab5626ae311cb28f7d5c237b6bb976cd5fbbb/regex-2025.11.3-cp312-cp312-win_amd64.whl", hash = "sha256:e721d1b46e25c481dc5ded6f4b3f66c897c58d2e8cfdf77bbced84339108b0b9", size = 277069, upload-time = "2025-11-03T21:31:53.151Z" },
    { url = "https://files.pythonhosted.org/packages/d7/55/85ba4c066fe5094d35b249c3ce8df0ba623cfd35afb22d6764f23a52a1c5/regex-2025.11.3-cp312-cp312-win_arm64.whl", hash = "sha256:64350685ff08b1d3a6fff33f45a9ca183dc1d58bbfe4981604e70ec9801bbc26", size = 270330, upload-time = "2025-11-03T21:31:54.514Z" },
]

[[package]]
name = "requests"
version = "2.32.5"
source = { registry = "https://pypi.org/simple" }
dependencies = [
    { name = "certifi" },
    { name = "charset-normalizer" },
    { name = "idna" },
    { name = "urllib3" },
]
sdist = { url = "https://files.pythonhosted.org/packages/c9/74/b3ff8e6c8446842c3f5c837e9c3dfcfe2018ea6ecef224c710c85ef728f4/requests-2.32.5.tar.gz", hash = "sha256:dbba0bac56e100853db0ea71b82b4dfd5fe2bf6d3754a8893c3af500cec7d7cf", size = 134517, upload-time = "2025-08-18T20:46:02.573Z" }
wheels = [
    { url = "https://files.pythonhosted.org/packages/1e/db/4254e3eabe8020b458f1a747140d32277ec7a271daf1d235b70dc0b4e6e3/requests-2.32.5-py3-none-any.whl", hash = "sha256:2462f94637a34fd532264295e186976db0f5d453d1cdd31473c85a6a161affb6", size = 64738, upload-time = "2025-08-18T20:46:00.542Z" },
]

[[package]]
name = "requests-oauthlib"
version = "2.0.0"
source = { registry = "https://pypi.org/simple" }
dependencies = [
    { name = "oauthlib" },
    { name = "requests" },
]
sdist = { url = "https://files.pythonhosted.org/packages/42/f2/05f29bc3913aea15eb670be136045bf5c5bbf4b99ecb839da9b422bb2c85/requests-oauthlib-2.0.0.tar.gz", hash = "sha256:b3dffaebd884d8cd778494369603a9e7b58d29111bf6b41bdc2dcd87203af4e9", size = 55650, upload-time = "2024-03-22T20:32:29.939Z" }
wheels = [
    { url = "https://files.pythonhosted.org/packages/3b/5d/63d4ae3b9daea098d5d6f5da83984853c1bbacd5dc826764b249fe119d24/requests_oauthlib-2.0.0-py2.py3-none-any.whl", hash = "sha256:7dd8a5c40426b779b0868c404bdef9768deccf22749cde15852df527e6269b36", size = 24179, upload-time = "2024-03-22T20:32:28.055Z" },
]

[[package]]
name = "rich"
version = "14.2.0"
source = { registry = "https://pypi.org/simple" }
dependencies = [
    { name = "markdown-it-py" },
    { name = "pygments" },
]
sdist = { url = "https://files.pythonhosted.org/packages/fb/d2/8920e102050a0de7bfabeb4c4614a49248cf8d5d7a8d01885fbb24dc767a/rich-14.2.0.tar.gz", hash = "sha256:73ff50c7c0c1c77c8243079283f4edb376f0f6442433aecb8ce7e6d0b92d1fe4", size = 219990, upload-time = "2025-10-09T14:16:53.064Z" }
wheels = [
    { url = "https://files.pythonhosted.org/packages/25/7a/b0178788f8dc6cafce37a212c99565fa1fe7872c70c6c9c1e1a372d9d88f/rich-14.2.0-py3-none-any.whl", hash = "sha256:76bc51fe2e57d2b1be1f96c524b890b816e334ab4c1e45888799bfaab0021edd", size = 243393, upload-time = "2025-10-09T14:16:51.245Z" },
]

[[package]]
name = "rich-toolkit"
version = "0.15.1"
source = { registry = "https://pypi.org/simple" }
dependencies = [
    { name = "click" },
    { name = "rich" },
    { name = "typing-extensions" },
]
sdist = { url = "https://files.pythonhosted.org/packages/67/33/1a18839aaa8feef7983590c05c22c9c09d245ada6017d118325bbfcc7651/rich_toolkit-0.15.1.tar.gz", hash = "sha256:6f9630eb29f3843d19d48c3bd5706a086d36d62016687f9d0efa027ddc2dd08a", size = 115322, upload-time = "2025-09-04T09:28:11.789Z" }
wheels = [
    { url = "https://files.pythonhosted.org/packages/c8/49/42821d55ead7b5a87c8d121edf323cb393d8579f63e933002ade900b784f/rich_toolkit-0.15.1-py3-none-any.whl", hash = "sha256:36a0b1d9a135d26776e4b78f1d5c2655da6e0ef432380b5c6b523c8d8ab97478", size = 29412, upload-time = "2025-09-04T09:28:10.587Z" },
]

[[package]]
name = "rignore"
version = "0.7.6"
source = { registry = "https://pypi.org/simple" }
sdist = { url = "https://files.pythonhosted.org/packages/e5/f5/8bed2310abe4ae04b67a38374a4d311dd85220f5d8da56f47ae9361be0b0/rignore-0.7.6.tar.gz", hash = "sha256:00d3546cd793c30cb17921ce674d2c8f3a4b00501cb0e3dd0e82217dbeba2671", size = 57140, upload-time = "2025-11-05T21:41:21.968Z" }
wheels = [
    { url = "https://files.pythonhosted.org/packages/0b/0e/012556ef3047a2628842b44e753bb15f4dc46806780ff090f1e8fe4bf1eb/rignore-0.7.6-cp312-cp312-macosx_10_12_x86_64.whl", hash = "sha256:03e82348cb7234f8d9b2834f854400ddbbd04c0f8f35495119e66adbd37827a8", size = 883488, upload-time = "2025-11-05T20:42:41.359Z" },
    { url = "https://files.pythonhosted.org/packages/93/b0/d4f1f3fe9eb3f8e382d45ce5b0547ea01c4b7e0b4b4eb87bcd66a1d2b888/rignore-0.7.6-cp312-cp312-macosx_11_0_arm64.whl", hash = "sha256:b9e624f6be6116ea682e76c5feb71ea91255c67c86cb75befe774365b2931961", size = 820411, upload-time = "2025-11-05T20:42:24.782Z" },
    { url = "https://files.pythonhosted.org/packages/4a/c8/dea564b36dedac8de21c18e1851789545bc52a0c22ece9843444d5608a6a/rignore-0.7.6-cp312-cp312-manylinux_2_17_aarch64.manylinux2014_aarch64.whl", hash = "sha256:bda49950d405aa8d0ebe26af807c4e662dd281d926530f03f29690a2e07d649a", size = 897821, upload-time = "2025-11-05T20:40:52.613Z" },
    { url = "https://files.pythonhosted.org/packages/b3/2b/ee96db17ac1835e024c5d0742eefb7e46de60020385ac883dd3d1cde2c1f/rignore-0.7.6-cp312-cp312-manylinux_2_17_armv7l.manylinux2014_armv7l.whl", hash = "sha256:b5fd5ab3840b8c16851d327ed06e9b8be6459702a53e5ab1fc4073b684b3789e", size = 873963, upload-time = "2025-11-05T20:41:07.49Z" },
    { url = "https://files.pythonhosted.org/packages/a5/8c/ad5a57bbb9d14d5c7e5960f712a8a0b902472ea3f4a2138cbf70d1777b75/rignore-0.7.6-cp312-cp312-manylinux_2_17_ppc64le.manylinux2014_ppc64le.whl", hash = "sha256:ced2a248352636a5c77504cb755dc02c2eef9a820a44d3f33061ce1bb8a7f2d2", size = 1169216, upload-time = "2025-11-05T20:41:23.73Z" },
    { url = "https://files.pythonhosted.org/packages/80/e6/5b00bc2a6bc1701e6878fca798cf5d9125eb3113193e33078b6fc0d99123/rignore-0.7.6-cp312-cp312-manylinux_2_17_s390x.manylinux2014_s390x.whl", hash = "sha256:a04a3b73b75ddc12c9c9b21efcdaab33ca3832941d6f1d67bffd860941cd448a", size = 942942, upload-time = "2025-11-05T20:41:39.393Z" },
    { url = "https://files.pythonhosted.org/packages/85/e5/7f99bd0cc9818a91d0e8b9acc65b792e35750e3bdccd15a7ee75e64efca4/rignore-0.7.6-cp312-cp312-manylinux_2_17_x86_64.manylinux2014_x86_64.whl", hash = "sha256:d24321efac92140b7ec910ac7c53ab0f0c86a41133d2bb4b0e6a7c94967f44dd", size = 959787, upload-time = "2025-11-05T20:42:09.765Z" },
    { url = "https://files.pythonhosted.org/packages/55/54/2ffea79a7c1eabcede1926347ebc2a81bc6b81f447d05b52af9af14948b9/rignore-0.7.6-cp312-cp312-manylinux_2_5_i686.manylinux1_i686.whl", hash = "sha256:73c7aa109d41e593785c55fdaa89ad80b10330affa9f9d3e3a51fa695f739b20", size = 984245, upload-time = "2025-11-05T20:41:54.062Z" },
    { url = "https://files.pythonhosted.org/packages/41/f7/e80f55dfe0f35787fa482aa18689b9c8251e045076c35477deb0007b3277/rignore-0.7.6-cp312-cp312-musllinux_1_2_aarch64.whl", hash = "sha256:1734dc49d1e9501b07852ef44421f84d9f378da9fbeda729e77db71f49cac28b", size = 1078647, upload-time = "2025-11-05T21:40:13.463Z" },
    { url = "https://files.pythonhosted.org/packages/d4/cf/2c64f0b6725149f7c6e7e5a909d14354889b4beaadddaa5fff023ec71084/rignore-0.7.6-cp312-cp312-musllinux_1_2_armv7l.whl", hash = "sha256:5719ea14ea2b652c0c0894be5dfde954e1853a80dea27dd2fbaa749618d837f5", size = 1139186, upload-time = "2025-11-05T21:40:31.27Z" },
    { url = "https://files.pythonhosted.org/packages/75/95/a86c84909ccc24af0d094b50d54697951e576c252a4d9f21b47b52af9598/rignore-0.7.6-cp312-cp312-musllinux_1_2_i686.whl", hash = "sha256:8e23424fc7ce35726854f639cb7968151a792c0c3d9d082f7f67e0c362cfecca", size = 1117604, upload-time = "2025-11-05T21:40:48.07Z" },
    { url = "https://files.pythonhosted.org/packages/7f/5e/13b249613fd5d18d58662490ab910a9f0be758981d1797789913adb4e918/rignore-0.7.6-cp312-cp312-musllinux_1_2_x86_64.whl", hash = "sha256:3efdcf1dd84d45f3e2bd2f93303d9be103888f56dfa7c3349b5bf4f0657ec696", size = 1127725, upload-time = "2025-11-05T21:41:05.804Z" },
    { url = "https://files.pythonhosted.org/packages/c7/28/fa5dcd1e2e16982c359128664e3785f202d3eca9b22dd0b2f91c4b3d242f/rignore-0.7.6-cp312-cp312-win32.whl", hash = "sha256:ccca9d1a8b5234c76b71546fc3c134533b013f40495f394a65614a81f7387046", size = 646145, upload-time = "2025-11-05T21:41:51.096Z" },
    { url = "https://files.pythonhosted.org/packages/26/87/69387fb5dd81a0f771936381431780b8cf66fcd2cfe9495e1aaf41548931/rignore-0.7.6-cp312-cp312-win_amd64.whl", hash = "sha256:c96a285e4a8bfec0652e0bfcf42b1aabcdda1e7625f5006d188e3b1c87fdb543", size = 726090, upload-time = "2025-11-05T21:41:36.485Z" },
    { url = "https://files.pythonhosted.org/packages/24/5f/e8418108dcda8087fb198a6f81caadbcda9fd115d61154bf0df4d6d3619b/rignore-0.7.6-cp312-cp312-win_arm64.whl", hash = "sha256:a64a750e7a8277a323f01ca50b7784a764845f6cce2fe38831cb93f0508d0051", size = 656317, upload-time = "2025-11-05T21:41:25.305Z" },
]

[[package]]
name = "rpds-py"
version = "0.28.0"
source = { registry = "https://pypi.org/simple" }
sdist = { url = "https://files.pythonhosted.org/packages/48/dc/95f074d43452b3ef5d06276696ece4b3b5d696e7c9ad7173c54b1390cd70/rpds_py-0.28.0.tar.gz", hash = "sha256:abd4df20485a0983e2ca334a216249b6186d6e3c1627e106651943dbdb791aea", size = 27419, upload-time = "2025-10-22T22:24:29.327Z" }
wheels = [
    { url = "https://files.pythonhosted.org/packages/b8/5c/6c3936495003875fe7b14f90ea812841a08fca50ab26bd840e924097d9c8/rpds_py-0.28.0-cp312-cp312-macosx_10_12_x86_64.whl", hash = "sha256:6b4f28583a4f247ff60cd7bdda83db8c3f5b05a7a82ff20dd4b078571747708f", size = 366439, upload-time = "2025-10-22T22:22:04.525Z" },
    { url = "https://files.pythonhosted.org/packages/56/f9/a0f1ca194c50aa29895b442771f036a25b6c41a35e4f35b1a0ea713bedae/rpds_py-0.28.0-cp312-cp312-macosx_11_0_arm64.whl", hash = "sha256:d678e91b610c29c4b3d52a2c148b641df2b4676ffe47c59f6388d58b99cdc424", size = 348170, upload-time = "2025-10-22T22:22:06.397Z" },
    { url = "https://files.pythonhosted.org/packages/18/ea/42d243d3a586beb72c77fa5def0487daf827210069a95f36328e869599ea/rpds_py-0.28.0-cp312-cp312-manylinux_2_17_aarch64.manylinux2014_aarch64.whl", hash = "sha256:e819e0e37a44a78e1383bf1970076e2ccc4dc8c2bbaa2f9bd1dc987e9afff628", size = 378838, upload-time = "2025-10-22T22:22:07.932Z" },
    { url = "https://files.pythonhosted.org/packages/e7/78/3de32e18a94791af8f33601402d9d4f39613136398658412a4e0b3047327/rpds_py-0.28.0-cp312-cp312-manylinux_2_17_armv7l.manylinux2014_armv7l.whl", hash = "sha256:5ee514e0f0523db5d3fb171f397c54875dbbd69760a414dccf9d4d7ad628b5bd", size = 393299, upload-time = "2025-10-22T22:22:09.435Z" },
    { url = "https://files.pythonhosted.org/packages/13/7e/4bdb435afb18acea2eb8a25ad56b956f28de7c59f8a1d32827effa0d4514/rpds_py-0.28.0-cp312-cp312-manylinux_2_17_ppc64le.manylinux2014_ppc64le.whl", hash = "sha256:5f3fa06d27fdcee47f07a39e02862da0100cb4982508f5ead53ec533cd5fe55e", size = 518000, upload-time = "2025-10-22T22:22:11.326Z" },
    { url = "https://files.pythonhosted.org/packages/31/d0/5f52a656875cdc60498ab035a7a0ac8f399890cc1ee73ebd567bac4e39ae/rpds_py-0.28.0-cp312-cp312-manylinux_2_17_s390x.manylinux2014_s390x.whl", hash = "sha256:46959ef2e64f9e4a41fc89aa20dbca2b85531f9a72c21099a3360f35d10b0d5a", size = 408746, upload-time = "2025-10-22T22:22:13.143Z" },
    { url = "https://files.pythonhosted.org/packages/3e/cd/49ce51767b879cde77e7ad9fae164ea15dce3616fe591d9ea1df51152706/rpds_py-0.28.0-cp312-cp312-manylinux_2_17_x86_64.manylinux2014_x86_64.whl", hash = "sha256:8455933b4bcd6e83fde3fefc987a023389c4b13f9a58c8d23e4b3f6d13f78c84", size = 386379, upload-time = "2025-10-22T22:22:14.602Z" },
    { url = "https://files.pythonhosted.org/packages/6a/99/e4e1e1ee93a98f72fc450e36c0e4d99c35370220e815288e3ecd2ec36a2a/rpds_py-0.28.0-cp312-cp312-manylinux_2_31_riscv64.whl", hash = "sha256:ad50614a02c8c2962feebe6012b52f9802deec4263946cddea37aaf28dd25a66", size = 401280, upload-time = "2025-10-22T22:22:16.063Z" },
    { url = "https://files.pythonhosted.org/packages/61/35/e0c6a57488392a8b319d2200d03dad2b29c0db9996f5662c3b02d0b86c02/rpds_py-0.28.0-cp312-cp312-manylinux_2_5_i686.manylinux1_i686.whl", hash = "sha256:e5deca01b271492553fdb6c7fd974659dce736a15bae5dad7ab8b93555bceb28", size = 412365, upload-time = "2025-10-22T22:22:17.504Z" },
    { url = "https://files.pythonhosted.org/packages/ff/6a/841337980ea253ec797eb084665436007a1aad0faac1ba097fb906c5f69c/rpds_py-0.28.0-cp312-cp312-musllinux_1_2_aarch64.whl", hash = "sha256:735f8495a13159ce6a0d533f01e8674cec0c57038c920495f87dcb20b3ddb48a", size = 559573, upload-time = "2025-10-22T22:22:19.108Z" },
    { url = "https://files.pythonhosted.org/packages/e7/5e/64826ec58afd4c489731f8b00729c5f6afdb86f1df1df60bfede55d650bb/rpds_py-0.28.0-cp312-cp312-musllinux_1_2_i686.whl", hash = "sha256:961ca621ff10d198bbe6ba4957decca61aa2a0c56695384c1d6b79bf61436df5", size = 583973, upload-time = "2025-10-22T22:22:20.768Z" },
    { url = "https://files.pythonhosted.org/packages/b6/ee/44d024b4843f8386a4eeaa4c171b3d31d55f7177c415545fd1a24c249b5d/rpds_py-0.28.0-cp312-cp312-musllinux_1_2_x86_64.whl", hash = "sha256:2374e16cc9131022e7d9a8f8d65d261d9ba55048c78f3b6e017971a4f5e6353c", size = 553800, upload-time = "2025-10-22T22:22:22.25Z" },
    { url = "https://files.pythonhosted.org/packages/7d/89/33e675dccff11a06d4d85dbb4d1865f878d5020cbb69b2c1e7b2d3f82562/rpds_py-0.28.0-cp312-cp312-win32.whl", hash = "sha256:d15431e334fba488b081d47f30f091e5d03c18527c325386091f31718952fe08", size = 216954, upload-time = "2025-10-22T22:22:24.105Z" },
    { url = "https://files.pythonhosted.org/packages/af/36/45f6ebb3210887e8ee6dbf1bc710ae8400bb417ce165aaf3024b8360d999/rpds_py-0.28.0-cp312-cp312-win_amd64.whl", hash = "sha256:a410542d61fc54710f750d3764380b53bf09e8c4edbf2f9141a82aa774a04f7c", size = 227844, upload-time = "2025-10-22T22:22:25.551Z" },
    { url = "https://files.pythonhosted.org/packages/57/91/f3fb250d7e73de71080f9a221d19bd6a1c1eb0d12a1ea26513f6c1052ad6/rpds_py-0.28.0-cp312-cp312-win_arm64.whl", hash = "sha256:1f0cfd1c69e2d14f8c892b893997fa9a60d890a0c8a603e88dca4955f26d1edd", size = 217624, upload-time = "2025-10-22T22:22:26.914Z" },
]

[[package]]
name = "rsa"
version = "4.9.1"
source = { registry = "https://pypi.org/simple" }
dependencies = [
    { name = "pyasn1" },
]
sdist = { url = "https://files.pythonhosted.org/packages/da/8a/22b7beea3ee0d44b1916c0c1cb0ee3af23b700b6da9f04991899d0c555d4/rsa-4.9.1.tar.gz", hash = "sha256:e7bdbfdb5497da4c07dfd35530e1a902659db6ff241e39d9953cad06ebd0ae75", size = 29034, upload-time = "2025-04-16T09:51:18.218Z" }
wheels = [
    { url = "https://files.pythonhosted.org/packages/64/8d/0133e4eb4beed9e425d9a98ed6e081a55d195481b7632472be1af08d2f6b/rsa-4.9.1-py3-none-any.whl", hash = "sha256:68635866661c6836b8d39430f97a996acbd61bfa49406748ea243539fe239762", size = 34696, upload-time = "2025-04-16T09:51:17.142Z" },
]

[[package]]
name = "ruamel-yaml"
version = "0.18.16"
source = { registry = "https://pypi.org/simple" }
dependencies = [
    { name = "ruamel-yaml-clib", marker = "platform_python_implementation == 'CPython'" },
]
sdist = { url = "https://files.pythonhosted.org/packages/9f/c7/ee630b29e04a672ecfc9b63227c87fd7a37eb67c1bf30fe95376437f897c/ruamel.yaml-0.18.16.tar.gz", hash = "sha256:a6e587512f3c998b2225d68aa1f35111c29fad14aed561a26e73fab729ec5e5a", size = 147269, upload-time = "2025-10-22T17:54:02.346Z" }
wheels = [
    { url = "https://files.pythonhosted.org/packages/0f/73/bb1bc2529f852e7bf64a2dec885e89ff9f5cc7bbf6c9340eed30ff2c69c5/ruamel.yaml-0.18.16-py3-none-any.whl", hash = "sha256:048f26d64245bae57a4f9ef6feb5b552a386830ef7a826f235ffb804c59efbba", size = 119858, upload-time = "2025-10-22T17:53:59.012Z" },
]

[[package]]
name = "ruamel-yaml-clib"
version = "0.2.14"
source = { registry = "https://pypi.org/simple" }
sdist = { url = "https://files.pythonhosted.org/packages/d8/e9/39ec4d4b3f91188fad1842748f67d4e749c77c37e353c4e545052ee8e893/ruamel.yaml.clib-0.2.14.tar.gz", hash = "sha256:803f5044b13602d58ea378576dd75aa759f52116a0232608e8fdada4da33752e", size = 225394, upload-time = "2025-09-22T19:51:23.753Z" }
wheels = [
    { url = "https://files.pythonhosted.org/packages/b4/42/ccfb34a25289afbbc42017e4d3d4288e61d35b2e00cfc6b92974a6a1f94b/ruamel.yaml.clib-0.2.14-cp312-cp312-macosx_10_13_universal2.whl", hash = "sha256:6aeadc170090ff1889f0d2c3057557f9cd71f975f17535c26a5d37af98f19c27", size = 271775, upload-time = "2025-09-23T14:24:12.771Z" },
    { url = "https://files.pythonhosted.org/packages/82/73/e628a92e80197ff6a79ab81ec3fa00d4cc082d58ab78d3337b7ba7043301/ruamel.yaml.clib-0.2.14-cp312-cp312-macosx_14_0_arm64.whl", hash = "sha256:5e56ac47260c0eed992789fa0b8efe43404a9adb608608631a948cee4fc2b052", size = 138842, upload-time = "2025-09-22T19:50:49.156Z" },
    { url = "https://files.pythonhosted.org/packages/2b/c5/346c7094344a60419764b4b1334d9e0285031c961176ff88ffb652405b0c/ruamel.yaml.clib-0.2.14-cp312-cp312-manylinux2014_aarch64.whl", hash = "sha256:a911aa73588d9a8b08d662b9484bc0567949529824a55d3885b77e8dd62a127a", size = 647404, upload-time = "2025-09-22T19:50:52.921Z" },
    { url = "https://files.pythonhosted.org/packages/df/99/65080c863eb06d4498de3d6c86f3e90595e02e159fd8529f1565f56cfe2c/ruamel.yaml.clib-0.2.14-cp312-cp312-manylinux_2_17_x86_64.manylinux2014_x86_64.whl", hash = "sha256:a05ba88adf3d7189a974b2de7a9d56731548d35dc0a822ec3dc669caa7019b29", size = 753141, upload-time = "2025-09-22T19:50:50.294Z" },
    { url = "https://files.pythonhosted.org/packages/3d/e3/0de85f3e3333f8e29e4b10244374a202a87665d1131798946ee22cf05c7c/ruamel.yaml.clib-0.2.14-cp312-cp312-manylinux_2_5_i686.manylinux1_i686.manylinux_2_17_i686.manylinux2014_i686.whl", hash = "sha256:fb04c5650de6668b853623eceadcdb1a9f2fee381f5d7b6bc842ee7c239eeec4", size = 703477, upload-time = "2025-09-22T19:50:51.508Z" },
    { url = "https://files.pythonhosted.org/packages/d9/25/0d2f09d8833c7fd77ab8efeff213093c16856479a9d293180a0d89f6bed9/ruamel.yaml.clib-0.2.14-cp312-cp312-musllinux_1_2_aarch64.whl", hash = "sha256:df3ec9959241d07bc261f4983d25a1205ff37703faf42b474f15d54d88b4f8c9", size = 741157, upload-time = "2025-09-23T18:42:50.408Z" },
    { url = "https://files.pythonhosted.org/packages/d3/8c/959f10c2e2153cbdab834c46e6954b6dd9e3b109c8f8c0a3cf1618310985/ruamel.yaml.clib-0.2.14-cp312-cp312-musllinux_1_2_i686.whl", hash = "sha256:fbc08c02e9b147a11dfcaa1ac8a83168b699863493e183f7c0c8b12850b7d259", size = 745859, upload-time = "2025-09-22T19:50:54.497Z" },
    { url = "https://files.pythonhosted.org/packages/ed/6b/e580a7c18b485e1a5f30a32cda96b20364b0ba649d9d2baaf72f8bd21f83/ruamel.yaml.clib-0.2.14-cp312-cp312-musllinux_1_2_x86_64.whl", hash = "sha256:c099cafc1834d3c5dac305865d04235f7c21c167c8dd31ebc3d6bbc357e2f023", size = 770200, upload-time = "2025-09-22T19:50:55.718Z" },
    { url = "https://files.pythonhosted.org/packages/ef/44/3455eebc761dc8e8fdced90f2b0a3fa61e32ba38b50de4130e2d57db0f21/ruamel.yaml.clib-0.2.14-cp312-cp312-win32.whl", hash = "sha256:b5b0f7e294700b615a3bcf6d28b26e6da94e8eba63b079f4ec92e9ba6c0d6b54", size = 98829, upload-time = "2025-09-22T19:50:58.895Z" },
    { url = "https://files.pythonhosted.org/packages/76/ab/5121f7f3b651db93de546f8c982c241397aad0a4765d793aca1dac5eadee/ruamel.yaml.clib-0.2.14-cp312-cp312-win_amd64.whl", hash = "sha256:a37f40a859b503304dd740686359fcf541d6fb3ff7fc10f539af7f7150917c68", size = 115570, upload-time = "2025-09-22T19:50:57.981Z" },
]

[[package]]
name = "ruff"
version = "0.14.4"
source = { registry = "https://pypi.org/simple" }
sdist = { url = "https://files.pythonhosted.org/packages/df/55/cccfca45157a2031dcbb5a462a67f7cf27f8b37d4b3b1cd7438f0f5c1df6/ruff-0.14.4.tar.gz", hash = "sha256:f459a49fe1085a749f15414ca76f61595f1a2cc8778ed7c279b6ca2e1fd19df3", size = 5587844, upload-time = "2025-11-06T22:07:45.033Z" }
wheels = [
    { url = "https://files.pythonhosted.org/packages/17/b9/67240254166ae1eaa38dec32265e9153ac53645a6c6670ed36ad00722af8/ruff-0.14.4-py3-none-linux_armv6l.whl", hash = "sha256:e6604613ffbcf2297cd5dcba0e0ac9bd0c11dc026442dfbb614504e87c349518", size = 12606781, upload-time = "2025-11-06T22:07:01.841Z" },
    { url = "https://files.pythonhosted.org/packages/46/c8/09b3ab245d8652eafe5256ab59718641429f68681ee713ff06c5c549f156/ruff-0.14.4-py3-none-macosx_10_12_x86_64.whl", hash = "sha256:d99c0b52b6f0598acede45ee78288e5e9b4409d1ce7f661f0fa36d4cbeadf9a4", size = 12946765, upload-time = "2025-11-06T22:07:05.858Z" },
    { url = "https://files.pythonhosted.org/packages/14/bb/1564b000219144bf5eed2359edc94c3590dd49d510751dad26202c18a17d/ruff-0.14.4-py3-none-macosx_11_0_arm64.whl", hash = "sha256:9358d490ec030f1b51d048a7fd6ead418ed0826daf6149e95e30aa67c168af33", size = 11928120, upload-time = "2025-11-06T22:07:08.023Z" },
    { url = "https://files.pythonhosted.org/packages/a3/92/d5f1770e9988cc0742fefaa351e840d9aef04ec24ae1be36f333f96d5704/ruff-0.14.4-py3-none-manylinux_2_17_aarch64.manylinux2014_aarch64.whl", hash = "sha256:81b40d27924f1f02dfa827b9c0712a13c0e4b108421665322218fc38caf615c2", size = 12370877, upload-time = "2025-11-06T22:07:10.015Z" },
    { url = "https://files.pythonhosted.org/packages/e2/29/e9282efa55f1973d109faf839a63235575519c8ad278cc87a182a366810e/ruff-0.14.4-py3-none-manylinux_2_17_armv7l.manylinux2014_armv7l.whl", hash = "sha256:f5e649052a294fe00818650712083cddc6cc02744afaf37202c65df9ea52efa5", size = 12408538, upload-time = "2025-11-06T22:07:13.085Z" },
    { url = "https://files.pythonhosted.org/packages/8e/01/930ed6ecfce130144b32d77d8d69f5c610e6d23e6857927150adf5d7379a/ruff-0.14.4-py3-none-manylinux_2_17_i686.manylinux2014_i686.whl", hash = "sha256:aa082a8f878deeba955531f975881828fd6afd90dfa757c2b0808aadb437136e", size = 13141942, upload-time = "2025-11-06T22:07:15.386Z" },
    { url = "https://files.pythonhosted.org/packages/6a/46/a9c89b42b231a9f487233f17a89cbef9d5acd538d9488687a02ad288fa6b/ruff-0.14.4-py3-none-manylinux_2_17_ppc64.manylinux2014_ppc64.whl", hash = "sha256:1043c6811c2419e39011890f14d0a30470f19d47d197c4858b2787dfa698f6c8", size = 14544306, upload-time = "2025-11-06T22:07:17.631Z" },
    { url = "https://files.pythonhosted.org/packages/78/96/9c6cf86491f2a6d52758b830b89b78c2ae61e8ca66b86bf5a20af73d20e6/ruff-0.14.4-py3-none-manylinux_2_17_ppc64le.manylinux2014_ppc64le.whl", hash = "sha256:a9f3a936ac27fb7c2a93e4f4b943a662775879ac579a433291a6f69428722649", size = 14210427, upload-time = "2025-11-06T22:07:19.832Z" },
    { url = "https://files.pythonhosted.org/packages/71/f4/0666fe7769a54f63e66404e8ff698de1dcde733e12e2fd1c9c6efb689cb5/ruff-0.14.4-py3-none-manylinux_2_17_s390x.manylinux2014_s390x.whl", hash = "sha256:95643ffd209ce78bc113266b88fba3d39e0461f0cbc8b55fb92505030fb4a850", size = 13658488, upload-time = "2025-11-06T22:07:22.32Z" },
    { url = "https://files.pythonhosted.org/packages/ee/79/6ad4dda2cfd55e41ac9ed6d73ef9ab9475b1eef69f3a85957210c74ba12c/ruff-0.14.4-py3-none-manylinux_2_17_x86_64.manylinux2014_x86_64.whl", hash = "sha256:456daa2fa1021bc86ca857f43fe29d5d8b3f0e55e9f90c58c317c1dcc2afc7b5", size = 13354908, upload-time = "2025-11-06T22:07:24.347Z" },
    { url = "https://files.pythonhosted.org/packages/b5/60/f0b6990f740bb15c1588601d19d21bcc1bd5de4330a07222041678a8e04f/ruff-0.14.4-py3-none-manylinux_2_31_riscv64.whl", hash = "sha256:f911bba769e4a9f51af6e70037bb72b70b45a16db5ce73e1f72aefe6f6d62132", size = 13587803, upload-time = "2025-11-06T22:07:26.327Z" },
    { url = "https://files.pythonhosted.org/packages/c9/da/eaaada586f80068728338e0ef7f29ab3e4a08a692f92eb901a4f06bbff24/ruff-0.14.4-py3-none-musllinux_1_2_aarch64.whl", hash = "sha256:76158a7369b3979fa878612c623a7e5430c18b2fd1c73b214945c2d06337db67", size = 12279654, upload-time = "2025-11-06T22:07:28.46Z" },
    { url = "https://files.pythonhosted.org/packages/66/d4/b1d0e82cf9bf8aed10a6d45be47b3f402730aa2c438164424783ac88c0ed/ruff-0.14.4-py3-none-musllinux_1_2_armv7l.whl", hash = "sha256:f3b8f3b442d2b14c246e7aeca2e75915159e06a3540e2f4bed9f50d062d24469", size = 12357520, upload-time = "2025-11-06T22:07:31.468Z" },
    { url = "https://files.pythonhosted.org/packages/04/f4/53e2b42cc82804617e5c7950b7079d79996c27e99c4652131c6a1100657f/ruff-0.14.4-py3-none-musllinux_1_2_i686.whl", hash = "sha256:c62da9a06779deecf4d17ed04939ae8b31b517643b26370c3be1d26f3ef7dbde", size = 12719431, upload-time = "2025-11-06T22:07:33.831Z" },
    { url = "https://files.pythonhosted.org/packages/a2/94/80e3d74ed9a72d64e94a7b7706b1c1ebaa315ef2076fd33581f6a1cd2f95/ruff-0.14.4-py3-none-musllinux_1_2_x86_64.whl", hash = "sha256:5a443a83a1506c684e98acb8cb55abaf3ef725078be40237463dae4463366349", size = 13464394, upload-time = "2025-11-06T22:07:35.905Z" },
    { url = "https://files.pythonhosted.org/packages/54/1a/a49f071f04c42345c793d22f6cf5e0920095e286119ee53a64a3a3004825/ruff-0.14.4-py3-none-win32.whl", hash = "sha256:643b69cb63cd996f1fc7229da726d07ac307eae442dd8974dbc7cf22c1e18fff", size = 12493429, upload-time = "2025-11-06T22:07:38.43Z" },
    { url = "https://files.pythonhosted.org/packages/bc/22/e58c43e641145a2b670328fb98bc384e20679b5774258b1e540207580266/ruff-0.14.4-py3-none-win_amd64.whl", hash = "sha256:26673da283b96fe35fa0c939bf8411abec47111644aa9f7cfbd3c573fb125d2c", size = 13635380, upload-time = "2025-11-06T22:07:40.496Z" },
    { url = "https://files.pythonhosted.org/packages/30/bd/4168a751ddbbf43e86544b4de8b5c3b7be8d7167a2a5cb977d274e04f0a1/ruff-0.14.4-py3-none-win_arm64.whl", hash = "sha256:dd09c292479596b0e6fec8cd95c65c3a6dc68e9ad17b8f2382130f87ff6a75bb", size = 12663065, upload-time = "2025-11-06T22:07:42.603Z" },
]

[[package]]
name = "s3transfer"
version = "0.14.0"
source = { registry = "https://pypi.org/simple" }
dependencies = [
    { name = "botocore" },
]
sdist = { url = "https://files.pythonhosted.org/packages/62/74/8d69dcb7a9efe8baa2046891735e5dfe433ad558ae23d9e3c14c633d1d58/s3transfer-0.14.0.tar.gz", hash = "sha256:eff12264e7c8b4985074ccce27a3b38a485bb7f7422cc8046fee9be4983e4125", size = 151547, upload-time = "2025-09-09T19:23:31.089Z" }
wheels = [
    { url = "https://files.pythonhosted.org/packages/48/f0/ae7ca09223a81a1d890b2557186ea015f6e0502e9b8cb8e1813f1d8cfa4e/s3transfer-0.14.0-py3-none-any.whl", hash = "sha256:ea3b790c7077558ed1f02a3072fb3cb992bbbd253392f4b6e9e8976941c7d456", size = 85712, upload-time = "2025-09-09T19:23:30.041Z" },
]

[[package]]
name = "sacrebleu"
version = "2.5.1"
source = { registry = "https://pypi.org/simple" }
dependencies = [
    { name = "colorama" },
    { name = "lxml" },
    { name = "numpy" },
    { name = "portalocker" },
    { name = "regex" },
    { name = "tabulate" },
]
sdist = { url = "https://files.pythonhosted.org/packages/01/14/8526cf8a5b912b618e7d6ed319a5b1876788bebba1f9a660e1291832c1cc/sacrebleu-2.5.1.tar.gz", hash = "sha256:1a088cc1c74ffaff0759c3191a85db09eecfa7a52e09be244e319d8d64e2fb11", size = 1896900, upload-time = "2025-01-03T20:15:16.772Z" }
wheels = [
    { url = "https://files.pythonhosted.org/packages/cd/45/7b55a7bd7e5c5b573b40ad58ba43fa09962dc5c8d71b1f573d4aeaa54a7e/sacrebleu-2.5.1-py3-none-any.whl", hash = "sha256:7c9f7ee75bec3a5bf19dd87112dfd654952130e403ad30c48298fb7da3212d5d", size = 104107, upload-time = "2025-01-03T20:15:14.626Z" },
]

[[package]]
name = "safetensors"
version = "0.6.2"
source = { registry = "https://pypi.org/simple" }
sdist = { url = "https://files.pythonhosted.org/packages/ac/cc/738f3011628920e027a11754d9cae9abec1aed00f7ae860abbf843755233/safetensors-0.6.2.tar.gz", hash = "sha256:43ff2aa0e6fa2dc3ea5524ac7ad93a9839256b8703761e76e2d0b2a3fa4f15d9", size = 197968, upload-time = "2025-08-08T13:13:58.654Z" }
wheels = [
    { url = "https://files.pythonhosted.org/packages/4d/b1/3f5fd73c039fc87dba3ff8b5d528bfc5a32b597fea8e7a6a4800343a17c7/safetensors-0.6.2-cp38-abi3-macosx_10_12_x86_64.whl", hash = "sha256:9c85ede8ec58f120bad982ec47746981e210492a6db876882aa021446af8ffba", size = 454797, upload-time = "2025-08-08T13:13:52.066Z" },
    { url = "https://files.pythonhosted.org/packages/8c/c9/bb114c158540ee17907ec470d01980957fdaf87b4aa07914c24eba87b9c6/safetensors-0.6.2-cp38-abi3-macosx_11_0_arm64.whl", hash = "sha256:d6675cf4b39c98dbd7d940598028f3742e0375a6b4d4277e76beb0c35f4b843b", size = 432206, upload-time = "2025-08-08T13:13:50.931Z" },
    { url = "https://files.pythonhosted.org/packages/d3/8e/f70c34e47df3110e8e0bb268d90db8d4be8958a54ab0336c9be4fe86dac8/safetensors-0.6.2-cp38-abi3-manylinux_2_17_aarch64.manylinux2014_aarch64.whl", hash = "sha256:1d2d2b3ce1e2509c68932ca03ab8f20570920cd9754b05063d4368ee52833ecd", size = 473261, upload-time = "2025-08-08T13:13:41.259Z" },
    { url = "https://files.pythonhosted.org/packages/2a/f5/be9c6a7c7ef773e1996dc214e73485286df1836dbd063e8085ee1976f9cb/safetensors-0.6.2-cp38-abi3-manylinux_2_17_armv7l.manylinux2014_armv7l.whl", hash = "sha256:93de35a18f46b0f5a6a1f9e26d91b442094f2df02e9fd7acf224cfec4238821a", size = 485117, upload-time = "2025-08-08T13:13:43.506Z" },
    { url = "https://files.pythonhosted.org/packages/c9/55/23f2d0a2c96ed8665bf17a30ab4ce5270413f4d74b6d87dd663258b9af31/safetensors-0.6.2-cp38-abi3-manylinux_2_17_ppc64le.manylinux2014_ppc64le.whl", hash = "sha256:89a89b505f335640f9120fac65ddeb83e40f1fd081cb8ed88b505bdccec8d0a1", size = 616154, upload-time = "2025-08-08T13:13:45.096Z" },
    { url = "https://files.pythonhosted.org/packages/98/c6/affb0bd9ce02aa46e7acddbe087912a04d953d7a4d74b708c91b5806ef3f/safetensors-0.6.2-cp38-abi3-manylinux_2_17_s390x.manylinux2014_s390x.whl", hash = "sha256:fc4d0d0b937e04bdf2ae6f70cd3ad51328635fe0e6214aa1fc811f3b576b3bda", size = 520713, upload-time = "2025-08-08T13:13:46.25Z" },
    { url = "https://files.pythonhosted.org/packages/fe/5d/5a514d7b88e310c8b146e2404e0dc161282e78634d9358975fd56dfd14be/safetensors-0.6.2-cp38-abi3-manylinux_2_17_x86_64.manylinux2014_x86_64.whl", hash = "sha256:8045db2c872db8f4cbe3faa0495932d89c38c899c603f21e9b6486951a5ecb8f", size = 485835, upload-time = "2025-08-08T13:13:49.373Z" },
    { url = "https://files.pythonhosted.org/packages/7a/7b/4fc3b2ba62c352b2071bea9cfbad330fadda70579f617506ae1a2f129cab/safetensors-0.6.2-cp38-abi3-manylinux_2_5_i686.manylinux1_i686.whl", hash = "sha256:81e67e8bab9878bb568cffbc5f5e655adb38d2418351dc0859ccac158f753e19", size = 521503, upload-time = "2025-08-08T13:13:47.651Z" },
    { url = "https://files.pythonhosted.org/packages/5a/50/0057e11fe1f3cead9254315a6c106a16dd4b1a19cd247f7cc6414f6b7866/safetensors-0.6.2-cp38-abi3-musllinux_1_2_aarch64.whl", hash = "sha256:b0e4d029ab0a0e0e4fdf142b194514695b1d7d3735503ba700cf36d0fc7136ce", size = 652256, upload-time = "2025-08-08T13:13:53.167Z" },
    { url = "https://files.pythonhosted.org/packages/e9/29/473f789e4ac242593ac1656fbece6e1ecd860bb289e635e963667807afe3/safetensors-0.6.2-cp38-abi3-musllinux_1_2_armv7l.whl", hash = "sha256:fa48268185c52bfe8771e46325a1e21d317207bcabcb72e65c6e28e9ffeb29c7", size = 747281, upload-time = "2025-08-08T13:13:54.656Z" },
    { url = "https://files.pythonhosted.org/packages/68/52/f7324aad7f2df99e05525c84d352dc217e0fa637a4f603e9f2eedfbe2c67/safetensors-0.6.2-cp38-abi3-musllinux_1_2_i686.whl", hash = "sha256:d83c20c12c2d2f465997c51b7ecb00e407e5f94d7dec3ea0cc11d86f60d3fde5", size = 692286, upload-time = "2025-08-08T13:13:55.884Z" },
    { url = "https://files.pythonhosted.org/packages/ad/fe/cad1d9762868c7c5dc70c8620074df28ebb1a8e4c17d4c0cb031889c457e/safetensors-0.6.2-cp38-abi3-musllinux_1_2_x86_64.whl", hash = "sha256:d944cea65fad0ead848b6ec2c37cc0b197194bec228f8020054742190e9312ac", size = 655957, upload-time = "2025-08-08T13:13:57.029Z" },
    { url = "https://files.pythonhosted.org/packages/59/a7/e2158e17bbe57d104f0abbd95dff60dda916cf277c9f9663b4bf9bad8b6e/safetensors-0.6.2-cp38-abi3-win32.whl", hash = "sha256:cab75ca7c064d3911411461151cb69380c9225798a20e712b102edda2542ddb1", size = 308926, upload-time = "2025-08-08T13:14:01.095Z" },
    { url = "https://files.pythonhosted.org/packages/2c/c3/c0be1135726618dc1e28d181b8c442403d8dbb9e273fd791de2d4384bcdd/safetensors-0.6.2-cp38-abi3-win_amd64.whl", hash = "sha256:c7b214870df923cbc1593c3faee16bec59ea462758699bd3fee399d00aac072c", size = 320192, upload-time = "2025-08-08T13:13:59.467Z" },
]

[[package]]
name = "scipy"
version = "1.16.3"
source = { registry = "https://pypi.org/simple" }
dependencies = [
    { name = "numpy" },
]
sdist = { url = "https://files.pythonhosted.org/packages/0a/ca/d8ace4f98322d01abcd52d381134344bf7b431eba7ed8b42bdea5a3c2ac9/scipy-1.16.3.tar.gz", hash = "sha256:01e87659402762f43bd2fee13370553a17ada367d42e7487800bf2916535aecb", size = 30597883, upload-time = "2025-10-28T17:38:54.068Z" }
wheels = [
    { url = "https://files.pythonhosted.org/packages/40/41/5bf55c3f386b1643812f3a5674edf74b26184378ef0f3e7c7a09a7e2ca7f/scipy-1.16.3-cp312-cp312-macosx_10_14_x86_64.whl", hash = "sha256:81fc5827606858cf71446a5e98715ba0e11f0dbc83d71c7409d05486592a45d6", size = 36659043, upload-time = "2025-10-28T17:32:40.285Z" },
    { url = "https://files.pythonhosted.org/packages/1e/0f/65582071948cfc45d43e9870bf7ca5f0e0684e165d7c9ef4e50d783073eb/scipy-1.16.3-cp312-cp312-macosx_12_0_arm64.whl", hash = "sha256:c97176013d404c7346bf57874eaac5187d969293bf40497140b0a2b2b7482e07", size = 28898986, upload-time = "2025-10-28T17:32:45.325Z" },
    { url = "https://files.pythonhosted.org/packages/96/5e/36bf3f0ac298187d1ceadde9051177d6a4fe4d507e8f59067dc9dd39e650/scipy-1.16.3-cp312-cp312-macosx_14_0_arm64.whl", hash = "sha256:2b71d93c8a9936046866acebc915e2af2e292b883ed6e2cbe5c34beb094b82d9", size = 20889814, upload-time = "2025-10-28T17:32:49.277Z" },
    { url = "https://files.pythonhosted.org/packages/80/35/178d9d0c35394d5d5211bbff7ac4f2986c5488b59506fef9e1de13ea28d3/scipy-1.16.3-cp312-cp312-macosx_14_0_x86_64.whl", hash = "sha256:3d4a07a8e785d80289dfe66b7c27d8634a773020742ec7187b85ccc4b0e7b686", size = 23565795, upload-time = "2025-10-28T17:32:53.337Z" },
    { url = "https://files.pythonhosted.org/packages/fa/46/d1146ff536d034d02f83c8afc3c4bab2eddb634624d6529a8512f3afc9da/scipy-1.16.3-cp312-cp312-manylinux2014_aarch64.manylinux_2_17_aarch64.whl", hash = "sha256:0553371015692a898e1aa858fed67a3576c34edefa6b7ebdb4e9dde49ce5c203", size = 33349476, upload-time = "2025-10-28T17:32:58.353Z" },
    { url = "https://files.pythonhosted.org/packages/79/2e/415119c9ab3e62249e18c2b082c07aff907a273741b3f8160414b0e9193c/scipy-1.16.3-cp312-cp312-manylinux2014_x86_64.manylinux_2_17_x86_64.whl", hash = "sha256:72d1717fd3b5e6ec747327ce9bda32d5463f472c9dce9f54499e81fbd50245a1", size = 35676692, upload-time = "2025-10-28T17:33:03.88Z" },
    { url = "https://files.pythonhosted.org/packages/27/82/df26e44da78bf8d2aeaf7566082260cfa15955a5a6e96e6a29935b64132f/scipy-1.16.3-cp312-cp312-musllinux_1_2_aarch64.whl", hash = "sha256:1fb2472e72e24d1530debe6ae078db70fb1605350c88a3d14bc401d6306dbffe", size = 36019345, upload-time = "2025-10-28T17:33:09.773Z" },
    { url = "https://files.pythonhosted.org/packages/82/31/006cbb4b648ba379a95c87262c2855cd0d09453e500937f78b30f02fa1cd/scipy-1.16.3-cp312-cp312-musllinux_1_2_x86_64.whl", hash = "sha256:c5192722cffe15f9329a3948c4b1db789fbb1f05c97899187dcf009b283aea70", size = 38678975, upload-time = "2025-10-28T17:33:15.809Z" },
    { url = "https://files.pythonhosted.org/packages/c2/7f/acbd28c97e990b421af7d6d6cd416358c9c293fc958b8529e0bd5d2a2a19/scipy-1.16.3-cp312-cp312-win_amd64.whl", hash = "sha256:56edc65510d1331dae01ef9b658d428e33ed48b4f77b1d51caf479a0253f96dc", size = 38555926, upload-time = "2025-10-28T17:33:21.388Z" },
    { url = "https://files.pythonhosted.org/packages/ce/69/c5c7807fd007dad4f48e0a5f2153038dc96e8725d3345b9ee31b2b7bed46/scipy-1.16.3-cp312-cp312-win_arm64.whl", hash = "sha256:a8a26c78ef223d3e30920ef759e25625a0ecdd0d60e5a8818b7513c3e5384cf2", size = 25463014, upload-time = "2025-10-28T17:33:25.975Z" },
]

[[package]]
name = "sentencepiece"
version = "0.2.1"
source = { registry = "https://pypi.org/simple" }
sdist = { url = "https://files.pythonhosted.org/packages/15/15/2e7a025fc62d764b151ae6d0f2a92f8081755ebe8d4a64099accc6f77ba6/sentencepiece-0.2.1.tar.gz", hash = "sha256:8138cec27c2f2282f4a34d9a016e3374cd40e5c6e9cb335063db66a0a3b71fad", size = 3228515, upload-time = "2025-08-12T07:00:51.718Z" }
wheels = [
    { url = "https://files.pythonhosted.org/packages/4a/be/32ce495aa1d0e0c323dcb1ba87096037358edee539cac5baf8755a6bd396/sentencepiece-0.2.1-cp312-cp312-macosx_10_13_universal2.whl", hash = "sha256:57cae326c8727de58c85977b175af132a7138d84c764635d7e71bbee7e774133", size = 1943152, upload-time = "2025-08-12T06:59:40.048Z" },
    { url = "https://files.pythonhosted.org/packages/88/7e/ff23008899a58678e98c6ff592bf4d368eee5a71af96d0df6b38a039dd4f/sentencepiece-0.2.1-cp312-cp312-macosx_10_13_x86_64.whl", hash = "sha256:56dd39a3c4d6493db3cdca7e8cc68c6b633f0d4195495cbadfcf5af8a22d05a6", size = 1325651, upload-time = "2025-08-12T06:59:41.536Z" },
    { url = "https://files.pythonhosted.org/packages/19/84/42eb3ce4796777a1b5d3699dfd4dca85113e68b637f194a6c8d786f16a04/sentencepiece-0.2.1-cp312-cp312-macosx_11_0_arm64.whl", hash = "sha256:d9381351182ff9888cc80e41c632e7e274b106f450de33d67a9e8f6043da6f76", size = 1253645, upload-time = "2025-08-12T06:59:42.903Z" },
    { url = "https://files.pythonhosted.org/packages/89/fa/d3d5ebcba3cb9e6d3775a096251860c41a6bc53a1b9461151df83fe93255/sentencepiece-0.2.1-cp312-cp312-manylinux_2_27_aarch64.manylinux_2_28_aarch64.whl", hash = "sha256:99f955df238021bf11f0fc37cdb54fd5e5b5f7fd30ecc3d93fb48b6815437167", size = 1316273, upload-time = "2025-08-12T06:59:44.476Z" },
    { url = "https://files.pythonhosted.org/packages/04/88/14f2f4a2b922d8b39be45bf63d79e6cd3a9b2f248b2fcb98a69b12af12f5/sentencepiece-0.2.1-cp312-cp312-manylinux_2_27_x86_64.manylinux_2_28_x86_64.whl", hash = "sha256:0cdfecef430d985f1c2bcbfff3defd1d95dae876fbd0173376012d2d7d24044b", size = 1387881, upload-time = "2025-08-12T06:59:46.09Z" },
    { url = "https://files.pythonhosted.org/packages/fd/b8/903e5ccb77b4ef140605d5d71b4f9e0ad95d456d6184688073ed11712809/sentencepiece-0.2.1-cp312-cp312-win32.whl", hash = "sha256:a483fd29a34c3e34c39ac5556b0a90942bec253d260235729e50976f5dba1068", size = 999540, upload-time = "2025-08-12T06:59:48.023Z" },
    { url = "https://files.pythonhosted.org/packages/2d/81/92df5673c067148c2545b1bfe49adfd775bcc3a169a047f5a0e6575ddaca/sentencepiece-0.2.1-cp312-cp312-win_amd64.whl", hash = "sha256:4cdc7c36234fda305e85c32949c5211faaf8dd886096c7cea289ddc12a2d02de", size = 1054671, upload-time = "2025-08-12T06:59:49.895Z" },
    { url = "https://files.pythonhosted.org/packages/fe/02/c5e3bc518655d714622bec87d83db9cdba1cd0619a4a04e2109751c4f47f/sentencepiece-0.2.1-cp312-cp312-win_arm64.whl", hash = "sha256:daeb5e9e9fcad012324807856113708614d534f596d5008638eb9b40112cd9e4", size = 1033923, upload-time = "2025-08-12T06:59:51.952Z" },
]

[[package]]
name = "sentry-sdk"
version = "2.44.0"
source = { registry = "https://pypi.org/simple" }
dependencies = [
    { name = "certifi" },
    { name = "urllib3" },
]
sdist = { url = "https://files.pythonhosted.org/packages/62/26/ff7d93a14a0ec309021dca2fb7c62669d4f6f5654aa1baf60797a16681e0/sentry_sdk-2.44.0.tar.gz", hash = "sha256:5b1fe54dfafa332e900b07dd8f4dfe35753b64e78e7d9b1655a28fd3065e2493", size = 371464, upload-time = "2025-11-11T09:35:56.075Z" }
wheels = [
    { url = "https://files.pythonhosted.org/packages/a8/56/c16bda4d53012c71fa1b588edde603c6b455bc8206bf6de7b83388fcce75/sentry_sdk-2.44.0-py2.py3-none-any.whl", hash = "sha256:9e36a0372b881e8f92fdbff4564764ce6cec4b7f25424d0a3a8d609c9e4651a7", size = 402352, upload-time = "2025-11-11T09:35:54.1Z" },
]

[[package]]
name = "setuptools"
version = "80.9.0"
source = { registry = "https://pypi.org/simple" }
sdist = { url = "https://files.pythonhosted.org/packages/18/5d/3bf57dcd21979b887f014ea83c24ae194cfcd12b9e0fda66b957c69d1fca/setuptools-80.9.0.tar.gz", hash = "sha256:f36b47402ecde768dbfafc46e8e4207b4360c654f1f3bb84475f0a28628fb19c", size = 1319958, upload-time = "2025-05-27T00:56:51.443Z" }
wheels = [
    { url = "https://files.pythonhosted.org/packages/a3/dc/17031897dae0efacfea57dfd3a82fdd2a2aeb58e0ff71b77b87e44edc772/setuptools-80.9.0-py3-none-any.whl", hash = "sha256:062d34222ad13e0cc312a4c02d73f059e86a4acbfbdea8f8f76b28c99f306922", size = 1201486, upload-time = "2025-05-27T00:56:49.664Z" },
]

[[package]]
name = "shellingham"
version = "1.5.4"
source = { registry = "https://pypi.org/simple" }
sdist = { url = "https://files.pythonhosted.org/packages/58/15/8b3609fd3830ef7b27b655beb4b4e9c62313a4e8da8c676e142cc210d58e/shellingham-1.5.4.tar.gz", hash = "sha256:8dbca0739d487e5bd35ab3ca4b36e11c4078f3a234bfce294b0a0291363404de", size = 10310, upload-time = "2023-10-24T04:13:40.426Z" }
wheels = [
    { url = "https://files.pythonhosted.org/packages/e0/f9/0595336914c5619e5f28a1fb793285925a8cd4b432c9da0a987836c7f822/shellingham-1.5.4-py2.py3-none-any.whl", hash = "sha256:7ecfff8f2fd72616f7481040475a65b2bf8af90a56c89140852d1120324e8686", size = 9755, upload-time = "2023-10-24T04:13:38.866Z" },
]

[[package]]
name = "six"
version = "1.17.0"
source = { registry = "https://pypi.org/simple" }
sdist = { url = "https://files.pythonhosted.org/packages/94/e7/b2c673351809dca68a0e064b6af791aa332cf192da575fd474ed7d6f16a2/six-1.17.0.tar.gz", hash = "sha256:ff70335d468e7eb6ec65b95b99d3a2836546063f63acc5171de367e834932a81", size = 34031, upload-time = "2024-12-04T17:35:28.174Z" }
wheels = [
    { url = "https://files.pythonhosted.org/packages/b7/ce/149a00dd41f10bc29e5921b496af8b574d8413afcd5e30dfa0ed46c2cc5e/six-1.17.0-py2.py3-none-any.whl", hash = "sha256:4721f391ed90541fddacab5acf947aa0d3dc7d27b2e1e8eda2be8970586c3274", size = 11050, upload-time = "2024-12-04T17:35:26.475Z" },
]

[[package]]
name = "smart-open"
version = "7.5.0"
source = { registry = "https://pypi.org/simple" }
dependencies = [
    { name = "wrapt" },
]
sdist = { url = "https://files.pythonhosted.org/packages/67/9a/0a7acb748b86e2922982366d780ca4b16c33f7246fa5860d26005c97e4f3/smart_open-7.5.0.tar.gz", hash = "sha256:f394b143851d8091011832ac8113ea4aba6b92e6c35f6e677ddaaccb169d7cb9", size = 53920, upload-time = "2025-11-08T21:38:40.698Z" }
wheels = [
    { url = "https://files.pythonhosted.org/packages/ad/95/bc978be7ea0babf2fb48a414b6afaad414c6a9e8b1eafc5b8a53c030381a/smart_open-7.5.0-py3-none-any.whl", hash = "sha256:87e695c5148bbb988f15cec00971602765874163be85acb1c9fb8abc012e6599", size = 63940, upload-time = "2025-11-08T21:38:39.024Z" },
]

[[package]]
name = "smmap"
version = "5.0.2"
source = { registry = "https://pypi.org/simple" }
sdist = { url = "https://files.pythonhosted.org/packages/44/cd/a040c4b3119bbe532e5b0732286f805445375489fceaec1f48306068ee3b/smmap-5.0.2.tar.gz", hash = "sha256:26ea65a03958fa0c8a1c7e8c7a58fdc77221b8910f6be2131affade476898ad5", size = 22329, upload-time = "2025-01-02T07:14:40.909Z" }
wheels = [
    { url = "https://files.pythonhosted.org/packages/04/be/d09147ad1ec7934636ad912901c5fd7667e1c858e19d355237db0d0cd5e4/smmap-5.0.2-py3-none-any.whl", hash = "sha256:b30115f0def7d7531d22a0fb6502488d879e75b260a9db4d0819cfb25403af5e", size = 24303, upload-time = "2025-01-02T07:14:38.724Z" },
]

[[package]]
name = "sniffio"
version = "1.3.1"
source = { registry = "https://pypi.org/simple" }
sdist = { url = "https://files.pythonhosted.org/packages/a2/87/a6771e1546d97e7e041b6ae58d80074f81b7d5121207425c964ddf5cfdbd/sniffio-1.3.1.tar.gz", hash = "sha256:f4324edc670a0f49750a81b895f35c3adb843cca46f0530f79fc1babb23789dc", size = 20372, upload-time = "2024-02-25T23:20:04.057Z" }
wheels = [
    { url = "https://files.pythonhosted.org/packages/e9/44/75a9c9421471a6c4805dbf2356f7c181a29c1879239abab1ea2cc8f38b40/sniffio-1.3.1-py3-none-any.whl", hash = "sha256:2f6da418d1f1e0fddd844478f41680e794e6051915791a034ff65e5f100525a2", size = 10235, upload-time = "2024-02-25T23:20:01.196Z" },
]

[[package]]
name = "spacy"
version = "3.8.8"
source = { registry = "https://pypi.org/simple" }
dependencies = [
    { name = "catalogue" },
    { name = "cymem" },
    { name = "jinja2" },
    { name = "murmurhash" },
    { name = "numpy" },
    { name = "packaging" },
    { name = "preshed" },
    { name = "pydantic" },
    { name = "requests" },
    { name = "setuptools" },
    { name = "spacy-legacy" },
    { name = "spacy-loggers" },
    { name = "srsly" },
    { name = "thinc" },
    { name = "tqdm" },
    { name = "typer-slim" },
    { name = "wasabi" },
    { name = "weasel" },
]
sdist = { url = "https://files.pythonhosted.org/packages/3f/d5/f21498aea41c341195522d323254880879edbd9995d99b89de7f4db728ad/spacy-3.8.8.tar.gz", hash = "sha256:08b933bd1f0f47f59321fe730a06c645120084719e718960a2e596a3728aea84", size = 1326479, upload-time = "2025-11-07T09:28:35.262Z" }
wheels = [
    { url = "https://files.pythonhosted.org/packages/37/6f/c187483dd45b90bd582a676322fd13f0054ae8dc2b0ab2f212641f7a8b67/spacy-3.8.8-cp312-cp312-macosx_10_13_x86_64.whl", hash = "sha256:6fd62727164266f56823b6a3e0d1e9a78ec8d8521841fbd6b0a3f3ad1f6301a9", size = 6074020, upload-time = "2025-11-07T09:27:51.836Z" },
    { url = "https://files.pythonhosted.org/packages/d5/84/9cf2b93c29e880109e92de1be0af4af0effcf531bb95d53fe09671eef364/spacy-3.8.8-cp312-cp312-macosx_11_0_arm64.whl", hash = "sha256:83940dbdd9b89379f38d3735d7ce75e0e051c7fa11be317f5d441599b12e0b24", size = 5725982, upload-time = "2025-11-07T09:27:54.039Z" },
    { url = "https://files.pythonhosted.org/packages/00/48/b792caddac431c9144c320e45a326348c659d9650c78a8a79ce71e7174b1/spacy-3.8.8-cp312-cp312-manylinux_2_17_aarch64.manylinux2014_aarch64.whl", hash = "sha256:d0c6bf7525ae83c5055db1c49c1225be8f3655d9d09d9151a618ed3b13b1006c", size = 32696093, upload-time = "2025-11-07T09:27:56.772Z" },
    { url = "https://files.pythonhosted.org/packages/f1/b2/6d517360ff6356720efb2c90b541ce84fdbd6feab9db0f2b091740710038/spacy-3.8.8-cp312-cp312-manylinux_2_17_x86_64.manylinux2014_x86_64.whl", hash = "sha256:676e28266a8a4363be08288dc36e921eb467da4d6becc1e3d7f5731e764fc574", size = 33158841, upload-time = "2025-11-07T09:28:00.186Z" },
    { url = "https://files.pythonhosted.org/packages/bb/bd/1db9be9b58ea79e6236b25b3e6284504855e57060fcb79e278f603b345ac/spacy-3.8.8-cp312-cp312-musllinux_1_2_aarch64.whl", hash = "sha256:e55b7714870ec79bec6044bc81ca1b8f0aa021be1a8ac3f283ab6a0c5a3fe4dd", size = 31277294, upload-time = "2025-11-07T09:28:03.433Z" },
    { url = "https://files.pythonhosted.org/packages/87/bc/3660bf7dc498f4ec6964176dcb0478ae09a1a2475bd155541677a76bc57b/spacy-3.8.8-cp312-cp312-musllinux_1_2_x86_64.whl", hash = "sha256:fb6070980b728f66f5f924e60a29af075a0159f558530b5e9b918961ab76204c", size = 32181848, upload-time = "2025-11-07T09:28:07.103Z" },
    { url = "https://files.pythonhosted.org/packages/35/ff/fe386d0d68b9bcb1f352b37d2496c55f279e5d999d881895ea3856310684/spacy-3.8.8-cp312-cp312-win_amd64.whl", hash = "sha256:741d0c247aa6f679bee85152aec5102199f7d23dc15085eb9603bdb45d286895", size = 14185573, upload-time = "2025-11-07T09:28:10.783Z" },
]

[[package]]
name = "spacy-legacy"
version = "3.0.12"
source = { registry = "https://pypi.org/simple" }
sdist = { url = "https://files.pythonhosted.org/packages/d9/79/91f9d7cc8db5642acad830dcc4b49ba65a7790152832c4eceb305e46d681/spacy-legacy-3.0.12.tar.gz", hash = "sha256:b37d6e0c9b6e1d7ca1cf5bc7152ab64a4c4671f59c85adaf7a3fcb870357a774", size = 23806, upload-time = "2023-01-23T09:04:15.104Z" }
wheels = [
    { url = "https://files.pythonhosted.org/packages/c3/55/12e842c70ff8828e34e543a2c7176dac4da006ca6901c9e8b43efab8bc6b/spacy_legacy-3.0.12-py2.py3-none-any.whl", hash = "sha256:476e3bd0d05f8c339ed60f40986c07387c0a71479245d6d0f4298dbd52cda55f", size = 29971, upload-time = "2023-01-23T09:04:13.45Z" },
]

[[package]]
name = "spacy-loggers"
version = "1.0.5"
source = { registry = "https://pypi.org/simple" }
sdist = { url = "https://files.pythonhosted.org/packages/67/3d/926db774c9c98acf66cb4ed7faf6c377746f3e00b84b700d0868b95d0712/spacy-loggers-1.0.5.tar.gz", hash = "sha256:d60b0bdbf915a60e516cc2e653baeff946f0cfc461b452d11a4d5458c6fe5f24", size = 20811, upload-time = "2023-09-11T12:26:52.323Z" }
wheels = [
    { url = "https://files.pythonhosted.org/packages/33/78/d1a1a026ef3af911159398c939b1509d5c36fe524c7b644f34a5146c4e16/spacy_loggers-1.0.5-py3-none-any.whl", hash = "sha256:196284c9c446cc0cdb944005384270d775fdeaf4f494d8e269466cfa497ef645", size = 22343, upload-time = "2023-09-11T12:26:50.586Z" },
]

[[package]]
name = "srsly"
version = "2.5.1"
source = { registry = "https://pypi.org/simple" }
dependencies = [
    { name = "catalogue" },
]
sdist = { url = "https://files.pythonhosted.org/packages/b7/e8/eb51b1349f50bac0222398af0942613fdc9d1453ae67cbe4bf9936a1a54b/srsly-2.5.1.tar.gz", hash = "sha256:ab1b4bf6cf3e29da23dae0493dd1517fb787075206512351421b89b4fc27c77e", size = 466464, upload-time = "2025-01-17T09:26:26.919Z" }
wheels = [
    { url = "https://files.pythonhosted.org/packages/fb/f6/bebc20d75bd02121fc0f65ad8c92a5dd2570e870005e940faa55a263e61a/srsly-2.5.1-cp312-cp312-macosx_10_13_x86_64.whl", hash = "sha256:683b54ed63d7dfee03bc2abc4b4a5f2152f81ec217bbadbac01ef1aaf2a75790", size = 636717, upload-time = "2025-01-17T09:25:40.236Z" },
    { url = "https://files.pythonhosted.org/packages/b6/e8/9372317a4742c70b87b413335adfcdfb2bee4f88f3faba89fabb9e6abf21/srsly-2.5.1-cp312-cp312-macosx_11_0_arm64.whl", hash = "sha256:459d987130e57e83ce9e160899afbeb871d975f811e6958158763dd9a8a20f23", size = 634697, upload-time = "2025-01-17T09:25:43.605Z" },
    { url = "https://files.pythonhosted.org/packages/d5/00/c6a7b99ab27b051a27bd26fe1a8c1885225bb8980282bf9cb99f70610368/srsly-2.5.1-cp312-cp312-manylinux_2_17_aarch64.manylinux2014_aarch64.whl", hash = "sha256:184e3c98389aab68ff04aab9095bd5f1a8e5a72cc5edcba9d733bac928f5cf9f", size = 1134655, upload-time = "2025-01-17T09:25:45.238Z" },
    { url = "https://files.pythonhosted.org/packages/c2/e6/861459e8241ec3b78c111081bd5efa414ef85867e17c45b6882954468d6e/srsly-2.5.1-cp312-cp312-manylinux_2_17_x86_64.manylinux2014_x86_64.whl", hash = "sha256:00c2a3e4856e63b7efd47591d049aaee8e5a250e098917f50d93ea68853fab78", size = 1143544, upload-time = "2025-01-17T09:25:47.485Z" },
    { url = "https://files.pythonhosted.org/packages/2d/85/8448fe874dd2042a4eceea5315cfff3af03ac77ff5073812071852c4e7e2/srsly-2.5.1-cp312-cp312-musllinux_1_2_aarch64.whl", hash = "sha256:366b4708933cd8d6025c13c2cea3331f079c7bb5c25ec76fca392b6fc09818a0", size = 1098330, upload-time = "2025-01-17T09:25:52.55Z" },
    { url = "https://files.pythonhosted.org/packages/ef/7e/04d0e1417da140b2ac4053a3d4fcfc86cd59bf4829f69d370bb899f74d5d/srsly-2.5.1-cp312-cp312-musllinux_1_2_x86_64.whl", hash = "sha256:c8a0b03c64eb6e150d772c5149befbadd981cc734ab13184b0561c17c8cef9b1", size = 1110670, upload-time = "2025-01-17T09:25:54.02Z" },
    { url = "https://files.pythonhosted.org/packages/96/1a/a8cd627eaa81a91feb6ceab50155f4ceff3eef6107916cb87ef796958427/srsly-2.5.1-cp312-cp312-win_amd64.whl", hash = "sha256:7952538f6bba91b9d8bf31a642ac9e8b9ccc0ccbb309feb88518bfb84bb0dc0d", size = 632598, upload-time = "2025-01-17T09:25:55.499Z" },
]

[[package]]
name = "starlette"
version = "0.49.3"
source = { registry = "https://pypi.org/simple" }
dependencies = [
    { name = "anyio" },
    { name = "typing-extensions" },
]
sdist = { url = "https://files.pythonhosted.org/packages/de/1a/608df0b10b53b0beb96a37854ee05864d182ddd4b1156a22f1ad3860425a/starlette-0.49.3.tar.gz", hash = "sha256:1c14546f299b5901a1ea0e34410575bc33bbd741377a10484a54445588d00284", size = 2655031, upload-time = "2025-11-01T15:12:26.13Z" }
wheels = [
    { url = "https://files.pythonhosted.org/packages/a3/e0/021c772d6a662f43b63044ab481dc6ac7592447605b5b35a957785363122/starlette-0.49.3-py3-none-any.whl", hash = "sha256:b579b99715fdc2980cf88c8ec96d3bf1ce16f5a8051a7c2b84ef9b1cdecaea2f", size = 74340, upload-time = "2025-11-01T15:12:24.387Z" },
]

[[package]]
name = "sympy"
version = "1.13.1"
source = { registry = "https://pypi.org/simple" }
dependencies = [
    { name = "mpmath" },
]
sdist = { url = "https://files.pythonhosted.org/packages/ca/99/5a5b6f19ff9f083671ddf7b9632028436167cd3d33e11015754e41b249a4/sympy-1.13.1.tar.gz", hash = "sha256:9cebf7e04ff162015ce31c9c6c9144daa34a93bd082f54fd8f12deca4f47515f", size = 7533040, upload-time = "2024-07-19T09:26:51.238Z" }
wheels = [
    { url = "https://files.pythonhosted.org/packages/b2/fe/81695a1aa331a842b582453b605175f419fe8540355886031328089d840a/sympy-1.13.1-py3-none-any.whl", hash = "sha256:db36cdc64bf61b9b24578b6f7bab1ecdd2452cf008f34faa33776680c26d66f8", size = 6189177, upload-time = "2024-07-19T09:26:48.863Z" },
]

[[package]]
name = "tabulate"
version = "0.9.0"
source = { registry = "https://pypi.org/simple" }
sdist = { url = "https://files.pythonhosted.org/packages/ec/fe/802052aecb21e3797b8f7902564ab6ea0d60ff8ca23952079064155d1ae1/tabulate-0.9.0.tar.gz", hash = "sha256:0095b12bf5966de529c0feb1fa08671671b3368eec77d7ef7ab114be2c068b3c", size = 81090, upload-time = "2022-10-06T17:21:48.54Z" }
wheels = [
    { url = "https://files.pythonhosted.org/packages/40/44/4a5f08c96eb108af5cb50b41f76142f0afa346dfa99d5296fe7202a11854/tabulate-0.9.0-py3-none-any.whl", hash = "sha256:024ca478df22e9340661486f85298cff5f6dcdba14f3813e8830015b9ed1948f", size = 35252, upload-time = "2022-10-06T17:21:44.262Z" },
]

[[package]]
name = "tenacity"
version = "9.1.2"
source = { registry = "https://pypi.org/simple" }
sdist = { url = "https://files.pythonhosted.org/packages/0a/d4/2b0cd0fe285e14b36db076e78c93766ff1d529d70408bd1d2a5a84f1d929/tenacity-9.1.2.tar.gz", hash = "sha256:1169d376c297e7de388d18b4481760d478b0e99a777cad3a9c86e556f4b697cb", size = 48036, upload-time = "2025-04-02T08:25:09.966Z" }
wheels = [
    { url = "https://files.pythonhosted.org/packages/e5/30/643397144bfbfec6f6ef821f36f33e57d35946c44a2352d3c9f0ae847619/tenacity-9.1.2-py3-none-any.whl", hash = "sha256:f77bf36710d8b73a50b2dd155c97b870017ad21afe6ab300326b0371b3b05138", size = 28248, upload-time = "2025-04-02T08:25:07.678Z" },
]

[[package]]
name = "tensorboard"
version = "2.19.0"
source = { registry = "https://pypi.org/simple" }
dependencies = [
    { name = "absl-py" },
    { name = "grpcio" },
    { name = "markdown" },
    { name = "numpy" },
    { name = "packaging" },
    { name = "protobuf" },
    { name = "setuptools" },
    { name = "six" },
    { name = "tensorboard-data-server" },
    { name = "werkzeug" },
]
wheels = [
    { url = "https://files.pythonhosted.org/packages/5d/12/4f70e8e2ba0dbe72ea978429d8530b0333f0ed2140cc571a48802878ef99/tensorboard-2.19.0-py3-none-any.whl", hash = "sha256:5e71b98663a641a7ce8a6e70b0be8e1a4c0c45d48760b076383ac4755c35b9a0", size = 5503412, upload-time = "2025-02-12T08:17:27.21Z" },
]

[[package]]
name = "tensorboard-data-server"
version = "0.7.2"
source = { registry = "https://pypi.org/simple" }
wheels = [
    { url = "https://files.pythonhosted.org/packages/7a/13/e503968fefabd4c6b2650af21e110aa8466fe21432cd7c43a84577a89438/tensorboard_data_server-0.7.2-py3-none-any.whl", hash = "sha256:7e0610d205889588983836ec05dc098e80f97b7e7bbff7e994ebb78f578d0ddb", size = 2356, upload-time = "2023-10-23T21:23:32.16Z" },
    { url = "https://files.pythonhosted.org/packages/b7/85/dabeaf902892922777492e1d253bb7e1264cadce3cea932f7ff599e53fea/tensorboard_data_server-0.7.2-py3-none-macosx_10_9_x86_64.whl", hash = "sha256:9fe5d24221b29625dbc7328b0436ca7fc1c23de4acf4d272f1180856e32f9f60", size = 4823598, upload-time = "2023-10-23T21:23:33.714Z" },
    { url = "https://files.pythonhosted.org/packages/73/c6/825dab04195756cf8ff2e12698f22513b3db2f64925bdd41671bfb33aaa5/tensorboard_data_server-0.7.2-py3-none-manylinux_2_31_x86_64.whl", hash = "sha256:ef687163c24185ae9754ed5650eb5bc4d84ff257aabdc33f0cc6f74d8ba54530", size = 6590363, upload-time = "2023-10-23T21:23:35.583Z" },
]

[[package]]
name = "termcolor"
version = "3.2.0"
source = { registry = "https://pypi.org/simple" }
sdist = { url = "https://files.pythonhosted.org/packages/87/56/ab275c2b56a5e2342568838f0d5e3e66a32354adcc159b495e374cda43f5/termcolor-3.2.0.tar.gz", hash = "sha256:610e6456feec42c4bcd28934a8c87a06c3fa28b01561d46aa09a9881b8622c58", size = 14423, upload-time = "2025-10-25T19:11:42.586Z" }
wheels = [
    { url = "https://files.pythonhosted.org/packages/f9/d5/141f53d7c1eb2a80e6d3e9a390228c3222c27705cbe7f048d3623053f3ca/termcolor-3.2.0-py3-none-any.whl", hash = "sha256:a10343879eba4da819353c55cb8049b0933890c2ebf9ad5d3ecd2bb32ea96ea6", size = 7698, upload-time = "2025-10-25T19:11:41.536Z" },
]

[[package]]
name = "thinc"
version = "8.3.8"
source = { registry = "https://pypi.org/simple" }
dependencies = [
    { name = "blis" },
    { name = "catalogue" },
    { name = "confection" },
    { name = "cymem" },
    { name = "murmurhash" },
    { name = "numpy" },
    { name = "packaging" },
    { name = "preshed" },
    { name = "pydantic" },
    { name = "setuptools" },
    { name = "srsly" },
    { name = "wasabi" },
]
sdist = { url = "https://files.pythonhosted.org/packages/90/71/3b1a5dd9f2d902f7ddbf6dd127fdcb6010c1215b4e58f4aaf835d8a83521/thinc-8.3.8.tar.gz", hash = "sha256:11b66762b353af0dbdb591d5d98faf5067625de86575bea727b467dbd282ff3a", size = 194146, upload-time = "2025-11-06T22:19:21.583Z" }
wheels = [
    { url = "https://files.pythonhosted.org/packages/ae/6b/22cb150b5071df15a3d9eb8f2d14b8646175eff8663484dc78d5a26a3f51/thinc-8.3.8-cp312-cp312-macosx_10_13_x86_64.whl", hash = "sha256:2fea25e832243158b6b7eeb79379453cc03ad7d651e2a6a314a7da7eb0a3ae59", size = 795507, upload-time = "2025-11-06T22:19:01.149Z" },
    { url = "https://files.pythonhosted.org/packages/35/a5/cfc1fde110e18eebfc94d69ddb7008eeb53db9fb842a326311609ee97f9b/thinc-8.3.8-cp312-cp312-macosx_11_0_arm64.whl", hash = "sha256:7d4dbe0b8fc6d4070260202e1edb9b67b06db3dae0fb61a8f761e62fb0629dbb", size = 742324, upload-time = "2025-11-06T22:19:02.473Z" },
    { url = "https://files.pythonhosted.org/packages/30/63/822aab5b8e5e1e77a5334bf32cbe1bd845aade85ce7d1bbf8cf799f375c3/thinc-8.3.8-cp312-cp312-manylinux2014_aarch64.manylinux_2_17_aarch64.whl", hash = "sha256:b3e70f21a8152dc243703b176f29a3f59bd3bb5eaea002b65ff2c82dfa9cddd8", size = 3854447, upload-time = "2025-11-06T22:19:04.184Z" },
    { url = "https://files.pythonhosted.org/packages/dc/7c/8556b18d0c4fbbf585ab08fc5f8208387769685ce9afd9412a81e6f1bb2d/thinc-8.3.8-cp312-cp312-manylinux2014_x86_64.manylinux_2_17_x86_64.whl", hash = "sha256:8826c3e2476219a218de002f473d4bbd75619634954dcb64c8c1aec169f8b5b3", size = 3892986, upload-time = "2025-11-06T22:19:05.72Z" },
    { url = "https://files.pythonhosted.org/packages/8e/ca/5f4d4a094fbb14f5943774436fa7ac4eae8d91882fa2d489a98b8b333b28/thinc-8.3.8-cp312-cp312-musllinux_1_2_aarch64.whl", hash = "sha256:f8778c9617f26a6c0797bf22f181b45afc5513e53985f5545902ffcc9d3af237", size = 4824254, upload-time = "2025-11-06T22:19:07.169Z" },
    { url = "https://files.pythonhosted.org/packages/26/f5/0df662c69fa9800bc56531800f16c07a4cd329521a351232efc0351fbb4d/thinc-8.3.8-cp312-cp312-musllinux_1_2_x86_64.whl", hash = "sha256:f219b5b53a2ed38b1ac07e94eb0a0975aca35b60e41df3d36a08c5ad2c789f8c", size = 5022189, upload-time = "2025-11-06T22:19:08.804Z" },
    { url = "https://files.pythonhosted.org/packages/0e/78/d88f73b638d26b1e32327cebbf692be9ad9ce48469a99f9644b42a0300e9/thinc-8.3.8-cp312-cp312-win_amd64.whl", hash = "sha256:be91a4449e63227d3d523599e6a6758e113be4eb6fed7a428eae12657828cab9", size = 1715546, upload-time = "2025-11-06T22:19:10.274Z" },
]

[[package]]
name = "tiktoken"
version = "0.9.0"
source = { registry = "https://pypi.org/simple" }
dependencies = [
    { name = "regex" },
    { name = "requests" },
]
sdist = { url = "https://files.pythonhosted.org/packages/ea/cf/756fedf6981e82897f2d570dd25fa597eb3f4459068ae0572d7e888cfd6f/tiktoken-0.9.0.tar.gz", hash = "sha256:d02a5ca6a938e0490e1ff957bc48c8b078c88cb83977be1625b1fd8aac792c5d", size = 35991, upload-time = "2025-02-14T06:03:01.003Z" }
wheels = [
    { url = "https://files.pythonhosted.org/packages/cf/e5/21ff33ecfa2101c1bb0f9b6df750553bd873b7fb532ce2cb276ff40b197f/tiktoken-0.9.0-cp312-cp312-macosx_10_13_x86_64.whl", hash = "sha256:e88f121c1c22b726649ce67c089b90ddda8b9662545a8aeb03cfef15967ddd03", size = 1065073, upload-time = "2025-02-14T06:02:24.768Z" },
    { url = "https://files.pythonhosted.org/packages/8e/03/a95e7b4863ee9ceec1c55983e4cc9558bcfd8f4f80e19c4f8a99642f697d/tiktoken-0.9.0-cp312-cp312-macosx_11_0_arm64.whl", hash = "sha256:a6600660f2f72369acb13a57fb3e212434ed38b045fd8cc6cdd74947b4b5d210", size = 1008075, upload-time = "2025-02-14T06:02:26.92Z" },
    { url = "https://files.pythonhosted.org/packages/40/10/1305bb02a561595088235a513ec73e50b32e74364fef4de519da69bc8010/tiktoken-0.9.0-cp312-cp312-manylinux_2_17_aarch64.manylinux2014_aarch64.whl", hash = "sha256:95e811743b5dfa74f4b227927ed86cbc57cad4df859cb3b643be797914e41794", size = 1140754, upload-time = "2025-02-14T06:02:28.124Z" },
    { url = "https://files.pythonhosted.org/packages/1b/40/da42522018ca496432ffd02793c3a72a739ac04c3794a4914570c9bb2925/tiktoken-0.9.0-cp312-cp312-manylinux_2_17_x86_64.manylinux2014_x86_64.whl", hash = "sha256:99376e1370d59bcf6935c933cb9ba64adc29033b7e73f5f7569f3aad86552b22", size = 1196678, upload-time = "2025-02-14T06:02:29.845Z" },
    { url = "https://files.pythonhosted.org/packages/5c/41/1e59dddaae270ba20187ceb8aa52c75b24ffc09f547233991d5fd822838b/tiktoken-0.9.0-cp312-cp312-musllinux_1_2_x86_64.whl", hash = "sha256:badb947c32739fb6ddde173e14885fb3de4d32ab9d8c591cbd013c22b4c31dd2", size = 1259283, upload-time = "2025-02-14T06:02:33.838Z" },
    { url = "https://files.pythonhosted.org/packages/5b/64/b16003419a1d7728d0d8c0d56a4c24325e7b10a21a9dd1fc0f7115c02f0a/tiktoken-0.9.0-cp312-cp312-win_amd64.whl", hash = "sha256:5a62d7a25225bafed786a524c1b9f0910a1128f4232615bf3f8257a73aaa3b16", size = 894897, upload-time = "2025-02-14T06:02:36.265Z" },
]

[[package]]
name = "tokenizers"
version = "0.21.4"
source = { registry = "https://pypi.org/simple" }
dependencies = [
    { name = "huggingface-hub" },
]
sdist = { url = "https://files.pythonhosted.org/packages/c2/2f/402986d0823f8d7ca139d969af2917fefaa9b947d1fb32f6168c509f2492/tokenizers-0.21.4.tar.gz", hash = "sha256:fa23f85fbc9a02ec5c6978da172cdcbac23498c3ca9f3645c5c68740ac007880", size = 351253, upload-time = "2025-07-28T15:48:54.325Z" }
wheels = [
    { url = "https://files.pythonhosted.org/packages/98/c6/fdb6f72bf6454f52eb4a2510be7fb0f614e541a2554d6210e370d85efff4/tokenizers-0.21.4-cp39-abi3-macosx_10_12_x86_64.whl", hash = "sha256:2ccc10a7c3bcefe0f242867dc914fc1226ee44321eb618cfe3019b5df3400133", size = 2863987, upload-time = "2025-07-28T15:48:44.877Z" },
    { url = "https://files.pythonhosted.org/packages/8d/a6/28975479e35ddc751dc1ddc97b9b69bf7fcf074db31548aab37f8116674c/tokenizers-0.21.4-cp39-abi3-macosx_11_0_arm64.whl", hash = "sha256:5e2f601a8e0cd5be5cc7506b20a79112370b9b3e9cb5f13f68ab11acd6ca7d60", size = 2732457, upload-time = "2025-07-28T15:48:43.265Z" },
    { url = "https://files.pythonhosted.org/packages/aa/8f/24f39d7b5c726b7b0be95dca04f344df278a3fe3a4deb15a975d194cbb32/tokenizers-0.21.4-cp39-abi3-manylinux_2_17_aarch64.manylinux2014_aarch64.whl", hash = "sha256:39b376f5a1aee67b4d29032ee85511bbd1b99007ec735f7f35c8a2eb104eade5", size = 3012624, upload-time = "2025-07-28T13:22:43.895Z" },
    { url = "https://files.pythonhosted.org/packages/58/47/26358925717687a58cb74d7a508de96649544fad5778f0cd9827398dc499/tokenizers-0.21.4-cp39-abi3-manylinux_2_17_armv7l.manylinux2014_armv7l.whl", hash = "sha256:2107ad649e2cda4488d41dfd031469e9da3fcbfd6183e74e4958fa729ffbf9c6", size = 2939681, upload-time = "2025-07-28T13:22:47.499Z" },
    { url = "https://files.pythonhosted.org/packages/99/6f/cc300fea5db2ab5ddc2c8aea5757a27b89c84469899710c3aeddc1d39801/tokenizers-0.21.4-cp39-abi3-manylinux_2_17_i686.manylinux2014_i686.whl", hash = "sha256:3c73012da95afafdf235ba80047699df4384fdc481527448a078ffd00e45a7d9", size = 3247445, upload-time = "2025-07-28T15:48:39.711Z" },
    { url = "https://files.pythonhosted.org/packages/be/bf/98cb4b9c3c4afd8be89cfa6423704337dc20b73eb4180397a6e0d456c334/tokenizers-0.21.4-cp39-abi3-manylinux_2_17_ppc64le.manylinux2014_ppc64le.whl", hash = "sha256:f23186c40395fc390d27f519679a58023f368a0aad234af145e0f39ad1212732", size = 3428014, upload-time = "2025-07-28T13:22:49.569Z" },
    { url = "https://files.pythonhosted.org/packages/75/c7/96c1cc780e6ca7f01a57c13235dd05b7bc1c0f3588512ebe9d1331b5f5ae/tokenizers-0.21.4-cp39-abi3-manylinux_2_17_s390x.manylinux2014_s390x.whl", hash = "sha256:cc88bb34e23a54cc42713d6d98af5f1bf79c07653d24fe984d2d695ba2c922a2", size = 3193197, upload-time = "2025-07-28T13:22:51.471Z" },
    { url = "https://files.pythonhosted.org/packages/f2/90/273b6c7ec78af547694eddeea9e05de771278bd20476525ab930cecaf7d8/tokenizers-0.21.4-cp39-abi3-manylinux_2_17_x86_64.manylinux2014_x86_64.whl", hash = "sha256:51b7eabb104f46c1c50b486520555715457ae833d5aee9ff6ae853d1130506ff", size = 3115426, upload-time = "2025-07-28T15:48:41.439Z" },
    { url = "https://files.pythonhosted.org/packages/91/43/c640d5a07e95f1cf9d2c92501f20a25f179ac53a4f71e1489a3dcfcc67ee/tokenizers-0.21.4-cp39-abi3-musllinux_1_2_aarch64.whl", hash = "sha256:714b05b2e1af1288bd1bc56ce496c4cebb64a20d158ee802887757791191e6e2", size = 9089127, upload-time = "2025-07-28T15:48:46.472Z" },
    { url = "https://files.pythonhosted.org/packages/44/a1/dd23edd6271d4dca788e5200a807b49ec3e6987815cd9d0a07ad9c96c7c2/tokenizers-0.21.4-cp39-abi3-musllinux_1_2_armv7l.whl", hash = "sha256:1340ff877ceedfa937544b7d79f5b7becf33a4cfb58f89b3b49927004ef66f78", size = 9055243, upload-time = "2025-07-28T15:48:48.539Z" },
    { url = "https://files.pythonhosted.org/packages/21/2b/b410d6e9021c4b7ddb57248304dc817c4d4970b73b6ee343674914701197/tokenizers-0.21.4-cp39-abi3-musllinux_1_2_i686.whl", hash = "sha256:3c1f4317576e465ac9ef0d165b247825a2a4078bcd01cba6b54b867bdf9fdd8b", size = 9298237, upload-time = "2025-07-28T15:48:50.443Z" },
    { url = "https://files.pythonhosted.org/packages/b7/0a/42348c995c67e2e6e5c89ffb9cfd68507cbaeb84ff39c49ee6e0a6dd0fd2/tokenizers-0.21.4-cp39-abi3-musllinux_1_2_x86_64.whl", hash = "sha256:c212aa4e45ec0bb5274b16b6f31dd3f1c41944025c2358faaa5782c754e84c24", size = 9461980, upload-time = "2025-07-28T15:48:52.325Z" },
    { url = "https://files.pythonhosted.org/packages/3d/d3/dacccd834404cd71b5c334882f3ba40331ad2120e69ded32cf5fda9a7436/tokenizers-0.21.4-cp39-abi3-win32.whl", hash = "sha256:6c42a930bc5f4c47f4ea775c91de47d27910881902b0f20e4990ebe045a415d0", size = 2329871, upload-time = "2025-07-28T15:48:56.841Z" },
    { url = "https://files.pythonhosted.org/packages/41/f2/fd673d979185f5dcbac4be7d09461cbb99751554ffb6718d0013af8604cb/tokenizers-0.21.4-cp39-abi3-win_amd64.whl", hash = "sha256:475d807a5c3eb72c59ad9b5fcdb254f6e17f53dfcbb9903233b0dfa9c943b597", size = 2507568, upload-time = "2025-07-28T15:48:55.456Z" },
]

[[package]]
name = "torch"
version = "2.6.0"
source = { registry = "https://pypi.org/simple" }
resolution-markers = [
    "sys_platform == 'darwin'",
    "sys_platform != 'darwin' and sys_platform != 'linux'",
]
dependencies = [
    { name = "filelock", marker = "sys_platform != 'linux'" },
    { name = "fsspec", marker = "sys_platform != 'linux'" },
    { name = "jinja2", marker = "sys_platform != 'linux'" },
    { name = "networkx", marker = "sys_platform != 'linux'" },
    { name = "setuptools", marker = "sys_platform != 'linux'" },
    { name = "sympy", marker = "sys_platform != 'linux'" },
    { name = "typing-extensions", marker = "sys_platform != 'linux'" },
]
wheels = [
    { url = "https://files.pythonhosted.org/packages/18/cf/ae99bd066571656185be0d88ee70abc58467b76f2f7c8bfeb48735a71fe6/torch-2.6.0-cp312-cp312-win_amd64.whl", hash = "sha256:7e1448426d0ba3620408218b50aa6ada88aeae34f7a239ba5431f6c8774b1239", size = 204120469, upload-time = "2025-01-29T16:24:01.821Z" },
    { url = "https://files.pythonhosted.org/packages/81/b4/605ae4173aa37fb5aa14605d100ff31f4f5d49f617928c9f486bb3aaec08/torch-2.6.0-cp312-none-macosx_11_0_arm64.whl", hash = "sha256:9a610afe216a85a8b9bc9f8365ed561535c93e804c2a317ef7fabcc5deda0989", size = 66532538, upload-time = "2025-01-29T16:24:18.976Z" },
]

[[package]]
name = "torch"
version = "2.6.0+cu124"
source = { registry = "https://download.pytorch.org/whl/cu124" }
resolution-markers = [
    "platform_machine == 'aarch64' and sys_platform == 'linux'",
    "platform_machine != 'aarch64' and sys_platform == 'linux'",
]
dependencies = [
    { name = "filelock", marker = "sys_platform == 'linux'" },
    { name = "fsspec", marker = "sys_platform == 'linux'" },
    { name = "jinja2", marker = "sys_platform == 'linux'" },
    { name = "networkx", marker = "sys_platform == 'linux'" },
    { name = "nvidia-cublas-cu12", marker = "platform_machine == 'x86_64' and sys_platform == 'linux'" },
    { name = "nvidia-cuda-cupti-cu12", marker = "platform_machine == 'x86_64' and sys_platform == 'linux'" },
    { name = "nvidia-cuda-nvrtc-cu12", marker = "platform_machine == 'x86_64' and sys_platform == 'linux'" },
    { name = "nvidia-cuda-runtime-cu12", marker = "platform_machine == 'x86_64' and sys_platform == 'linux'" },
    { name = "nvidia-cudnn-cu12", marker = "platform_machine == 'x86_64' and sys_platform == 'linux'" },
    { name = "nvidia-cufft-cu12", marker = "platform_machine == 'x86_64' and sys_platform == 'linux'" },
    { name = "nvidia-curand-cu12", marker = "platform_machine == 'x86_64' and sys_platform == 'linux'" },
    { name = "nvidia-cusolver-cu12", marker = "platform_machine == 'x86_64' and sys_platform == 'linux'" },
    { name = "nvidia-cusparse-cu12", marker = "platform_machine == 'x86_64' and sys_platform == 'linux'" },
    { name = "nvidia-cusparselt-cu12", marker = "platform_machine == 'x86_64' and sys_platform == 'linux'" },
    { name = "nvidia-nccl-cu12", marker = "platform_machine == 'x86_64' and sys_platform == 'linux'" },
    { name = "nvidia-nvjitlink-cu12", marker = "platform_machine == 'x86_64' and sys_platform == 'linux'" },
    { name = "nvidia-nvtx-cu12", marker = "platform_machine == 'x86_64' and sys_platform == 'linux'" },
    { name = "setuptools", marker = "sys_platform == 'linux'" },
    { name = "sympy", marker = "sys_platform == 'linux'" },
    { name = "triton", marker = "platform_machine == 'x86_64' and sys_platform == 'linux'" },
    { name = "typing-extensions", marker = "sys_platform == 'linux'" },
]
wheels = [
    { url = "https://download.pytorch.org/whl/cu124/torch-2.6.0%2Bcu124-cp312-cp312-linux_x86_64.whl", hash = "sha256:a393b506844035c0dac2f30ea8478c343b8e95a429f06f3b3cadfc7f53adb597" },
]

[[package]]
name = "torchaudio"
version = "2.6.0"
source = { registry = "https://pypi.org/simple" }
dependencies = [
    { name = "torch", version = "2.6.0", source = { registry = "https://pypi.org/simple" }, marker = "sys_platform != 'linux'" },
    { name = "torch", version = "2.6.0+cu124", source = { registry = "https://download.pytorch.org/whl/cu124" }, marker = "sys_platform == 'linux'" },
]
wheels = [
    { url = "https://files.pythonhosted.org/packages/ac/4a/d71b932bda4171970bdf4997541b5c778daa0e2967ed5009d207fca86ded/torchaudio-2.6.0-cp312-cp312-macosx_11_0_arm64.whl", hash = "sha256:7d0e4b08c42325bf4b887de9a25c44ed882997001740e1bd7d901f65581cf1ab", size = 1812899, upload-time = "2025-01-29T16:29:41.021Z" },
    { url = "https://files.pythonhosted.org/packages/ed/aa/9082e715a673dd8e22b6a60cec7f301e897406023672b2090f8bcd8a5959/torchaudio-2.6.0-cp312-cp312-manylinux1_x86_64.whl", hash = "sha256:715aa21f6bdbd085454c313ae3a2c7cc07bf2e8cf05752f819afb5b4c57f4e6f", size = 3379510, upload-time = "2025-01-29T16:29:14.127Z" },
    { url = "https://files.pythonhosted.org/packages/f2/e7/0bcb2e33f4bdec69477344eccfe25c515b90496888095e99f837ea422089/torchaudio-2.6.0-cp312-cp312-manylinux_2_28_aarch64.whl", hash = "sha256:6291d9507dc1d6b4ffe8843fbfb201e6c8270dd8c42ad70bb76226c0ebdcad56", size = 1653523, upload-time = "2025-01-29T16:29:32.803Z" },
    { url = "https://files.pythonhosted.org/packages/80/95/29e917905328337c7b104ce81f3bb5e2ad8dc70af2edf1d43f67eb621513/torchaudio-2.6.0-cp312-cp312-win_amd64.whl", hash = "sha256:86d6239792bf94741a41acd6fe3d549faaf0d50e7275d17d076a190bd007e2f9", size = 2449191, upload-time = "2025-01-29T16:29:06.485Z" },
]

[[package]]
name = "torchmetrics"
version = "0.10.3"
source = { registry = "https://pypi.org/simple" }
dependencies = [
    { name = "numpy" },
    { name = "packaging" },
    { name = "torch", version = "2.6.0", source = { registry = "https://pypi.org/simple" }, marker = "sys_platform != 'linux'" },
    { name = "torch", version = "2.6.0+cu124", source = { registry = "https://download.pytorch.org/whl/cu124" }, marker = "sys_platform == 'linux'" },
]
sdist = { url = "https://files.pythonhosted.org/packages/f1/49/c7c50d400cf9a9e1c56d149cddb6d2c2bf863aae7b7dd6d898b0d63bd800/torchmetrics-0.10.3.tar.gz", hash = "sha256:9e6ab66175f2dc13e246c37485b2c27c77931dfe47fc2b81c76217b8efdc1e57", size = 340527, upload-time = "2022-11-16T18:15:18.957Z" }
wheels = [
    { url = "https://files.pythonhosted.org/packages/08/b7/f1e49be0e076c8ec981f1d4cea1f32da2bd754eaeaf6ed74d5add3f840b4/torchmetrics-0.10.3-py3-none-any.whl", hash = "sha256:b12cf92897545e24a825b0d168888c0f3052700c2901e2d4f7d90b252bc4a343", size = 529740, upload-time = "2022-11-16T18:15:16.597Z" },
]

[[package]]
name = "torchvision"
version = "0.21.0"
source = { registry = "https://pypi.org/simple" }
dependencies = [
    { name = "numpy" },
    { name = "pillow" },
    { name = "torch", version = "2.6.0", source = { registry = "https://pypi.org/simple" }, marker = "sys_platform != 'linux'" },
    { name = "torch", version = "2.6.0+cu124", source = { registry = "https://download.pytorch.org/whl/cu124" }, marker = "sys_platform == 'linux'" },
]
wheels = [
    { url = "https://files.pythonhosted.org/packages/52/5b/76ca113a853b19c7b1da761f8a72cb6429b3bd0bf932537d8df4657f47c3/torchvision-0.21.0-1-cp312-cp312-manylinux_2_28_aarch64.whl", hash = "sha256:ffa2a16499508fe6798323e455f312c7c55f2a88901c9a7c0fb1efa86cf7e327", size = 2329878, upload-time = "2025-03-18T17:25:50.039Z" },
    { url = "https://files.pythonhosted.org/packages/6e/1b/28f527b22d5e8800184d0bc847f801ae92c7573a8c15979d92b7091c0751/torchvision-0.21.0-cp312-cp312-macosx_11_0_arm64.whl", hash = "sha256:97a5814a93c793aaf0179cfc7f916024f4b63218929aee977b645633d074a49f", size = 1784140, upload-time = "2025-01-29T16:28:44.694Z" },
    { url = "https://files.pythonhosted.org/packages/36/63/0722e153fd27d64d5b0af45b5c8cb0e80b35a68cf0130303bc9a8bb095c7/torchvision-0.21.0-cp312-cp312-manylinux1_x86_64.whl", hash = "sha256:b578bcad8a4083b40d34f689b19ca9f7c63e511758d806510ea03c29ac568f7b", size = 7238673, upload-time = "2025-01-29T16:28:27.631Z" },
    { url = "https://files.pythonhosted.org/packages/bb/ea/03541ed901cdc30b934f897060d09bbf7a98466a08ad1680320f9ce0cbe0/torchvision-0.21.0-cp312-cp312-manylinux_2_28_aarch64.whl", hash = "sha256:5083a5b1fec2351bf5ea9900a741d54086db75baec4b1d21e39451e00977f1b1", size = 14701186, upload-time = "2025-01-29T16:28:16.491Z" },
    { url = "https://files.pythonhosted.org/packages/4c/6a/c7752603060d076dfed95135b78b047dc71792630cbcb022e3693d6f32ef/torchvision-0.21.0-cp312-cp312-win_amd64.whl", hash = "sha256:6eb75d41e3bbfc2f7642d0abba9383cc9ae6c5a4ca8d6b00628c225e1eaa63b3", size = 1560520, upload-time = "2025-01-29T16:28:42.122Z" },
]

[[package]]
name = "tqdm"
version = "4.67.1"
source = { registry = "https://pypi.org/simple" }
dependencies = [
    { name = "colorama", marker = "sys_platform == 'win32'" },
]
sdist = { url = "https://files.pythonhosted.org/packages/a8/4b/29b4ef32e036bb34e4ab51796dd745cdba7ed47ad142a9f4a1eb8e0c744d/tqdm-4.67.1.tar.gz", hash = "sha256:f8aef9c52c08c13a65f30ea34f4e5aac3fd1a34959879d7e59e63027286627f2", size = 169737, upload-time = "2024-11-24T20:12:22.481Z" }
wheels = [
    { url = "https://files.pythonhosted.org/packages/d0/30/dc54f88dd4a2b5dc8a0279bdd7270e735851848b762aeb1c1184ed1f6b14/tqdm-4.67.1-py3-none-any.whl", hash = "sha256:26445eca388f82e72884e0d580d5464cd801a3ea01e63e5601bdff9ba6a48de2", size = 78540, upload-time = "2024-11-24T20:12:19.698Z" },
]

[[package]]
name = "transformers"
version = "4.53.3"
source = { registry = "https://pypi.org/simple" }
dependencies = [
    { name = "filelock" },
    { name = "huggingface-hub" },
    { name = "numpy" },
    { name = "packaging" },
    { name = "pyyaml" },
    { name = "regex" },
    { name = "requests" },
    { name = "safetensors" },
    { name = "tokenizers" },
    { name = "tqdm" },
]
sdist = { url = "https://files.pythonhosted.org/packages/f1/5c/49182918b58eaa0b4c954fd0e37c79fc299e5643e69d70089d0b0eb0cd9b/transformers-4.53.3.tar.gz", hash = "sha256:b2eda1a261de79b78b97f7888fe2005fc0c3fabf5dad33d52cc02983f9f675d8", size = 9197478, upload-time = "2025-07-22T07:30:51.51Z" }
wheels = [
    { url = "https://files.pythonhosted.org/packages/41/b1/d7520cc5cb69c825599042eb3a7c986fa9baa8a8d2dea9acd78e152c81e2/transformers-4.53.3-py3-none-any.whl", hash = "sha256:5aba81c92095806b6baf12df35d756cf23b66c356975fb2a7fa9e536138d7c75", size = 10826382, upload-time = "2025-07-22T07:30:48.458Z" },
]

[[package]]
name = "triton"
version = "3.2.0"
source = { registry = "https://pypi.org/simple" }
wheels = [
    { url = "https://files.pythonhosted.org/packages/06/00/59500052cb1cf8cf5316be93598946bc451f14072c6ff256904428eaf03c/triton-3.2.0-cp312-cp312-manylinux_2_17_x86_64.manylinux2014_x86_64.whl", hash = "sha256:8d9b215efc1c26fa7eefb9a157915c92d52e000d2bf83e5f69704047e63f125c", size = 253159365, upload-time = "2025-01-22T19:13:24.648Z" },
]

[[package]]
name = "typer"
version = "0.20.0"
source = { registry = "https://pypi.org/simple" }
dependencies = [
    { name = "click" },
    { name = "rich" },
    { name = "shellingham" },
    { name = "typing-extensions" },
]
sdist = { url = "https://files.pythonhosted.org/packages/8f/28/7c85c8032b91dbe79725b6f17d2fffc595dff06a35c7a30a37bef73a1ab4/typer-0.20.0.tar.gz", hash = "sha256:1aaf6494031793e4876fb0bacfa6a912b551cf43c1e63c800df8b1a866720c37", size = 106492, upload-time = "2025-10-20T17:03:49.445Z" }
wheels = [
    { url = "https://files.pythonhosted.org/packages/78/64/7713ffe4b5983314e9d436a90d5bd4f63b6054e2aca783a3cfc44cb95bbf/typer-0.20.0-py3-none-any.whl", hash = "sha256:5b463df6793ec1dca6213a3cf4c0f03bc6e322ac5e16e13ddd622a889489784a", size = 47028, upload-time = "2025-10-20T17:03:47.617Z" },
]

[[package]]
name = "typer-slim"
version = "0.20.0"
source = { registry = "https://pypi.org/simple" }
dependencies = [
    { name = "click" },
    { name = "typing-extensions" },
]
sdist = { url = "https://files.pythonhosted.org/packages/8e/45/81b94a52caed434b94da65729c03ad0fb7665fab0f7db9ee54c94e541403/typer_slim-0.20.0.tar.gz", hash = "sha256:9fc6607b3c6c20f5c33ea9590cbeb17848667c51feee27d9e314a579ab07d1a3", size = 106561, upload-time = "2025-10-20T17:03:46.642Z" }
wheels = [
    { url = "https://files.pythonhosted.org/packages/5e/dd/5cbf31f402f1cc0ab087c94d4669cfa55bd1e818688b910631e131d74e75/typer_slim-0.20.0-py3-none-any.whl", hash = "sha256:f42a9b7571a12b97dddf364745d29f12221865acef7a2680065f9bb29c7dc89d", size = 47087, upload-time = "2025-10-20T17:03:44.546Z" },
]

[[package]]
name = "types-python-dateutil"
version = "2.9.0.20251108"
source = { registry = "https://pypi.org/simple" }
sdist = { url = "https://files.pythonhosted.org/packages/b0/42/18dff855130c3551d2b5159165bd24466f374dcb78670e5259d2ed51f55c/types_python_dateutil-2.9.0.20251108.tar.gz", hash = "sha256:d8a6687e197f2fa71779ce36176c666841f811368710ab8d274b876424ebfcaa", size = 16220, upload-time = "2025-11-08T02:55:53.393Z" }
wheels = [
    { url = "https://files.pythonhosted.org/packages/25/dd/9fb1f5ef742cab1ea390582f407c967677704d2f5362b48c09de0d0dc8d4/types_python_dateutil-2.9.0.20251108-py3-none-any.whl", hash = "sha256:a4a537f0ea7126f8ccc2763eec9aa31ac8609e3c8e530eb2ddc5ee234b3cd764", size = 18127, upload-time = "2025-11-08T02:55:52.291Z" },
]

[[package]]
name = "types-pyyaml"
version = "6.0.12.20250915"
source = { registry = "https://pypi.org/simple" }
sdist = { url = "https://files.pythonhosted.org/packages/7e/69/3c51b36d04da19b92f9e815be12753125bd8bc247ba0470a982e6979e71c/types_pyyaml-6.0.12.20250915.tar.gz", hash = "sha256:0f8b54a528c303f0e6f7165687dd33fafa81c807fcac23f632b63aa624ced1d3", size = 17522, upload-time = "2025-09-15T03:01:00.728Z" }
wheels = [
    { url = "https://files.pythonhosted.org/packages/bd/e0/1eed384f02555dde685fff1a1ac805c1c7dcb6dd019c916fe659b1c1f9ec/types_pyyaml-6.0.12.20250915-py3-none-any.whl", hash = "sha256:e7d4d9e064e89a3b3cae120b4990cd370874d2bf12fa5f46c97018dd5d3c9ab6", size = 20338, upload-time = "2025-09-15T03:00:59.218Z" },
]

[[package]]
name = "types-requests"
version = "2.32.4.20250913"
source = { registry = "https://pypi.org/simple" }
dependencies = [
    { name = "urllib3" },
]
sdist = { url = "https://files.pythonhosted.org/packages/36/27/489922f4505975b11de2b5ad07b4fe1dca0bca9be81a703f26c5f3acfce5/types_requests-2.32.4.20250913.tar.gz", hash = "sha256:abd6d4f9ce3a9383f269775a9835a4c24e5cd6b9f647d64f88aa4613c33def5d", size = 23113, upload-time = "2025-09-13T02:40:02.309Z" }
wheels = [
    { url = "https://files.pythonhosted.org/packages/2a/20/9a227ea57c1285986c4cf78400d0a91615d25b24e257fd9e2969606bdfae/types_requests-2.32.4.20250913-py3-none-any.whl", hash = "sha256:78c9c1fffebbe0fa487a418e0fa5252017e9c60d1a2da394077f1780f655d7e1", size = 20658, upload-time = "2025-09-13T02:40:01.115Z" },
]

[[package]]
name = "typing-extensions"
version = "4.15.0"
source = { registry = "https://pypi.org/simple" }
sdist = { url = "https://files.pythonhosted.org/packages/72/94/1a15dd82efb362ac84269196e94cf00f187f7ed21c242792a923cdb1c61f/typing_extensions-4.15.0.tar.gz", hash = "sha256:0cea48d173cc12fa28ecabc3b837ea3cf6f38c6d1136f85cbaaf598984861466", size = 109391, upload-time = "2025-08-25T13:49:26.313Z" }
wheels = [
    { url = "https://files.pythonhosted.org/packages/18/67/36e9267722cc04a6b9f15c7f3441c2363321a3ea07da7ae0c0707beb2a9c/typing_extensions-4.15.0-py3-none-any.whl", hash = "sha256:f0fa19c6845758ab08074a0cfa8b7aecb71c999ca73d62883bc25cc018c4e548", size = 44614, upload-time = "2025-08-25T13:49:24.86Z" },
]

[[package]]
name = "typing-inspection"
version = "0.4.2"
source = { registry = "https://pypi.org/simple" }
dependencies = [
    { name = "typing-extensions" },
]
sdist = { url = "https://files.pythonhosted.org/packages/55/e3/70399cb7dd41c10ac53367ae42139cf4b1ca5f36bb3dc6c9d33acdb43655/typing_inspection-0.4.2.tar.gz", hash = "sha256:ba561c48a67c5958007083d386c3295464928b01faa735ab8547c5692e87f464", size = 75949, upload-time = "2025-10-01T02:14:41.687Z" }
wheels = [
    { url = "https://files.pythonhosted.org/packages/dc/9b/47798a6c91d8bdb567fe2698fe81e0c6b7cb7ef4d13da4114b41d239f65d/typing_inspection-0.4.2-py3-none-any.whl", hash = "sha256:4ed1cacbdc298c220f1bd249ed5287caa16f34d44ef4e9c3d0cbad5b521545e7", size = 14611, upload-time = "2025-10-01T02:14:40.154Z" },
]

[[package]]
name = "tzdata"
version = "2025.2"
source = { registry = "https://pypi.org/simple" }
sdist = { url = "https://files.pythonhosted.org/packages/95/32/1a225d6164441be760d75c2c42e2780dc0873fe382da3e98a2e1e48361e5/tzdata-2025.2.tar.gz", hash = "sha256:b60a638fcc0daffadf82fe0f57e53d06bdec2f36c4df66280ae79bce6bd6f2b9", size = 196380, upload-time = "2025-03-23T13:54:43.652Z" }
wheels = [
    { url = "https://files.pythonhosted.org/packages/5c/23/c7abc0ca0a1526a0774eca151daeb8de62ec457e77262b66b359c3c7679e/tzdata-2025.2-py2.py3-none-any.whl", hash = "sha256:1a403fada01ff9221ca8044d701868fa132215d84beb92242d9acd2147f667a8", size = 347839, upload-time = "2025-03-23T13:54:41.845Z" },
]

[[package]]
name = "unbabel-comet"
version = "2.2.7"
source = { registry = "https://pypi.org/simple" }
dependencies = [
    { name = "entmax" },
    { name = "huggingface-hub" },
    { name = "jsonargparse" },
    { name = "numpy" },
    { name = "pandas" },
    { name = "protobuf" },
    { name = "pytorch-lightning" },
    { name = "sacrebleu" },
    { name = "scipy" },
    { name = "sentencepiece" },
    { name = "torch", version = "2.6.0", source = { registry = "https://pypi.org/simple" }, marker = "sys_platform != 'linux'" },
    { name = "torch", version = "2.6.0+cu124", source = { registry = "https://download.pytorch.org/whl/cu124" }, marker = "sys_platform == 'linux'" },
    { name = "torchmetrics" },
    { name = "transformers" },
]
sdist = { url = "https://files.pythonhosted.org/packages/8b/18/b0ad440621702d3aaae576aae30a11b1e4f780560fa931c213906fc43132/unbabel_comet-2.2.7.tar.gz", hash = "sha256:81f928e918ab7867e35383148840e5340f9f7923d7b71bd4dbcb426da530e5c5", size = 66706, upload-time = "2025-09-01T17:13:03.24Z" }
wheels = [
    { url = "https://files.pythonhosted.org/packages/55/5c/95609505b30658a936d164bdd2332f840c12570041b2baf7b8d75a93f348/unbabel_comet-2.2.7-py3-none-any.whl", hash = "sha256:581df65c145d8710cf70bf6fac421a8799791ba318c236136e3d3321f3732dc6", size = 90976, upload-time = "2025-09-01T17:13:01.906Z" },
]

[[package]]
name = "uritemplate"
version = "4.2.0"
source = { registry = "https://pypi.org/simple" }
sdist = { url = "https://files.pythonhosted.org/packages/98/60/f174043244c5306c9988380d2cb10009f91563fc4b31293d27e17201af56/uritemplate-4.2.0.tar.gz", hash = "sha256:480c2ed180878955863323eea31b0ede668795de182617fef9c6ca09e6ec9d0e", size = 33267, upload-time = "2025-06-02T15:12:06.318Z" }
wheels = [
    { url = "https://files.pythonhosted.org/packages/a9/99/3ae339466c9183ea5b8ae87b34c0b897eda475d2aec2307cae60e5cd4f29/uritemplate-4.2.0-py3-none-any.whl", hash = "sha256:962201ba1c4edcab02e60f9a0d3821e82dfc5d2d6662a21abd533879bdb8a686", size = 11488, upload-time = "2025-06-02T15:12:03.405Z" },
]

[[package]]
name = "urllib3"
version = "2.5.0"
source = { registry = "https://pypi.org/simple" }
sdist = { url = "https://files.pythonhosted.org/packages/15/22/9ee70a2574a4f4599c47dd506532914ce044817c7752a79b6a51286319bc/urllib3-2.5.0.tar.gz", hash = "sha256:3fc47733c7e419d4bc3f6b3dc2b4f890bb743906a30d56ba4a5bfa4bbff92760", size = 393185, upload-time = "2025-06-18T14:07:41.644Z" }
wheels = [
    { url = "https://files.pythonhosted.org/packages/a7/c2/fe1e52489ae3122415c51f387e221dd0773709bad6c6cdaa599e8a2c5185/urllib3-2.5.0-py3-none-any.whl", hash = "sha256:e6b01673c0fa6a13e374b50871808eb3bf7046c4b125b216f6bf1cc604cff0dc", size = 129795, upload-time = "2025-06-18T14:07:40.39Z" },
]

[[package]]
name = "uvicorn"
version = "0.38.0"
source = { registry = "https://pypi.org/simple" }
dependencies = [
    { name = "click" },
    { name = "h11" },
]
sdist = { url = "https://files.pythonhosted.org/packages/cb/ce/f06b84e2697fef4688ca63bdb2fdf113ca0a3be33f94488f2cadb690b0cf/uvicorn-0.38.0.tar.gz", hash = "sha256:fd97093bdd120a2609fc0d3afe931d4d4ad688b6e75f0f929fde1bc36fe0e91d", size = 80605, upload-time = "2025-10-18T13:46:44.63Z" }
wheels = [
    { url = "https://files.pythonhosted.org/packages/ee/d9/d88e73ca598f4f6ff671fb5fde8a32925c2e08a637303a1d12883c7305fa/uvicorn-0.38.0-py3-none-any.whl", hash = "sha256:48c0afd214ceb59340075b4a052ea1ee91c16fbc2a9b1469cca0e54566977b02", size = 68109, upload-time = "2025-10-18T13:46:42.958Z" },
]

[package.optional-dependencies]
standard = [
    { name = "colorama", marker = "sys_platform == 'win32'" },
    { name = "httptools" },
    { name = "python-dotenv" },
    { name = "pyyaml" },
    { name = "uvloop", marker = "platform_python_implementation != 'PyPy' and sys_platform != 'cygwin' and sys_platform != 'win32'" },
    { name = "watchfiles" },
    { name = "websockets" },
]

[[package]]
name = "uvloop"
version = "0.22.1"
source = { registry = "https://pypi.org/simple" }
sdist = { url = "https://files.pythonhosted.org/packages/06/f0/18d39dbd1971d6d62c4629cc7fa67f74821b0dc1f5a77af43719de7936a7/uvloop-0.22.1.tar.gz", hash = "sha256:6c84bae345b9147082b17371e3dd5d42775bddce91f885499017f4607fdaf39f", size = 2443250, upload-time = "2025-10-16T22:17:19.342Z" }
wheels = [
    { url = "https://files.pythonhosted.org/packages/3d/ff/7f72e8170be527b4977b033239a83a68d5c881cc4775fca255c677f7ac5d/uvloop-0.22.1-cp312-cp312-macosx_10_13_universal2.whl", hash = "sha256:fe94b4564e865d968414598eea1a6de60adba0c040ba4ed05ac1300de402cd42", size = 1359936, upload-time = "2025-10-16T22:16:29.436Z" },
    { url = "https://files.pythonhosted.org/packages/c3/c6/e5d433f88fd54d81ef4be58b2b7b0cea13c442454a1db703a1eea0db1a59/uvloop-0.22.1-cp312-cp312-macosx_10_13_x86_64.whl", hash = "sha256:51eb9bd88391483410daad430813d982010f9c9c89512321f5b60e2cddbdddd6", size = 752769, upload-time = "2025-10-16T22:16:30.493Z" },
    { url = "https://files.pythonhosted.org/packages/24/68/a6ac446820273e71aa762fa21cdcc09861edd3536ff47c5cd3b7afb10eeb/uvloop-0.22.1-cp312-cp312-manylinux2014_aarch64.manylinux_2_17_aarch64.manylinux_2_28_aarch64.whl", hash = "sha256:700e674a166ca5778255e0e1dc4e9d79ab2acc57b9171b79e65feba7184b3370", size = 4317413, upload-time = "2025-10-16T22:16:31.644Z" },
    { url = "https://files.pythonhosted.org/packages/5f/6f/e62b4dfc7ad6518e7eff2516f680d02a0f6eb62c0c212e152ca708a0085e/uvloop-0.22.1-cp312-cp312-manylinux2014_x86_64.manylinux_2_17_x86_64.manylinux_2_28_x86_64.whl", hash = "sha256:7b5b1ac819a3f946d3b2ee07f09149578ae76066d70b44df3fa990add49a82e4", size = 4426307, upload-time = "2025-10-16T22:16:32.917Z" },
    { url = "https://files.pythonhosted.org/packages/90/60/97362554ac21e20e81bcef1150cb2a7e4ffdaf8ea1e5b2e8bf7a053caa18/uvloop-0.22.1-cp312-cp312-musllinux_1_2_aarch64.whl", hash = "sha256:e047cc068570bac9866237739607d1313b9253c3051ad84738cbb095be0537b2", size = 4131970, upload-time = "2025-10-16T22:16:34.015Z" },
    { url = "https://files.pythonhosted.org/packages/99/39/6b3f7d234ba3964c428a6e40006340f53ba37993f46ed6e111c6e9141d18/uvloop-0.22.1-cp312-cp312-musllinux_1_2_x86_64.whl", hash = "sha256:512fec6815e2dd45161054592441ef76c830eddaad55c8aa30952e6fe1ed07c0", size = 4296343, upload-time = "2025-10-16T22:16:35.149Z" },
]

[[package]]
name = "vllm"
version = "0.8.5.post1"
source = { registry = "https://pypi.org/simple" }
dependencies = [
    { name = "aiohttp" },
    { name = "blake3" },
    { name = "cachetools" },
    { name = "cloudpickle" },
    { name = "compressed-tensors" },
    { name = "depyf" },
    { name = "einops" },
    { name = "fastapi", extra = ["standard"] },
    { name = "filelock" },
    { name = "gguf" },
    { name = "huggingface-hub", extra = ["hf-xet"] },
    { name = "importlib-metadata" },
    { name = "lark" },
    { name = "llguidance", marker = "platform_machine == 'aarch64' or platform_machine == 'arm64' or platform_machine == 'x86_64'" },
    { name = "lm-format-enforcer" },
    { name = "mistral-common", extra = ["opencv"] },
    { name = "msgspec" },
    { name = "ninja" },
    { name = "numba" },
    { name = "numpy" },
    { name = "openai" },
    { name = "opencv-python-headless" },
    { name = "opentelemetry-api" },
    { name = "opentelemetry-exporter-otlp" },
    { name = "opentelemetry-sdk" },
    { name = "opentelemetry-semantic-conventions-ai" },
    { name = "outlines" },
    { name = "partial-json-parser" },
    { name = "pillow" },
    { name = "prometheus-client" },
    { name = "prometheus-fastapi-instrumentator" },
    { name = "protobuf" },
    { name = "psutil" },
    { name = "py-cpuinfo" },
    { name = "pydantic" },
    { name = "python-json-logger" },
    { name = "pyyaml" },
    { name = "pyzmq" },
    { name = "ray", extra = ["cgraph"] },
    { name = "requests" },
    { name = "scipy" },
    { name = "sentencepiece" },
    { name = "setuptools" },
    { name = "six" },
    { name = "tiktoken" },
    { name = "tokenizers" },
    { name = "torch", version = "2.6.0", source = { registry = "https://pypi.org/simple" }, marker = "sys_platform != 'linux'" },
    { name = "torch", version = "2.6.0+cu124", source = { registry = "https://download.pytorch.org/whl/cu124" }, marker = "sys_platform == 'linux'" },
    { name = "torchaudio" },
    { name = "torchvision" },
    { name = "tqdm" },
    { name = "transformers" },
    { name = "typing-extensions" },
    { name = "watchfiles" },
    { name = "xformers", marker = "platform_machine == 'x86_64' and sys_platform == 'linux'" },
    { name = "xgrammar", marker = "platform_machine == 'aarch64' or platform_machine == 'x86_64'" },
]
sdist = { url = "https://files.pythonhosted.org/packages/68/a4/66914f97cd0b2e8b56d4ab9e1695415fbf38c3bc6f2dc5abf0487a32d2ef/vllm-0.8.5.post1.tar.gz", hash = "sha256:5e5be78ee00637de4ee29f75ce86edc6c224c05d9e58d067a511eb83c3afe32d", size = 7337621, upload-time = "2025-05-02T22:31:09.951Z" }
wheels = [
    { url = "https://files.pythonhosted.org/packages/47/07/e8822ca825f88aec61a7af6210b85cd0e0a4d6f757081d3282f32b1b0912/vllm-0.8.5.post1-cp38-abi3-manylinux1_x86_64.whl", hash = "sha256:b7f0dbd46f82aac6b2e7489c2bbf1c90fdc2e56d3f1fff44549951db40814d5a", size = 326421557, upload-time = "2025-05-02T22:31:02.23Z" },
]

[[package]]
name = "wandb"
version = "0.23.0"
source = { registry = "https://pypi.org/simple" }
dependencies = [
    { name = "click" },
    { name = "gitpython" },
    { name = "packaging" },
    { name = "platformdirs" },
    { name = "protobuf" },
    { name = "pydantic" },
    { name = "pyyaml" },
    { name = "requests" },
    { name = "sentry-sdk" },
    { name = "typing-extensions" },
]
sdist = { url = "https://files.pythonhosted.org/packages/ef/8b/db2d44395c967cd452517311fd6ede5d1e07310769f448358d4874248512/wandb-0.23.0.tar.gz", hash = "sha256:e5f98c61a8acc3ee84583ca78057f64344162ce026b9f71cb06eea44aec27c93", size = 44413921, upload-time = "2025-11-11T21:06:30.737Z" }
wheels = [
    { url = "https://files.pythonhosted.org/packages/41/61/a3220c7fa4cadfb2b2a5c09e3fa401787326584ade86d7c1f58bf1cd43bd/wandb-0.23.0-py3-none-macosx_12_0_arm64.whl", hash = "sha256:b682ec5e38fc97bd2e868ac7615a0ab4fc6a15220ee1159e87270a5ebb7a816d", size = 18992250, upload-time = "2025-11-11T21:06:03.412Z" },
    { url = "https://files.pythonhosted.org/packages/90/16/e69333cf3d11e7847f424afc6c8ae325e1f6061b2e5118d7a17f41b6525d/wandb-0.23.0-py3-none-macosx_12_0_x86_64.whl", hash = "sha256:ec094eb71b778e77db8c188da19e52c4f96cb9d5b4421d7dc05028afc66fd7e7", size = 20045616, upload-time = "2025-11-11T21:06:07.109Z" },
    { url = "https://files.pythonhosted.org/packages/62/79/42dc6c7bb0b425775fe77f1a3f1a22d75d392841a06b43e150a3a7f2553a/wandb-0.23.0-py3-none-manylinux_2_17_aarch64.manylinux2014_aarch64.whl", hash = "sha256:4e43f1f04b98c34f407dcd2744cec0a590abce39bed14a61358287f817514a7b", size = 18758848, upload-time = "2025-11-11T21:06:09.832Z" },
    { url = "https://files.pythonhosted.org/packages/b8/94/d6ddb78334996ccfc1179444bfcfc0f37ffd07ee79bb98940466da6f68f8/wandb-0.23.0-py3-none-manylinux_2_17_x86_64.manylinux2014_x86_64.whl", hash = "sha256:6e5847f98cbb3175caf5291932374410141f5bb3b7c25f9c5e562c1988ce0bf5", size = 20231493, upload-time = "2025-11-11T21:06:12.323Z" },
    { url = "https://files.pythonhosted.org/packages/52/4d/0ad6df0e750c19dabd24d2cecad0938964f69a072f05fbdab7281bec2b64/wandb-0.23.0-py3-none-musllinux_1_2_aarch64.whl", hash = "sha256:6151355fd922539926e870be811474238c9614b96541773b990f1ce53368aef6", size = 18793473, upload-time = "2025-11-11T21:06:14.967Z" },
    { url = "https://files.pythonhosted.org/packages/f8/da/c2ba49c5573dff93dafc0acce691bb1c3d57361bf834b2f2c58e6193439b/wandb-0.23.0-py3-none-musllinux_1_2_x86_64.whl", hash = "sha256:df62e426e448ebc44269140deb7240df474e743b12d4b1f53b753afde4aa06d4", size = 20332882, upload-time = "2025-11-11T21:06:17.865Z" },
    { url = "https://files.pythonhosted.org/packages/40/65/21bfb10ee5cd93fbcaf794958863c7e05bac4bbeb1cc1b652094aa3743a5/wandb-0.23.0-py3-none-win32.whl", hash = "sha256:6c21d3eadda17aef7df6febdffdddfb0b4835c7754435fc4fe27631724269f5c", size = 19433198, upload-time = "2025-11-11T21:06:21.913Z" },
    { url = "https://files.pythonhosted.org/packages/f1/33/cbe79e66c171204e32cf940c7fdfb8b5f7d2af7a00f301c632f3a38aa84b/wandb-0.23.0-py3-none-win_amd64.whl", hash = "sha256:b50635fa0e16e528bde25715bf446e9153368428634ca7a5dbd7a22c8ae4e915", size = 19433201, upload-time = "2025-11-11T21:06:24.607Z" },
    { url = "https://files.pythonhosted.org/packages/1c/a0/5ecfae12d78ea036a746c071e4c13b54b28d641efbba61d2947c73b3e6f9/wandb-0.23.0-py3-none-win_arm64.whl", hash = "sha256:fa0181b02ce4d1993588f4a728d8b73ae487eb3cb341e6ce01c156be7a98ec72", size = 17678649, upload-time = "2025-11-11T21:06:27.289Z" },
]

[[package]]
name = "wasabi"
version = "1.1.3"
source = { registry = "https://pypi.org/simple" }
dependencies = [
    { name = "colorama", marker = "sys_platform == 'win32'" },
]
sdist = { url = "https://files.pythonhosted.org/packages/ac/f9/054e6e2f1071e963b5e746b48d1e3727470b2a490834d18ad92364929db3/wasabi-1.1.3.tar.gz", hash = "sha256:4bb3008f003809db0c3e28b4daf20906ea871a2bb43f9914197d540f4f2e0878", size = 30391, upload-time = "2024-05-31T16:56:18.99Z" }
wheels = [
    { url = "https://files.pythonhosted.org/packages/06/7c/34330a89da55610daa5f245ddce5aab81244321101614751e7537f125133/wasabi-1.1.3-py3-none-any.whl", hash = "sha256:f76e16e8f7e79f8c4c8be49b4024ac725713ab10cd7f19350ad18a8e3f71728c", size = 27880, upload-time = "2024-05-31T16:56:16.699Z" },
]

[[package]]
name = "watchfiles"
version = "1.1.1"
source = { registry = "https://pypi.org/simple" }
dependencies = [
    { name = "anyio" },
]
sdist = { url = "https://files.pythonhosted.org/packages/c2/c9/8869df9b2a2d6c59d79220a4db37679e74f807c559ffe5265e08b227a210/watchfiles-1.1.1.tar.gz", hash = "sha256:a173cb5c16c4f40ab19cecf48a534c409f7ea983ab8fed0741304a1c0a31b3f2", size = 94440, upload-time = "2025-10-14T15:06:21.08Z" }
wheels = [
    { url = "https://files.pythonhosted.org/packages/74/d5/f039e7e3c639d9b1d09b07ea412a6806d38123f0508e5f9b48a87b0a76cc/watchfiles-1.1.1-cp312-cp312-macosx_10_12_x86_64.whl", hash = "sha256:8c89f9f2f740a6b7dcc753140dd5e1ab9215966f7a3530d0c0705c83b401bd7d", size = 404745, upload-time = "2025-10-14T15:04:46.731Z" },
    { url = "https://files.pythonhosted.org/packages/a5/96/a881a13aa1349827490dab2d363c8039527060cfcc2c92cc6d13d1b1049e/watchfiles-1.1.1-cp312-cp312-macosx_11_0_arm64.whl", hash = "sha256:bd404be08018c37350f0d6e34676bd1e2889990117a2b90070b3007f172d0610", size = 391769, upload-time = "2025-10-14T15:04:48.003Z" },
    { url = "https://files.pythonhosted.org/packages/4b/5b/d3b460364aeb8da471c1989238ea0e56bec24b6042a68046adf3d9ddb01c/watchfiles-1.1.1-cp312-cp312-manylinux_2_17_aarch64.manylinux2014_aarch64.whl", hash = "sha256:8526e8f916bb5b9a0a777c8317c23ce65de259422bba5b31325a6fa6029d33af", size = 449374, upload-time = "2025-10-14T15:04:49.179Z" },
    { url = "https://files.pythonhosted.org/packages/b9/44/5769cb62d4ed055cb17417c0a109a92f007114a4e07f30812a73a4efdb11/watchfiles-1.1.1-cp312-cp312-manylinux_2_17_armv7l.manylinux2014_armv7l.whl", hash = "sha256:2edc3553362b1c38d9f06242416a5d8e9fe235c204a4072e988ce2e5bb1f69f6", size = 459485, upload-time = "2025-10-14T15:04:50.155Z" },
    { url = "https://files.pythonhosted.org/packages/19/0c/286b6301ded2eccd4ffd0041a1b726afda999926cf720aab63adb68a1e36/watchfiles-1.1.1-cp312-cp312-manylinux_2_17_i686.manylinux2014_i686.whl", hash = "sha256:30f7da3fb3f2844259cba4720c3fc7138eb0f7b659c38f3bfa65084c7fc7abce", size = 488813, upload-time = "2025-10-14T15:04:51.059Z" },
    { url = "https://files.pythonhosted.org/packages/c7/2b/8530ed41112dd4a22f4dcfdb5ccf6a1baad1ff6eed8dc5a5f09e7e8c41c7/watchfiles-1.1.1-cp312-cp312-manylinux_2_17_ppc64le.manylinux2014_ppc64le.whl", hash = "sha256:f8979280bdafff686ba5e4d8f97840f929a87ed9cdf133cbbd42f7766774d2aa", size = 594816, upload-time = "2025-10-14T15:04:52.031Z" },
    { url = "https://files.pythonhosted.org/packages/ce/d2/f5f9fb49489f184f18470d4f99f4e862a4b3e9ac2865688eb2099e3d837a/watchfiles-1.1.1-cp312-cp312-manylinux_2_17_s390x.manylinux2014_s390x.whl", hash = "sha256:dcc5c24523771db3a294c77d94771abcfcb82a0e0ee8efd910c37c59ec1b31bb", size = 475186, upload-time = "2025-10-14T15:04:53.064Z" },
    { url = "https://files.pythonhosted.org/packages/cf/68/5707da262a119fb06fbe214d82dd1fe4a6f4af32d2d14de368d0349eb52a/watchfiles-1.1.1-cp312-cp312-manylinux_2_17_x86_64.manylinux2014_x86_64.whl", hash = "sha256:1db5d7ae38ff20153d542460752ff397fcf5c96090c1230803713cf3147a6803", size = 456812, upload-time = "2025-10-14T15:04:55.174Z" },
    { url = "https://files.pythonhosted.org/packages/66/ab/3cbb8756323e8f9b6f9acb9ef4ec26d42b2109bce830cc1f3468df20511d/watchfiles-1.1.1-cp312-cp312-musllinux_1_1_aarch64.whl", hash = "sha256:28475ddbde92df1874b6c5c8aaeb24ad5be47a11f87cde5a28ef3835932e3e94", size = 630196, upload-time = "2025-10-14T15:04:56.22Z" },
    { url = "https://files.pythonhosted.org/packages/78/46/7152ec29b8335f80167928944a94955015a345440f524d2dfe63fc2f437b/watchfiles-1.1.1-cp312-cp312-musllinux_1_1_x86_64.whl", hash = "sha256:36193ed342f5b9842edd3532729a2ad55c4160ffcfa3700e0d54be496b70dd43", size = 622657, upload-time = "2025-10-14T15:04:57.521Z" },
    { url = "https://files.pythonhosted.org/packages/0a/bf/95895e78dd75efe9a7f31733607f384b42eb5feb54bd2eb6ed57cc2e94f4/watchfiles-1.1.1-cp312-cp312-win32.whl", hash = "sha256:859e43a1951717cc8de7f4c77674a6d389b106361585951d9e69572823f311d9", size = 272042, upload-time = "2025-10-14T15:04:59.046Z" },
    { url = "https://files.pythonhosted.org/packages/87/0a/90eb755f568de2688cb220171c4191df932232c20946966c27a59c400850/watchfiles-1.1.1-cp312-cp312-win_amd64.whl", hash = "sha256:91d4c9a823a8c987cce8fa2690923b069966dabb196dd8d137ea2cede885fde9", size = 288410, upload-time = "2025-10-14T15:05:00.081Z" },
    { url = "https://files.pythonhosted.org/packages/36/76/f322701530586922fbd6723c4f91ace21364924822a8772c549483abed13/watchfiles-1.1.1-cp312-cp312-win_arm64.whl", hash = "sha256:a625815d4a2bdca61953dbba5a39d60164451ef34c88d751f6c368c3ea73d404", size = 278209, upload-time = "2025-10-14T15:05:01.168Z" },
]

[[package]]
name = "weasel"
version = "0.4.2"
source = { registry = "https://pypi.org/simple" }
dependencies = [
    { name = "cloudpathlib" },
    { name = "confection" },
    { name = "packaging" },
    { name = "pydantic" },
    { name = "requests" },
    { name = "smart-open" },
    { name = "srsly" },
    { name = "typer-slim" },
    { name = "wasabi" },
]
sdist = { url = "https://files.pythonhosted.org/packages/9d/fb/db17e97505b1d79f40b6b99cd3f59acc0cc95e94ad3f45243eb68193568b/weasel-0.4.2.tar.gz", hash = "sha256:447a5f7b99f8002c4c5ed076ecf75f23e9ad3f7c4be05d3930c7d087721674fd", size = 38780, upload-time = "2025-11-06T00:37:42.386Z" }
wheels = [
    { url = "https://files.pythonhosted.org/packages/24/6d/ea548150e8bd3727dbe9e39bec5b25e8cd40d984af8bb0a662cdef572ea2/weasel-0.4.2-py3-none-any.whl", hash = "sha256:47372460ff42ee89f59d8b6bc8ea07994600f7e88822a342b9771c72961f965e", size = 50752, upload-time = "2025-11-06T00:37:40.882Z" },
]

[[package]]
name = "websocket-client"
version = "1.9.0"
source = { registry = "https://pypi.org/simple" }
sdist = { url = "https://files.pythonhosted.org/packages/2c/41/aa4bf9664e4cda14c3b39865b12251e8e7d239f4cd0e3cc1b6c2ccde25c1/websocket_client-1.9.0.tar.gz", hash = "sha256:9e813624b6eb619999a97dc7958469217c3176312b3a16a4bd1bc7e08a46ec98", size = 70576, upload-time = "2025-10-07T21:16:36.495Z" }
wheels = [
    { url = "https://files.pythonhosted.org/packages/34/db/b10e48aa8fff7407e67470363eac595018441cf32d5e1001567a7aeba5d2/websocket_client-1.9.0-py3-none-any.whl", hash = "sha256:af248a825037ef591efbf6ed20cc5faa03d3b47b9e5a2230a529eeee1c1fc3ef", size = 82616, upload-time = "2025-10-07T21:16:34.951Z" },
]

[[package]]
name = "websockets"
version = "15.0.1"
source = { registry = "https://pypi.org/simple" }
sdist = { url = "https://files.pythonhosted.org/packages/21/e6/26d09fab466b7ca9c7737474c52be4f76a40301b08362eb2dbc19dcc16c1/websockets-15.0.1.tar.gz", hash = "sha256:82544de02076bafba038ce055ee6412d68da13ab47f0c60cab827346de828dee", size = 177016, upload-time = "2025-03-05T20:03:41.606Z" }
wheels = [
    { url = "https://files.pythonhosted.org/packages/51/6b/4545a0d843594f5d0771e86463606a3988b5a09ca5123136f8a76580dd63/websockets-15.0.1-cp312-cp312-macosx_10_13_universal2.whl", hash = "sha256:3e90baa811a5d73f3ca0bcbf32064d663ed81318ab225ee4f427ad4e26e5aff3", size = 175437, upload-time = "2025-03-05T20:02:16.706Z" },
    { url = "https://files.pythonhosted.org/packages/f4/71/809a0f5f6a06522af902e0f2ea2757f71ead94610010cf570ab5c98e99ed/websockets-15.0.1-cp312-cp312-macosx_10_13_x86_64.whl", hash = "sha256:592f1a9fe869c778694f0aa806ba0374e97648ab57936f092fd9d87f8bc03665", size = 173096, upload-time = "2025-03-05T20:02:18.832Z" },
    { url = "https://files.pythonhosted.org/packages/3d/69/1a681dd6f02180916f116894181eab8b2e25b31e484c5d0eae637ec01f7c/websockets-15.0.1-cp312-cp312-macosx_11_0_arm64.whl", hash = "sha256:0701bc3cfcb9164d04a14b149fd74be7347a530ad3bbf15ab2c678a2cd3dd9a2", size = 173332, upload-time = "2025-03-05T20:02:20.187Z" },
    { url = "https://files.pythonhosted.org/packages/a6/02/0073b3952f5bce97eafbb35757f8d0d54812b6174ed8dd952aa08429bcc3/websockets-15.0.1-cp312-cp312-manylinux_2_17_aarch64.manylinux2014_aarch64.whl", hash = "sha256:e8b56bdcdb4505c8078cb6c7157d9811a85790f2f2b3632c7d1462ab5783d215", size = 183152, upload-time = "2025-03-05T20:02:22.286Z" },
    { url = "https://files.pythonhosted.org/packages/74/45/c205c8480eafd114b428284840da0b1be9ffd0e4f87338dc95dc6ff961a1/websockets-15.0.1-cp312-cp312-manylinux_2_5_i686.manylinux1_i686.manylinux_2_17_i686.manylinux2014_i686.whl", hash = "sha256:0af68c55afbd5f07986df82831c7bff04846928ea8d1fd7f30052638788bc9b5", size = 182096, upload-time = "2025-03-05T20:02:24.368Z" },
    { url = "https://files.pythonhosted.org/packages/14/8f/aa61f528fba38578ec553c145857a181384c72b98156f858ca5c8e82d9d3/websockets-15.0.1-cp312-cp312-manylinux_2_5_x86_64.manylinux1_x86_64.manylinux_2_17_x86_64.manylinux2014_x86_64.whl", hash = "sha256:64dee438fed052b52e4f98f76c5790513235efaa1ef7f3f2192c392cd7c91b65", size = 182523, upload-time = "2025-03-05T20:02:25.669Z" },
    { url = "https://files.pythonhosted.org/packages/ec/6d/0267396610add5bc0d0d3e77f546d4cd287200804fe02323797de77dbce9/websockets-15.0.1-cp312-cp312-musllinux_1_2_aarch64.whl", hash = "sha256:d5f6b181bb38171a8ad1d6aa58a67a6aa9d4b38d0f8c5f496b9e42561dfc62fe", size = 182790, upload-time = "2025-03-05T20:02:26.99Z" },
    { url = "https://files.pythonhosted.org/packages/02/05/c68c5adbf679cf610ae2f74a9b871ae84564462955d991178f95a1ddb7dd/websockets-15.0.1-cp312-cp312-musllinux_1_2_i686.whl", hash = "sha256:5d54b09eba2bada6011aea5375542a157637b91029687eb4fdb2dab11059c1b4", size = 182165, upload-time = "2025-03-05T20:02:30.291Z" },
    { url = "https://files.pythonhosted.org/packages/29/93/bb672df7b2f5faac89761cb5fa34f5cec45a4026c383a4b5761c6cea5c16/websockets-15.0.1-cp312-cp312-musllinux_1_2_x86_64.whl", hash = "sha256:3be571a8b5afed347da347bfcf27ba12b069d9d7f42cb8c7028b5e98bbb12597", size = 182160, upload-time = "2025-03-05T20:02:31.634Z" },
    { url = "https://files.pythonhosted.org/packages/ff/83/de1f7709376dc3ca9b7eeb4b9a07b4526b14876b6d372a4dc62312bebee0/websockets-15.0.1-cp312-cp312-win32.whl", hash = "sha256:c338ffa0520bdb12fbc527265235639fb76e7bc7faafbb93f6ba80d9c06578a9", size = 176395, upload-time = "2025-03-05T20:02:33.017Z" },
    { url = "https://files.pythonhosted.org/packages/7d/71/abf2ebc3bbfa40f391ce1428c7168fb20582d0ff57019b69ea20fa698043/websockets-15.0.1-cp312-cp312-win_amd64.whl", hash = "sha256:fcd5cf9e305d7b8338754470cf69cf81f420459dbae8a3b40cee57417f4614a7", size = 176841, upload-time = "2025-03-05T20:02:34.498Z" },
    { url = "https://files.pythonhosted.org/packages/fa/a8/5b41e0da817d64113292ab1f8247140aac61cbf6cfd085d6a0fa77f4984f/websockets-15.0.1-py3-none-any.whl", hash = "sha256:f7a866fbc1e97b5c617ee4116daaa09b722101d4a3c170c787450ba409f9736f", size = 169743, upload-time = "2025-03-05T20:03:39.41Z" },
]

[[package]]
name = "werkzeug"
version = "3.1.3"
source = { registry = "https://pypi.org/simple" }
dependencies = [
    { name = "markupsafe" },
]
sdist = { url = "https://files.pythonhosted.org/packages/9f/69/83029f1f6300c5fb2471d621ab06f6ec6b3324685a2ce0f9777fd4a8b71e/werkzeug-3.1.3.tar.gz", hash = "sha256:60723ce945c19328679790e3282cc758aa4a6040e4bb330f53d30fa546d44746", size = 806925, upload-time = "2024-11-08T15:52:18.093Z" }
wheels = [
    { url = "https://files.pythonhosted.org/packages/52/24/ab44c871b0f07f491e5d2ad12c9bd7358e527510618cb1b803a88e986db1/werkzeug-3.1.3-py3-none-any.whl", hash = "sha256:54b78bf3716d19a65be4fceccc0d1d7b89e608834989dfae50ea87564639213e", size = 224498, upload-time = "2024-11-08T15:52:16.132Z" },
]

[[package]]
name = "wrapt"
version = "2.0.1"
source = { registry = "https://pypi.org/simple" }
sdist = { url = "https://files.pythonhosted.org/packages/49/2a/6de8a50cb435b7f42c46126cf1a54b2aab81784e74c8595c8e025e8f36d3/wrapt-2.0.1.tar.gz", hash = "sha256:9c9c635e78497cacb81e84f8b11b23e0aacac7a136e73b8e5b2109a1d9fc468f", size = 82040, upload-time = "2025-11-07T00:45:33.312Z" }
wheels = [
    { url = "https://files.pythonhosted.org/packages/cb/73/8cb252858dc8254baa0ce58ce382858e3a1cf616acebc497cb13374c95c6/wrapt-2.0.1-cp312-cp312-macosx_10_13_universal2.whl", hash = "sha256:1fdbb34da15450f2b1d735a0e969c24bdb8d8924892380126e2a293d9902078c", size = 78129, upload-time = "2025-11-07T00:43:48.852Z" },
    { url = "https://files.pythonhosted.org/packages/19/42/44a0db2108526ee6e17a5ab72478061158f34b08b793df251d9fbb9a7eb4/wrapt-2.0.1-cp312-cp312-macosx_10_13_x86_64.whl", hash = "sha256:3d32794fe940b7000f0519904e247f902f0149edbe6316c710a8562fb6738841", size = 61205, upload-time = "2025-11-07T00:43:50.402Z" },
    { url = "https://files.pythonhosted.org/packages/4d/8a/5b4b1e44b791c22046e90d9b175f9a7581a8cc7a0debbb930f81e6ae8e25/wrapt-2.0.1-cp312-cp312-macosx_11_0_arm64.whl", hash = "sha256:386fb54d9cd903ee0012c09291336469eb7b244f7183d40dc3e86a16a4bace62", size = 61692, upload-time = "2025-11-07T00:43:51.678Z" },
    { url = "https://files.pythonhosted.org/packages/11/53/3e794346c39f462bcf1f58ac0487ff9bdad02f9b6d5ee2dc84c72e0243b2/wrapt-2.0.1-cp312-cp312-manylinux1_x86_64.manylinux_2_28_x86_64.manylinux_2_5_x86_64.whl", hash = "sha256:7b219cb2182f230676308cdcacd428fa837987b89e4b7c5c9025088b8a6c9faf", size = 121492, upload-time = "2025-11-07T00:43:55.017Z" },
    { url = "https://files.pythonhosted.org/packages/c6/7e/10b7b0e8841e684c8ca76b462a9091c45d62e8f2de9c4b1390b690eadf16/wrapt-2.0.1-cp312-cp312-manylinux2014_aarch64.manylinux_2_17_aarch64.manylinux_2_28_aarch64.whl", hash = "sha256:641e94e789b5f6b4822bb8d8ebbdfc10f4e4eae7756d648b717d980f657a9eb9", size = 123064, upload-time = "2025-11-07T00:43:56.323Z" },
    { url = "https://files.pythonhosted.org/packages/0e/d1/3c1e4321fc2f5ee7fd866b2d822aa89b84495f28676fd976c47327c5b6aa/wrapt-2.0.1-cp312-cp312-manylinux_2_31_riscv64.manylinux_2_39_riscv64.whl", hash = "sha256:fe21b118b9f58859b5ebaa4b130dee18669df4bd111daad082b7beb8799ad16b", size = 117403, upload-time = "2025-11-07T00:43:53.258Z" },
    { url = "https://files.pythonhosted.org/packages/a4/b0/d2f0a413cf201c8c2466de08414a15420a25aa83f53e647b7255cc2fab5d/wrapt-2.0.1-cp312-cp312-musllinux_1_2_aarch64.whl", hash = "sha256:17fb85fa4abc26a5184d93b3efd2dcc14deb4b09edcdb3535a536ad34f0b4dba", size = 121500, upload-time = "2025-11-07T00:43:57.468Z" },
    { url = "https://files.pythonhosted.org/packages/bd/45/bddb11d28ca39970a41ed48a26d210505120f925918592283369219f83cc/wrapt-2.0.1-cp312-cp312-musllinux_1_2_riscv64.whl", hash = "sha256:b89ef9223d665ab255ae42cc282d27d69704d94be0deffc8b9d919179a609684", size = 116299, upload-time = "2025-11-07T00:43:58.877Z" },
    { url = "https://files.pythonhosted.org/packages/81/af/34ba6dd570ef7a534e7eec0c25e2615c355602c52aba59413411c025a0cb/wrapt-2.0.1-cp312-cp312-musllinux_1_2_x86_64.whl", hash = "sha256:a453257f19c31b31ba593c30d997d6e5be39e3b5ad9148c2af5a7314061c63eb", size = 120622, upload-time = "2025-11-07T00:43:59.962Z" },
    { url = "https://files.pythonhosted.org/packages/e2/3e/693a13b4146646fb03254636f8bafd20c621955d27d65b15de07ab886187/wrapt-2.0.1-cp312-cp312-win32.whl", hash = "sha256:3e271346f01e9c8b1130a6a3b0e11908049fe5be2d365a5f402778049147e7e9", size = 58246, upload-time = "2025-11-07T00:44:03.169Z" },
    { url = "https://files.pythonhosted.org/packages/a7/36/715ec5076f925a6be95f37917b66ebbeaa1372d1862c2ccd7a751574b068/wrapt-2.0.1-cp312-cp312-win_amd64.whl", hash = "sha256:2da620b31a90cdefa9cd0c2b661882329e2e19d1d7b9b920189956b76c564d75", size = 60492, upload-time = "2025-11-07T00:44:01.027Z" },
    { url = "https://files.pythonhosted.org/packages/ef/3e/62451cd7d80f65cc125f2b426b25fbb6c514bf6f7011a0c3904fc8c8df90/wrapt-2.0.1-cp312-cp312-win_arm64.whl", hash = "sha256:aea9c7224c302bc8bfc892b908537f56c430802560e827b75ecbde81b604598b", size = 58987, upload-time = "2025-11-07T00:44:02.095Z" },
    { url = "https://files.pythonhosted.org/packages/15/d1/b51471c11592ff9c012bd3e2f7334a6ff2f42a7aed2caffcf0bdddc9cb89/wrapt-2.0.1-py3-none-any.whl", hash = "sha256:4d2ce1bf1a48c5277d7969259232b57645aae5686dba1eaeade39442277afbca", size = 44046, upload-time = "2025-11-07T00:45:32.116Z" },
]

[[package]]
name = "xformers"
version = "0.0.29.post2"
source = { registry = "https://pypi.org/simple" }
dependencies = [
    { name = "numpy", marker = "platform_machine != 'aarch64' and sys_platform == 'linux'" },
    { name = "torch", version = "2.6.0+cu124", source = { registry = "https://download.pytorch.org/whl/cu124" }, marker = "platform_machine != 'aarch64' and sys_platform == 'linux'" },
]
sdist = { url = "https://files.pythonhosted.org/packages/27/ed/04ec7ef97a7e1c836add41ef5a2aef8cbdd45c0190ca42cc08f3c21e2b7b/xformers-0.0.29.post2.tar.gz", hash = "sha256:6ca3d1a6db6f2abff25c1154adee96987f77f4dfd5141771805afa5fc13e9395", size = 8468494, upload-time = "2025-02-01T02:33:48.209Z" }
wheels = [
    { url = "https://files.pythonhosted.org/packages/37/ac/1aca7e44c93876dbda00e80f79c0bda78bc65e236c68ceb2fc6b26f77df5/xformers-0.0.29.post2-cp312-cp312-manylinux_2_28_x86_64.whl", hash = "sha256:0d0eb14db56cf08ec3fb9cb36ed5e98de1303411571539ca4dc080c5861e2744", size = 44289739, upload-time = "2025-02-01T02:32:54.559Z" },
]

[[package]]
name = "xgrammar"
version = "0.1.18"
source = { registry = "https://pypi.org/simple" }
dependencies = [
    { name = "ninja" },
    { name = "pydantic" },
    { name = "sentencepiece" },
    { name = "tiktoken" },
    { name = "torch", version = "2.6.0", source = { registry = "https://pypi.org/simple" }, marker = "sys_platform != 'linux'" },
    { name = "torch", version = "2.6.0+cu124", source = { registry = "https://download.pytorch.org/whl/cu124" }, marker = "sys_platform == 'linux'" },
    { name = "transformers" },
    { name = "triton", marker = "platform_machine == 'x86_64' and sys_platform == 'linux'" },
]
sdist = { url = "https://files.pythonhosted.org/packages/8f/c3/22c9eeab6ee1dd6d0513d227e9d307fd20a0491db58f1f04bc5d566d13dc/xgrammar-0.1.18.tar.gz", hash = "sha256:a0438a0f9262fff1d0e4f184268eb759f094243edce92b67eb7aa5f245c47471", size = 1697230, upload-time = "2025-04-08T09:34:20.504Z" }
wheels = [
    { url = "https://files.pythonhosted.org/packages/a7/c3/376dca626625f2ae13689cb51708b71e0507f1e048cf475b22580034b3a8/xgrammar-0.1.18-cp312-cp312-macosx_10_14_x86_64.whl", hash = "sha256:cce11c2c497dc58d9f720f943d09e6f9d30fd8f454a8886541d4e03130c9d275", size = 415376, upload-time = "2025-04-08T09:33:59.333Z" },
    { url = "https://files.pythonhosted.org/packages/97/05/d9e5081f40cc0fb3b450a293eb8a3d53ff61eded4edd371094cf520189b7/xgrammar-0.1.18-cp312-cp312-macosx_11_0_arm64.whl", hash = "sha256:56070583288729b71b9bc3c156ec62ea9a4da1a5f06419bba7ab09e4b3b65102", size = 381451, upload-time = "2025-04-08T09:34:01.173Z" },
    { url = "https://files.pythonhosted.org/packages/0d/fc/f2adecd8293947a17555827d71836002265e43d20999db028ce9aad93c95/xgrammar-0.1.18-cp312-cp312-manylinux_2_17_aarch64.manylinux2014_aarch64.whl", hash = "sha256:acd7ef426f22e910f247a6ab772eb6121c06e2d9d59c3a6d6adbc117c00717cd", size = 4728909, upload-time = "2025-04-08T09:34:03.17Z" },
    { url = "https://files.pythonhosted.org/packages/8f/c3/54acf006969aae4b0f3760998f0a9695fa4cadb5044e783ee9af40a1d2cc/xgrammar-0.1.18-cp312-cp312-manylinux_2_17_x86_64.manylinux2014_x86_64.whl", hash = "sha256:0ac7ef1f74af7bedc6cf992b4f9f5ea6f5a736ce17a3abb229108a3538e92000", size = 4825327, upload-time = "2025-04-08T09:34:04.793Z" },
    { url = "https://files.pythonhosted.org/packages/cb/16/a9dd9cce4ede5ee1d71c30d3d6960abd730f4322d6aec025f9f1bd102812/xgrammar-0.1.18-cp312-cp312-win_amd64.whl", hash = "sha256:c16ceebd093eae90437703ec7bbb635a76371dd66adae526143154bfb948e835", size = 458936, upload-time = "2025-04-08T09:34:06.244Z" },
]

[[package]]
name = "xmltodict"
version = "0.15.1"
source = { registry = "https://pypi.org/simple" }
sdist = { url = "https://files.pythonhosted.org/packages/d7/7a/42f705c672e77dc3ce85a6823bb289055323aac30de7c4b9eca1e28b2c17/xmltodict-0.15.1.tar.gz", hash = "sha256:3d8d49127f3ce6979d40a36dbcad96f8bab106d232d24b49efdd4bd21716983c", size = 62984, upload-time = "2025-09-08T18:33:19.349Z" }
wheels = [
    { url = "https://files.pythonhosted.org/packages/5d/4e/001c53a22f6bd5f383f49915a53e40f0cab2d3f1884d968f3ae14be367b7/xmltodict-0.15.1-py2.py3-none-any.whl", hash = "sha256:dcd84b52f30a15be5ac4c9099a0cb234df8758624b035411e329c5c1e7a49089", size = 11260, upload-time = "2025-09-08T18:33:17.87Z" },
]

[[package]]
name = "xxhash"
version = "3.6.0"
source = { registry = "https://pypi.org/simple" }
sdist = { url = "https://files.pythonhosted.org/packages/02/84/30869e01909fb37a6cc7e18688ee8bf1e42d57e7e0777636bd47524c43c7/xxhash-3.6.0.tar.gz", hash = "sha256:f0162a78b13a0d7617b2845b90c763339d1f1d82bb04a4b07f4ab535cc5e05d6", size = 85160, upload-time = "2025-10-02T14:37:08.097Z" }
wheels = [
    { url = "https://files.pythonhosted.org/packages/9a/07/d9412f3d7d462347e4511181dea65e47e0d0e16e26fbee2ea86a2aefb657/xxhash-3.6.0-cp312-cp312-macosx_10_13_x86_64.whl", hash = "sha256:01362c4331775398e7bb34e3ab403bc9ee9f7c497bc7dee6272114055277dd3c", size = 32744, upload-time = "2025-10-02T14:34:34.622Z" },
    { url = "https://files.pythonhosted.org/packages/79/35/0429ee11d035fc33abe32dca1b2b69e8c18d236547b9a9b72c1929189b9a/xxhash-3.6.0-cp312-cp312-macosx_11_0_arm64.whl", hash = "sha256:b7b2df81a23f8cb99656378e72501b2cb41b1827c0f5a86f87d6b06b69f9f204", size = 30816, upload-time = "2025-10-02T14:34:36.043Z" },
    { url = "https://files.pythonhosted.org/packages/b7/f2/57eb99aa0f7d98624c0932c5b9a170e1806406cdbcdb510546634a1359e0/xxhash-3.6.0-cp312-cp312-manylinux1_i686.manylinux_2_28_i686.manylinux_2_5_i686.whl", hash = "sha256:dc94790144e66b14f67b10ac8ed75b39ca47536bf8800eb7c24b50271ea0c490", size = 194035, upload-time = "2025-10-02T14:34:37.354Z" },
    { url = "https://files.pythonhosted.org/packages/4c/ed/6224ba353690d73af7a3f1c7cdb1fc1b002e38f783cb991ae338e1eb3d79/xxhash-3.6.0-cp312-cp312-manylinux2014_aarch64.manylinux_2_17_aarch64.manylinux_2_28_aarch64.whl", hash = "sha256:93f107c673bccf0d592cdba077dedaf52fe7f42dcd7676eba1f6d6f0c3efffd2", size = 212914, upload-time = "2025-10-02T14:34:38.6Z" },
    { url = "https://files.pythonhosted.org/packages/38/86/fb6b6130d8dd6b8942cc17ab4d90e223653a89aa32ad2776f8af7064ed13/xxhash-3.6.0-cp312-cp312-manylinux2014_ppc64le.manylinux_2_17_ppc64le.manylinux_2_28_ppc64le.whl", hash = "sha256:2aa5ee3444c25b69813663c9f8067dcfaa2e126dc55e8dddf40f4d1c25d7effa", size = 212163, upload-time = "2025-10-02T14:34:39.872Z" },
    { url = "https://files.pythonhosted.org/packages/ee/dc/e84875682b0593e884ad73b2d40767b5790d417bde603cceb6878901d647/xxhash-3.6.0-cp312-cp312-manylinux2014_s390x.manylinux_2_17_s390x.manylinux_2_28_s390x.whl", hash = "sha256:f7f99123f0e1194fa59cc69ad46dbae2e07becec5df50a0509a808f90a0f03f0", size = 445411, upload-time = "2025-10-02T14:34:41.569Z" },
    { url = "https://files.pythonhosted.org/packages/11/4f/426f91b96701ec2f37bb2b8cec664eff4f658a11f3fa9d94f0a887ea6d2b/xxhash-3.6.0-cp312-cp312-manylinux2014_x86_64.manylinux_2_17_x86_64.manylinux_2_28_x86_64.whl", hash = "sha256:49e03e6fe2cac4a1bc64952dd250cf0dbc5ef4ebb7b8d96bce82e2de163c82a2", size = 193883, upload-time = "2025-10-02T14:34:43.249Z" },
    { url = "https://files.pythonhosted.org/packages/53/5a/ddbb83eee8e28b778eacfc5a85c969673e4023cdeedcfcef61f36731610b/xxhash-3.6.0-cp312-cp312-musllinux_1_2_aarch64.whl", hash = "sha256:bd17fede52a17a4f9a7bc4472a5867cb0b160deeb431795c0e4abe158bc784e9", size = 210392, upload-time = "2025-10-02T14:34:45.042Z" },
    { url = "https://files.pythonhosted.org/packages/1e/c2/ff69efd07c8c074ccdf0a4f36fcdd3d27363665bcdf4ba399abebe643465/xxhash-3.6.0-cp312-cp312-musllinux_1_2_i686.whl", hash = "sha256:6fb5f5476bef678f69db04f2bd1efbed3030d2aba305b0fc1773645f187d6a4e", size = 197898, upload-time = "2025-10-02T14:34:46.302Z" },
    { url = "https://files.pythonhosted.org/packages/58/ca/faa05ac19b3b622c7c9317ac3e23954187516298a091eb02c976d0d3dd45/xxhash-3.6.0-cp312-cp312-musllinux_1_2_ppc64le.whl", hash = "sha256:843b52f6d88071f87eba1631b684fcb4b2068cd2180a0224122fe4ef011a9374", size = 210655, upload-time = "2025-10-02T14:34:47.571Z" },
    { url = "https://files.pythonhosted.org/packages/d4/7a/06aa7482345480cc0cb597f5c875b11a82c3953f534394f620b0be2f700c/xxhash-3.6.0-cp312-cp312-musllinux_1_2_s390x.whl", hash = "sha256:7d14a6cfaf03b1b6f5f9790f76880601ccc7896aff7ab9cd8978a939c1eb7e0d", size = 414001, upload-time = "2025-10-02T14:34:49.273Z" },
    { url = "https://files.pythonhosted.org/packages/23/07/63ffb386cd47029aa2916b3d2f454e6cc5b9f5c5ada3790377d5430084e7/xxhash-3.6.0-cp312-cp312-musllinux_1_2_x86_64.whl", hash = "sha256:418daf3db71e1413cfe211c2f9a528456936645c17f46b5204705581a45390ae", size = 191431, upload-time = "2025-10-02T14:34:50.798Z" },
    { url = "https://files.pythonhosted.org/packages/0f/93/14fde614cadb4ddf5e7cebf8918b7e8fac5ae7861c1875964f17e678205c/xxhash-3.6.0-cp312-cp312-win32.whl", hash = "sha256:50fc255f39428a27299c20e280d6193d8b63b8ef8028995323bf834a026b4fbb", size = 30617, upload-time = "2025-10-02T14:34:51.954Z" },
    { url = "https://files.pythonhosted.org/packages/13/5d/0d125536cbe7565a83d06e43783389ecae0c0f2ed037b48ede185de477c0/xxhash-3.6.0-cp312-cp312-win_amd64.whl", hash = "sha256:c0f2ab8c715630565ab8991b536ecded9416d615538be8ecddce43ccf26cbc7c", size = 31534, upload-time = "2025-10-02T14:34:53.276Z" },
    { url = "https://files.pythonhosted.org/packages/54/85/6ec269b0952ec7e36ba019125982cf11d91256a778c7c3f98a4c5043d283/xxhash-3.6.0-cp312-cp312-win_arm64.whl", hash = "sha256:eae5c13f3bc455a3bbb68bdc513912dc7356de7e2280363ea235f71f54064829", size = 27876, upload-time = "2025-10-02T14:34:54.371Z" },
]

[[package]]
name = "yarl"
version = "1.22.0"
source = { registry = "https://pypi.org/simple" }
dependencies = [
    { name = "idna" },
    { name = "multidict" },
    { name = "propcache" },
]
sdist = { url = "https://files.pythonhosted.org/packages/57/63/0c6ebca57330cd313f6102b16dd57ffaf3ec4c83403dcb45dbd15c6f3ea1/yarl-1.22.0.tar.gz", hash = "sha256:bebf8557577d4401ba8bd9ff33906f1376c877aa78d1fe216ad01b4d6745af71", size = 187169, upload-time = "2025-10-06T14:12:55.963Z" }
wheels = [
    { url = "https://files.pythonhosted.org/packages/75/ff/46736024fee3429b80a165a732e38e5d5a238721e634ab41b040d49f8738/yarl-1.22.0-cp312-cp312-macosx_10_13_universal2.whl", hash = "sha256:e340382d1afa5d32b892b3ff062436d592ec3d692aeea3bef3a5cfe11bbf8c6f", size = 142000, upload-time = "2025-10-06T14:09:44.631Z" },
    { url = "https://files.pythonhosted.org/packages/5a/9a/b312ed670df903145598914770eb12de1bac44599549b3360acc96878df8/yarl-1.22.0-cp312-cp312-macosx_10_13_x86_64.whl", hash = "sha256:f1e09112a2c31ffe8d80be1b0988fa6a18c5d5cad92a9ffbb1c04c91bfe52ad2", size = 94338, upload-time = "2025-10-06T14:09:46.372Z" },
    { url = "https://files.pythonhosted.org/packages/ba/f5/0601483296f09c3c65e303d60c070a5c19fcdbc72daa061e96170785bc7d/yarl-1.22.0-cp312-cp312-macosx_11_0_arm64.whl", hash = "sha256:939fe60db294c786f6b7c2d2e121576628468f65453d86b0fe36cb52f987bd74", size = 94909, upload-time = "2025-10-06T14:09:48.648Z" },
    { url = "https://files.pythonhosted.org/packages/60/41/9a1fe0b73dbcefce72e46cf149b0e0a67612d60bfc90fb59c2b2efdfbd86/yarl-1.22.0-cp312-cp312-manylinux2014_aarch64.manylinux_2_17_aarch64.manylinux_2_28_aarch64.whl", hash = "sha256:e1651bf8e0398574646744c1885a41198eba53dc8a9312b954073f845c90a8df", size = 372940, upload-time = "2025-10-06T14:09:50.089Z" },
    { url = "https://files.pythonhosted.org/packages/17/7a/795cb6dfee561961c30b800f0ed616b923a2ec6258b5def2a00bf8231334/yarl-1.22.0-cp312-cp312-manylinux2014_armv7l.manylinux_2_17_armv7l.manylinux_2_31_armv7l.whl", hash = "sha256:b8a0588521a26bf92a57a1705b77b8b59044cdceccac7151bd8d229e66b8dedb", size = 345825, upload-time = "2025-10-06T14:09:52.142Z" },
    { url = "https://files.pythonhosted.org/packages/d7/93/a58f4d596d2be2ae7bab1a5846c4d270b894958845753b2c606d666744d3/yarl-1.22.0-cp312-cp312-manylinux2014_ppc64le.manylinux_2_17_ppc64le.manylinux_2_28_ppc64le.whl", hash = "sha256:42188e6a615c1a75bcaa6e150c3fe8f3e8680471a6b10150c5f7e83f47cc34d2", size = 386705, upload-time = "2025-10-06T14:09:54.128Z" },
    { url = "https://files.pythonhosted.org/packages/61/92/682279d0e099d0e14d7fd2e176bd04f48de1484f56546a3e1313cd6c8e7c/yarl-1.22.0-cp312-cp312-manylinux2014_s390x.manylinux_2_17_s390x.manylinux_2_28_s390x.whl", hash = "sha256:f6d2cb59377d99718913ad9a151030d6f83ef420a2b8f521d94609ecc106ee82", size = 396518, upload-time = "2025-10-06T14:09:55.762Z" },
    { url = "https://files.pythonhosted.org/packages/db/0f/0d52c98b8a885aeda831224b78f3be7ec2e1aa4a62091f9f9188c3c65b56/yarl-1.22.0-cp312-cp312-manylinux2014_x86_64.manylinux_2_17_x86_64.manylinux_2_28_x86_64.whl", hash = "sha256:50678a3b71c751d58d7908edc96d332af328839eea883bb554a43f539101277a", size = 377267, upload-time = "2025-10-06T14:09:57.958Z" },
    { url = "https://files.pythonhosted.org/packages/22/42/d2685e35908cbeaa6532c1fc73e89e7f2efb5d8a7df3959ea8e37177c5a3/yarl-1.22.0-cp312-cp312-musllinux_1_2_aarch64.whl", hash = "sha256:1e8fbaa7cec507aa24ea27a01456e8dd4b6fab829059b69844bd348f2d467124", size = 365797, upload-time = "2025-10-06T14:09:59.527Z" },
    { url = "https://files.pythonhosted.org/packages/a2/83/cf8c7bcc6355631762f7d8bdab920ad09b82efa6b722999dfb05afa6cfac/yarl-1.22.0-cp312-cp312-musllinux_1_2_armv7l.whl", hash = "sha256:433885ab5431bc3d3d4f2f9bd15bfa1614c522b0f1405d62c4f926ccd69d04fa", size = 365535, upload-time = "2025-10-06T14:10:01.139Z" },
    { url = "https://files.pythonhosted.org/packages/25/e1/5302ff9b28f0c59cac913b91fe3f16c59a033887e57ce9ca5d41a3a94737/yarl-1.22.0-cp312-cp312-musllinux_1_2_ppc64le.whl", hash = "sha256:b790b39c7e9a4192dc2e201a282109ed2985a1ddbd5ac08dc56d0e121400a8f7", size = 382324, upload-time = "2025-10-06T14:10:02.756Z" },
    { url = "https://files.pythonhosted.org/packages/bf/cd/4617eb60f032f19ae3a688dc990d8f0d89ee0ea378b61cac81ede3e52fae/yarl-1.22.0-cp312-cp312-musllinux_1_2_s390x.whl", hash = "sha256:31f0b53913220599446872d757257be5898019c85e7971599065bc55065dc99d", size = 383803, upload-time = "2025-10-06T14:10:04.552Z" },
    { url = "https://files.pythonhosted.org/packages/59/65/afc6e62bb506a319ea67b694551dab4a7e6fb7bf604e9bd9f3e11d575fec/yarl-1.22.0-cp312-cp312-musllinux_1_2_x86_64.whl", hash = "sha256:a49370e8f711daec68d09b821a34e1167792ee2d24d405cbc2387be4f158b520", size = 374220, upload-time = "2025-10-06T14:10:06.489Z" },
    { url = "https://files.pythonhosted.org/packages/e7/3d/68bf18d50dc674b942daec86a9ba922d3113d8399b0e52b9897530442da2/yarl-1.22.0-cp312-cp312-win32.whl", hash = "sha256:70dfd4f241c04bd9239d53b17f11e6ab672b9f1420364af63e8531198e3f5fe8", size = 81589, upload-time = "2025-10-06T14:10:09.254Z" },
    { url = "https://files.pythonhosted.org/packages/c8/9a/6ad1a9b37c2f72874f93e691b2e7ecb6137fb2b899983125db4204e47575/yarl-1.22.0-cp312-cp312-win_amd64.whl", hash = "sha256:8884d8b332a5e9b88e23f60bb166890009429391864c685e17bd73a9eda9105c", size = 87213, upload-time = "2025-10-06T14:10:11.369Z" },
    { url = "https://files.pythonhosted.org/packages/44/c5/c21b562d1680a77634d748e30c653c3ca918beb35555cff24986fff54598/yarl-1.22.0-cp312-cp312-win_arm64.whl", hash = "sha256:ea70f61a47f3cc93bdf8b2f368ed359ef02a01ca6393916bc8ff877427181e74", size = 81330, upload-time = "2025-10-06T14:10:13.112Z" },
    { url = "https://files.pythonhosted.org/packages/73/ae/b48f95715333080afb75a4504487cbe142cae1268afc482d06692d605ae6/yarl-1.22.0-py3-none-any.whl", hash = "sha256:1380560bdba02b6b6c90de54133c81c9f2a453dee9912fe58c1dcced1edb7cff", size = 46814, upload-time = "2025-10-06T14:12:53.872Z" },
]

[[package]]
name = "zipp"
version = "3.23.0"
source = { registry = "https://pypi.org/simple" }
sdist = { url = "https://files.pythonhosted.org/packages/e3/02/0f2892c661036d50ede074e376733dca2ae7c6eb617489437771209d4180/zipp-3.23.0.tar.gz", hash = "sha256:a07157588a12518c9d4034df3fbbee09c814741a33ff63c05fa29d26a2404166", size = 25547, upload-time = "2025-06-08T17:06:39.4Z" }
wheels = [
    { url = "https://files.pythonhosted.org/packages/2e/54/647ade08bf0db230bfea292f893923872fd20be6ac6f53b2b936ba839d75/zipp-3.23.0-py3-none-any.whl", hash = "sha256:071652d6115ed432f5ce1d34c336c0adfd6a884660d1e9712a256d3d3bd4b14e", size = 10276, upload-time = "2025-06-08T17:06:38.034Z" },
]<|MERGE_RESOLUTION|>--- conflicted
+++ resolved
@@ -944,12 +944,8 @@
     { name = "mistral-common", marker = "extra == 'mistral'", specifier = ">=1.7,<2" },
     { name = "mysql-connector-python", specifier = ">=9.0.0,<10" },
     { name = "nltk", specifier = ">=3.9.1,<4" },
-<<<<<<< HEAD
     { name = "numpy", specifier = ">=1.26.4" },
-    { name = "openai", marker = "extra == 'openai'", specifier = ">=1.62,<2" },
-=======
     { name = "openai", marker = "extra == 'openai'", specifier = ">=1.62,<2.8" },
->>>>>>> 7d9183db
     { name = "psycopg2-binary", specifier = ">=2.9.9,<3" },
     { name = "pycountry", specifier = ">=24.6.1,<25" },
     { name = "pydantic", specifier = ">=2.7,<3" },
