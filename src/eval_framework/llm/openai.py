--- conflicted
+++ resolved
@@ -264,7 +264,6 @@
 
     def __del__(self) -> None:
         if hasattr(self, "_client"):
-<<<<<<< HEAD
             self._client.close()
 
 
@@ -319,7 +318,6 @@
     def __del__(self) -> None:
         if hasattr(self, "_client"):
             self._client.close()
-=======
             try:
                 self._client.close()
             except Exception:
@@ -394,5 +392,4 @@
     """
         <｜begin▁of▁sentence｜><｜User｜>Question: What color is the night sky?
         <｜Assistant｜></think>Answer:
-    """
->>>>>>> 7d9183db
+    """