import concurrent.futures
import logging
import math
import os
import traceback
from collections.abc import Callable, Sequence
from functools import partial

import tiktoken
from openai import OpenAI
from openai.types.chat import ChatCompletionAssistantMessageParam, ChatCompletionUserMessageParam
from tokenizers import Tokenizer
from transformers import AutoTokenizer

from eval_framework.llm.base import BaseLLM
from eval_framework.shared.types import ConcatCompression, Error, RawCompletion, RawLoglikelihood
from eval_framework.tasks.base import Sample
from template_formatting.formatter import BaseFormatter, ConcatFormatter, HFFormatter, Message

logger = logging.getLogger(__name__)


class OpenAIModel(BaseLLM):
    """
    LLM wrapper for OpenAI API providing text/chat completions and log-probability evaluation output.
    """

    LLM_NAME: str | None = None
    DEFAULT_FORMATTER: Callable[[], BaseFormatter] | None = None
    BYTES_PER_TOKEN: float = 4.0  # rule of thumb according to https://platform.openai.com/tokenizer

    def __init__(
        self,
        model_name: str | None = None,
        formatter: BaseFormatter | None = None,
        temperature: float | None = None,
        api_key: str | None = os.getenv("OPENAI_API_KEY", ""),
        organization: str | None = None,
        base_url: str | None = None,
        bytes_per_token: float | None = None,
    ) -> None:
        """
        Initialize the OpenAIModel.

        Args:
<<<<<<< HEAD
            model_name: OpenAI model name (e.g., "gpt-4o", "gpt-3.5-turbo"). If None, uses LLM_NAME class attribute.
            formatter: Optional message formatter.
            temperature: Sampling temperature used when not passed to generate methods (from 0.0 to 2.0).
            api_key: OpenAI API key (defaults to OPENAI_API_KEY env variable).
            organization: Optional OpenAI organization ID.
            base_url: Optional API base URL for Azure or alternate endpoints.
=======
            model_name: Name of the OpenAI model to use (e.g., "gpt-4", "gpt-3.5-turbo")
            formatter: Optional message formatter
            temperature: Sampling temperature (0.0 to 2.0)
            api_key: OpenAI API key (defaults to OPENAI_API_KEY env variable)
            organization: Optional organization ID
            base_url: Optional API base URL for Azure or other endpoints
            bytes_per_token: Optional custom bytes per token scalar for non-standard models
>>>>>>> 14fff42b
        """
        assert model_name is not None or self.LLM_NAME is not None, "A model name must be specified."
        self._model_name = model_name if model_name else self.LLM_NAME
        logger.info(f"Instantiating OpenAIModel with name: {self._model_name}")

        self._formatter = formatter or (self.DEFAULT_FORMATTER() if self.DEFAULT_FORMATTER is not None else None)
        self._temperature = temperature if temperature is not None else 0.0
        assert 0.0 <= self._temperature <= 2.0, "Temperature must be between 0.0 and 2.0"

        self._client = OpenAI(
            api_key=api_key,
            organization=organization,
            base_url=base_url,
        )

<<<<<<< HEAD
        # Initialize tokenizer for the model
        self._encoder = self._get_encoder()

    def _get_encoder(self) -> tiktoken.Encoding:
        assert self._model_name is not None
        return tiktoken.encoding_for_model(self._model_name)
=======
        # Initialize tiktoken tokenizer for the model
        self._encoding = tiktoken.encoding_for_model(self._model_name)
        # set bytes_per_token_scalar for non-standard models
        if bytes_per_token is not None and bytes_per_token <= 0:
            raise ValueError("bytes_per_token must be positive")
        self.bytes_per_token_scalar = (
            4.0 / bytes_per_token if bytes_per_token is not None else 4.0 / self.BYTES_PER_TOKEN
        )
>>>>>>> 14fff42b

    def _count_tokens(self, text: str) -> int:
        """
        Count tokens for the given text using the encoder.

        Args:
            text: Input string.

        Returns:
            Number of tokens.
        """
        return len(self._encoder.encode(text))

    def generate_from_messages(
        self,
        messages: list[Sequence[Message]],
        stop_sequences: list[str] | None = None,
        max_tokens: int | None = None,
        temperature: float | None = None,
    ) -> list[RawCompletion]:
        """
        Generate completions for a list of message sequences concurrently.

        Uses text completion API when a formatter is configured, otherwise uses chat completion API.

        Args:
            messages: Sequence of messages.
            stop_sequences: Optional list of stop sequences.
            max_tokens: Optional maximum number of tokens to generate.
            temperature: Sampling temperature.

        Returns:
            List of RawCompletion objects containing prompts and completions.
        """
<<<<<<< HEAD

        effective_temperature = temperature if temperature is not None else self._temperature
        assert 0.0 <= effective_temperature <= 2.0, "Temperature must be between 0.0 and 2.0"

        def _process_one(single_messages: Sequence[Message]) -> RawCompletion:
=======
        results = []
        for single_messages in messages:
            # Adjust max tokens based on bytes_per_token_scalar so that non-standard models generate full responses
            scaled_max_tokens = math.ceil(max_tokens * self.bytes_per_token_scalar) if max_tokens is not None else None

>>>>>>> 14fff42b
            if self._formatter is not None:
                # Use formatter and text completion API
                prompt = self._formatter.format(single_messages, output_mode="string")
                # documentation: https://platform.openai.com/docs/api-reference/completions/create
                assert self._model_name is not None
                response = self._client.completions.create(
                    model=self._model_name,
                    prompt=prompt,
                    temperature=effective_temperature,
                    max_tokens=scaled_max_tokens,
                    stop=stop_sequences,
                )
                completion = response.choices[0].text
                return RawCompletion(
                    prompt=prompt,
                    prompt_sequence_positions=self._count_tokens(prompt),
                    concat_compression=ConcatCompression.calculate(
                        single_messages, count_tokens=self._count_tokens, completion=completion
                    ),
                    completion=completion,
                    completion_sequence_positions=self._count_tokens(completion),
                )
            else:
                # Use chat completion API
                chat_messages = [
                    (
                        ChatCompletionUserMessageParam(role="user", content=m.content)
                        if m.role is not None and m.role.value.lower() == "user"
                        else ChatCompletionAssistantMessageParam(role="assistant", content=m.content)
                    )
                    for m in single_messages
                ]
                assert self._model_name is not None
                chat_response = self._client.chat.completions.create(
                    model=self._model_name,
                    messages=chat_messages,
                    temperature=effective_temperature,
                    max_tokens=scaled_max_tokens,
                    stop=stop_sequences,
                )
                prompt = "\n".join([f"{m.get('role', '')}: {m.get('content', '')}" for m in chat_messages])
                prompt_tokens = getattr(chat_response.usage, "prompt_tokens", None)
                completion = chat_response.choices[0].message.content or ""
                return RawCompletion(
                    prompt=prompt,
                    prompt_sequence_positions=prompt_tokens,
                    concat_compression=ConcatCompression.calculate(
                        single_messages, count_tokens=self._count_tokens, completion=completion
                    ),
                    completion=completion,
                    completion_sequence_positions=self._count_tokens(completion),
                )

        with concurrent.futures.ThreadPoolExecutor() as executor:
            results = list(executor.map(_process_one, messages))
        return results

    def logprobs(self, samples: list[Sample]) -> list[RawLoglikelihood]:
        """
        Compute total log-probabilities for possible completions given each sample's prompt.

        Args:
            samples: List of Sample objects, each with prompt messages and possible completions.

        Returns:
            List of RawLoglikelihood objects mapping each prompt and completion to its log-probability.

        Note:
            Uses the OpenAI completions API with echo=True; chat logprobs are not supported.
        """
<<<<<<< HEAD
        assert self._model_name in ["babbage-002", "davinci-002"], (
            "Log-probs for prompt tokens are only supported for a limited set of models."
=======
        completions = []
        list_json_messages: list[Sequence[Message]] = []
        for single_messages in messages:
            # Add system message to encourage JSON output
            json_messages = list(single_messages)
            if not any(m.role == Role.SYSTEM for m in single_messages):
                json_messages.insert(
                    0,
                    Message(
                        role=Role.SYSTEM, content="You are a helpful assistant that always responds with valid JSON."
                    ),
                )
            list_json_messages.append(json_messages)

        # Adjust max tokens based on bytes_per_token_scalar so that non-standard models generate full responses
        scaled_max_tokens = math.ceil(max_tokens * self.bytes_per_token_scalar) if max_tokens is not None else None

        # Generate completion
        completions = self.generate_from_messages(
            messages=list_json_messages, stop_sequences=stop_sequences, max_tokens=scaled_max_tokens
>>>>>>> 14fff42b
        )
        # apparently OpenAI stopped providing logprobs of prompt tokens, see discussion in:
        # https://github.com/EleutherAI/lm-evaluation-harness/issues/1196

        assert self._formatter is not None, "Log-probs require a formatter to create text prompts."
        results: list[RawLoglikelihood] = []
        for sample in samples:
            prompt = self._formatter.format(sample.messages, output_mode="string") if sample.messages else ""
            choices_log_probs: dict[str, float] = {}
            choices_sequence_positions: dict[str, int] = {}
            prompt_sequence_positions: int | None = self._count_tokens(prompt)
            error: Error | None = None

            for choice in sample.possible_completions or []:
                if error is not None:
                    continue

                # Tokenize prompt and completion
                prompt_tokens = self._encoder.encode(prompt)
                completion_tokens = self._encoder.encode(choice)
                full_text = prompt + choice

                try:
                    response = self._client.completions.create(
                        model=self._model_name,
                        prompt=full_text,
                        echo=True,
                        max_tokens=0,
                        logprobs=1,
                        temperature=0,
                    )

                    choice_obj = response.choices[0]
                    if not hasattr(choice_obj, "logprobs") or choice_obj.logprobs is None:
                        raise ValueError("Logprobs not returned in response.")

                    all_tokens = getattr(choice_obj.logprobs, "tokens", None)
                    all_logprobs = getattr(choice_obj.logprobs, "token_logprobs", None)

                    if all_tokens is None or all_logprobs is None:
                        raise ValueError("Logprobs response missing expected 'tokens' or 'token_logprobs' fields.")

                    if len(all_tokens) != len(prompt_tokens) + len(completion_tokens):
                        raise ValueError(
                            f"Token count mismatch: tokens in response ({len(all_tokens)}) != prompt+completion "
                            f"({len(prompt_tokens) + len(completion_tokens)})"
                        )

                    # Sum logprobs for the completion portion
                    choices_log_probs[choice] = sum(all_logprobs[len(prompt_tokens) :])
                    choices_sequence_positions[choice] = len(completion_tokens)

                except Exception as e:
                    error = Error(error_class=e.__class__.__name__, message=str(e), traceback=traceback.format_exc())
                    prompt_sequence_positions = None
                    choices_log_probs = {}
                    choices_sequence_positions = {}

            results.append(
                RawLoglikelihood(
                    prompt=prompt,
                    prompt_sequence_positions=prompt_sequence_positions,
                    loglikelihoods=choices_log_probs,
                    loglikelihoods_sequence_positions=choices_sequence_positions,
                    raw_loglikelihood_error=error,
                )
            )
        return results

    def __del__(self) -> None:
        if hasattr(self, "_client"):
            try:
                self._client.close()
            except Exception:
                pass


class DeepseekModel(OpenAIModel):
    """
    General Deepseek model wrapper using OpenAI-compatible API for deepseek-chat and deepseek-reasoner models.

    Using the deepseek API: https://api-docs.deepseek.com/quick_start/pricing
    """

    def __init__(
        self,
        model_name: str | None = None,
        formatter: BaseFormatter | None = None,
        temperature: float | None = None,
        api_key: str | None = None,
        organization: str | None = None,
        base_url: str | None = None,
        tokenizer_name: str | None = None,
    ) -> None:
        super().__init__(
            model_name=model_name,
            formatter=formatter,
            temperature=temperature,
            api_key=os.getenv("DEEPSEEK_API_KEY", ""),
            organization=organization,
            base_url="https://api.deepseek.com/beta",
        )
        self._tokenizer_name = tokenizer_name if tokenizer_name is not None else "deepseek-ai/DeepSeek-V3.2-Exp"

    def _get_encoder(self) -> Tokenizer:
        return AutoTokenizer.from_pretrained(self._tokenizer_name)

    def _count_tokens(self, text: str) -> int:
        return len(self._encoder.encode(text))


### Model Aliases ###


class OpenAI_gpt_4o_mini(OpenAIModel):
    LLM_NAME = "gpt-4o-mini-2024-07-18"


class OpenAI_gpt_4o_mini_with_ConcatFormatter(OpenAIModel):
    LLM_NAME = "gpt-4o-mini-2024-07-18"
    DEFAULT_FORMATTER = ConcatFormatter


class OpenAI_davinci_002(OpenAIModel):
    LLM_NAME = "davinci-002"
    DEFAULT_FORMATTER = ConcatFormatter


class Deepseek_reasoner(DeepseekModel):
    LLM_NAME = "deepseek-reasoner"  # DeepSeek-V3.2-Exp (Thinking Mode)
    # multi-round conversations for reasoning model documented here:
    # https://api-docs.deepseek.com/guides/reasoning_model#api-example
    # does not support completion API


class Deepseek_chat(DeepseekModel):
    LLM_NAME = "deepseek-chat"  # DeepSeek-V3.2-Exp (Non-thinking Mode)


class Deepseek_chat_with_formatter(DeepseekModel):
    LLM_NAME = "deepseek-chat"  # DeepSeek-V3.2-Exp (Non-thinking Mode)
    DEFAULT_FORMATTER = partial(HFFormatter, "deepseek-ai/DeepSeek-V3.2-Exp")
    """
        <｜begin▁of▁sentence｜><｜User｜>Question: What color is the night sky?
        <｜Assistant｜></think>Answer:
    """<|MERGE_RESOLUTION|>--- conflicted
+++ resolved
@@ -43,22 +43,13 @@
         Initialize the OpenAIModel.
 
         Args:
-<<<<<<< HEAD
             model_name: OpenAI model name (e.g., "gpt-4o", "gpt-3.5-turbo"). If None, uses LLM_NAME class attribute.
             formatter: Optional message formatter.
             temperature: Sampling temperature used when not passed to generate methods (from 0.0 to 2.0).
             api_key: OpenAI API key (defaults to OPENAI_API_KEY env variable).
             organization: Optional OpenAI organization ID.
             base_url: Optional API base URL for Azure or alternate endpoints.
-=======
-            model_name: Name of the OpenAI model to use (e.g., "gpt-4", "gpt-3.5-turbo")
-            formatter: Optional message formatter
-            temperature: Sampling temperature (0.0 to 2.0)
-            api_key: OpenAI API key (defaults to OPENAI_API_KEY env variable)
-            organization: Optional organization ID
-            base_url: Optional API base URL for Azure or other endpoints
-            bytes_per_token: Optional custom bytes per token scalar for non-standard models
->>>>>>> 14fff42b
+            bytes_per_token: Optional custom bytes per token scalar for non-standard models.
         """
         assert model_name is not None or self.LLM_NAME is not None, "A model name must be specified."
         self._model_name = model_name if model_name else self.LLM_NAME
@@ -74,23 +65,19 @@
             base_url=base_url,
         )
 
-<<<<<<< HEAD
         # Initialize tokenizer for the model
         self._encoder = self._get_encoder()
 
-    def _get_encoder(self) -> tiktoken.Encoding:
-        assert self._model_name is not None
-        return tiktoken.encoding_for_model(self._model_name)
-=======
-        # Initialize tiktoken tokenizer for the model
-        self._encoding = tiktoken.encoding_for_model(self._model_name)
         # set bytes_per_token_scalar for non-standard models
         if bytes_per_token is not None and bytes_per_token <= 0:
             raise ValueError("bytes_per_token must be positive")
         self.bytes_per_token_scalar = (
             4.0 / bytes_per_token if bytes_per_token is not None else 4.0 / self.BYTES_PER_TOKEN
         )
->>>>>>> 14fff42b
+
+    def _get_encoder(self) -> tiktoken.Encoding:
+        assert self._model_name is not None
+        return tiktoken.encoding_for_model(self._model_name)
 
     def _count_tokens(self, text: str) -> int:
         """
@@ -125,19 +112,14 @@
         Returns:
             List of RawCompletion objects containing prompts and completions.
         """
-<<<<<<< HEAD
 
         effective_temperature = temperature if temperature is not None else self._temperature
         assert 0.0 <= effective_temperature <= 2.0, "Temperature must be between 0.0 and 2.0"
 
         def _process_one(single_messages: Sequence[Message]) -> RawCompletion:
-=======
-        results = []
-        for single_messages in messages:
             # Adjust max tokens based on bytes_per_token_scalar so that non-standard models generate full responses
             scaled_max_tokens = math.ceil(max_tokens * self.bytes_per_token_scalar) if max_tokens is not None else None
 
->>>>>>> 14fff42b
             if self._formatter is not None:
                 # Use formatter and text completion API
                 prompt = self._formatter.format(single_messages, output_mode="string")
@@ -160,6 +142,7 @@
                     completion=completion,
                     completion_sequence_positions=self._count_tokens(completion),
                 )
+
             else:
                 # Use chat completion API
                 chat_messages = [
@@ -208,31 +191,8 @@
         Note:
             Uses the OpenAI completions API with echo=True; chat logprobs are not supported.
         """
-<<<<<<< HEAD
         assert self._model_name in ["babbage-002", "davinci-002"], (
             "Log-probs for prompt tokens are only supported for a limited set of models."
-=======
-        completions = []
-        list_json_messages: list[Sequence[Message]] = []
-        for single_messages in messages:
-            # Add system message to encourage JSON output
-            json_messages = list(single_messages)
-            if not any(m.role == Role.SYSTEM for m in single_messages):
-                json_messages.insert(
-                    0,
-                    Message(
-                        role=Role.SYSTEM, content="You are a helpful assistant that always responds with valid JSON."
-                    ),
-                )
-            list_json_messages.append(json_messages)
-
-        # Adjust max tokens based on bytes_per_token_scalar so that non-standard models generate full responses
-        scaled_max_tokens = math.ceil(max_tokens * self.bytes_per_token_scalar) if max_tokens is not None else None
-
-        # Generate completion
-        completions = self.generate_from_messages(
-            messages=list_json_messages, stop_sequences=stop_sequences, max_tokens=scaled_max_tokens
->>>>>>> 14fff42b
         )
         # apparently OpenAI stopped providing logprobs of prompt tokens, see discussion in:
         # https://github.com/EleutherAI/lm-evaluation-harness/issues/1196
