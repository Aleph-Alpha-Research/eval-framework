--- conflicted
+++ resolved
@@ -1,32 +1,22 @@
-<<<<<<< HEAD
-from collections.abc import Sequence
-from typing import Any
-=======
 """This is just a default model file with some small models for testing.
->>>>>>> 1a7c2c30
 
 Please define your own model file externally and pass it to the eval-framework entrypoint
 to use it.
 """
 
-<<<<<<< HEAD
+from collections.abc import Sequence
+from typing import Any
+
 from eval_framework.constants import RED, RESET
-from eval_framework.llm.aleph_alpha_api_llm import AlephAlphaAPIModel
 from eval_framework.llm.base import BaseLLM
-from eval_framework.llm.huggingface_llm import HFLLM
-from eval_framework.llm.vllm_models import MistralVLLM, VLLMModel
+from eval_framework.llm.huggingface import HFLLM
+from eval_framework.llm.vllm import VLLMModel
 from eval_framework.shared.types import RawCompletion, RawLoglikelihood
 from eval_framework.tasks.base import Sample
+from eval_framework.utils import is_extra_installed
 from template_formatting.formatter import (
-    ConcatFormatter,
-    HFFormatter,
-    Llama3Formatter,
     Message,
 )
-from template_formatting.mistral_formatter import MagistralFormatter
-=======
-from eval_framework.utils import is_extra_installed
->>>>>>> 1a7c2c30
 
 if is_extra_installed(extra="transformers"):
     from eval_framework.llm.huggingface import Pythia410m, SmolLM135M, Smollm135MInstruct, Qwen3_0_6B  # noqa F401
@@ -34,233 +24,8 @@
 if is_extra_installed("mistral"):
     from eval_framework.llm.mistral import MagistralVLLM  # noqa F401
 
-<<<<<<< HEAD
-
-class Pythia410m(HFLLM):
-    LLM_NAME = "EleutherAI/pythia-410m"
-    DEFAULT_FORMATTER = ConcatFormatter()
-
-
-class SmolLM135M(HFLLM):
-    LLM_NAME = "HuggingFaceTB/SmolLM-135M"
-    DEFAULT_FORMATTER = ConcatFormatter()
-
-
-class Smollm135MInstruct(HFLLM):
-    LLM_NAME = "HuggingFaceTB/SmolLM-135M-Instruct"
-    DEFAULT_FORMATTER = ConcatFormatter()
-
-
-class SmolLM_1_7B_Instruct(HFLLM):
-    LLM_NAME = "HuggingFaceTB/SmolLM-1.7B-Instruct"
-    DEFAULT_FORMATTER = ConcatFormatter()
-
-
-class Qwen3_0_6B_VLLM(VLLMModel):
-    LLM_NAME = "Qwen/Qwen3-0.6B"
-    DEFAULT_FORMATTER = HFFormatter(LLM_NAME, chat_template_kwargs={"enable_thinking": True})
-
-
-class Qwen3_0_6B_VLLM_No_Thinking(VLLMModel):
-    LLM_NAME = "Qwen/Qwen3-0.6B"
-    DEFAULT_FORMATTER = HFFormatter(LLM_NAME, chat_template_kwargs={"enable_thinking": False})
-
-
-class Qwen3_1_7B_VLLM_No_Thinking(VLLMModel):
-    LLM_NAME = "Qwen/Qwen3-1.7B"
-    DEFAULT_FORMATTER = HFFormatter(LLM_NAME, chat_template_kwargs={"enable_thinking": False})
-
-
-class Qwen3_8B_VLLM_No_Thinking(VLLMModel):
-    LLM_NAME = "Qwen/Qwen3-8B"
-    DEFAULT_FORMATTER = HFFormatter(LLM_NAME, chat_template_kwargs={"enable_thinking": False})
-
-
-class Qwen3_4B_VLLM_No_Thinking(VLLMModel):
-    LLM_NAME = "Qwen/Qwen3-4B"
-    DEFAULT_FORMATTER = HFFormatter(LLM_NAME, chat_template_kwargs={"enable_thinking": False})
-
-
-class Qwen3_14B_VLLM_No_Thinking(VLLMModel):
-    LLM_NAME = "Qwen/Qwen3-14B"
-    DEFAULT_FORMATTER = HFFormatter(LLM_NAME, chat_template_kwargs={"enable_thinking": False})
-
-
-class Qwen3_32B_VLLM_No_Thinking(VLLMModel):
-    LLM_NAME = "Qwen/Qwen3-32B"
-    DEFAULT_FORMATTER = HFFormatter(LLM_NAME, chat_template_kwargs={"enable_thinking": False})
-
-
-class Qwen3_30B_A3B_VLLM_No_Thinking(VLLMModel):
-    LLM_NAME = "Qwen/Qwen3-30B-A3B"
-    DEFAULT_FORMATTER = HFFormatter(LLM_NAME, chat_template_kwargs={"enable_thinking": False})
-
-
-class Qwen3_235B_A22B_VLLM_No_Thinking(VLLMModel):
-    LLM_NAME = "Qwen/Qwen3-235B-A22B"
-    DEFAULT_FORMATTER = HFFormatter(LLM_NAME, chat_template_kwargs={"enable_thinking": False})
-
-
-class Qwen3_4B_VLLM_Reasoning(VLLMModel):
-    LLM_NAME = "Qwen/Qwen3-4B"
-    DEFAULT_FORMATTER = HFFormatter(LLM_NAME, chat_template_kwargs={"enable_thinking": True})
-
-
-class Qwen3_8B_VLLM_Reasoning(VLLMModel):
-    LLM_NAME = "Qwen/Qwen3-8B"
-    DEFAULT_FORMATTER = HFFormatter(LLM_NAME, chat_template_kwargs={"enable_thinking": True})
-
-
-class Qwen3_14B_VLLM_Reasoning(VLLMModel):
-    LLM_NAME = "Qwen/Qwen3-14B"
-    DEFAULT_FORMATTER = HFFormatter(LLM_NAME, chat_template_kwargs={"enable_thinking": True})
-
-
-class Qwen3_32B_VLLM_Reasoning(VLLMModel):
-    LLM_NAME = "Qwen/Qwen3-32B"
-    DEFAULT_FORMATTER = HFFormatter(LLM_NAME, chat_template_kwargs={"enable_thinking": True})
-
-
-class Qwen3_30B_A3B_VLLM_Reasoning(VLLMModel):
-    LLM_NAME = "Qwen/Qwen3-30B-A3B"
-    DEFAULT_FORMATTER = HFFormatter(LLM_NAME, chat_template_kwargs={"enable_thinking": True})
-
-
-class Qwen3_0_6B(HFLLM):
-    LLM_NAME = "Qwen/Qwen3-0.6B"
-    DEFAULT_FORMATTER = HFFormatter(LLM_NAME, chat_template_kwargs={"enable_thinking": True})
-
-
-class Qwen3_0_6B_No_Thinking(HFLLM):
-    LLM_NAME = "Qwen/Qwen3-0.6B"
-    DEFAULT_FORMATTER = HFFormatter(LLM_NAME, chat_template_kwargs={"enable_thinking": False})
-
-
-class Qwen3_1_7B_No_Thinking(HFLLM):
-    LLM_NAME = "Qwen/Qwen3-1.7B"
-    DEFAULT_FORMATTER = HFFormatter(LLM_NAME, chat_template_kwargs={"enable_thinking": False})
-
-
-class Qwen3_8B_No_Thinking(HFLLM):
-    LLM_NAME = "Qwen/Qwen3-8B"
-    DEFAULT_FORMATTER = HFFormatter(LLM_NAME, chat_template_kwargs={"enable_thinking": False})
-
-
-class Qwen3_4B_No_Thinking(HFLLM):
-    LLM_NAME = "Qwen/Qwen3-4B"
-    DEFAULT_FORMATTER = HFFormatter(LLM_NAME, chat_template_kwargs={"enable_thinking": False})
-
-
-class Qwen3_14B_No_Thinking(HFLLM):
-    LLM_NAME = "Qwen/Qwen3-14B"
-    DEFAULT_FORMATTER = HFFormatter(LLM_NAME, chat_template_kwargs={"enable_thinking": False})
-
-
-class Qwen3_32B_No_Thinking(HFLLM):
-    LLM_NAME = "Qwen/Qwen3-32B"
-    DEFAULT_FORMATTER = HFFormatter(LLM_NAME, chat_template_kwargs={"enable_thinking": False})
-
-
-class Qwen3_30B_A3B_No_Thinking(HFLLM):
-    LLM_NAME = "Qwen/Qwen3-30B-A3B"
-    DEFAULT_FORMATTER = HFFormatter(LLM_NAME, chat_template_kwargs={"enable_thinking": False})
-
-
-class Phi3Mini4kInstruct(HFLLM):
-    LLM_NAME = "microsoft/Phi-3-mini-4k-instruct"
-    DEFAULT_FORMATTER = ConcatFormatter()
-
-
-class Qwen1_5B(HFLLM):
-    LLM_NAME = "deepseek-ai/DeepSeek-R1-Distill-Qwen-1.5B"
-    DEFAULT_FORMATTER = ConcatFormatter()
-
-
-class MagistralVLLM(MistralVLLM):
-    LLM_NAME = "mistralai/Magistral-Small-2506"
-    DEFAULT_FORMATTER = MagistralFormatter("mistralai/Magistral-Small-2506")
-
-
-class Viking_7b_API(AlephAlphaAPIModel):
-    LLM_NAME = "viking-7b"
-    DEFAULT_FORMATTER = ConcatFormatter()
-
-
-class Poro_34bChat_API(AlephAlphaAPIModel):
-    LLM_NAME = "poro-34b-chat"
-    DEFAULT_FORMATTER = HFFormatter("LumiOpen/Poro-34B-chat")
-
-
-class Pharia1_7B_Control_API(AlephAlphaAPIModel):
-    LLM_NAME = "pharia-1-llm-7b-control"
-    DEFAULT_FORMATTER = Llama3Formatter()
-
-
-class Llama31_8B_HF(HFLLM):
-    LLM_NAME = "meta-llama/Meta-Llama-3.1-8B"
-    DEFAULT_FORMATTER = ConcatFormatter()
-
-
-class Llama31_8B_API(AlephAlphaAPIModel):
-    LLM_NAME = "llama-3.1-8b"
-    DEFAULT_FORMATTER = ConcatFormatter()
-
-
-class Llama31_8B_Instruct_API(AlephAlphaAPIModel):
-    LLM_NAME = "llama-3.1-8b-instruct"
-    DEFAULT_FORMATTER = Llama3Formatter()
-
-
-class Llama31_70B_API(AlephAlphaAPIModel):
-    LLM_NAME = "llama-3.1-70b"
-    DEFAULT_FORMATTER = ConcatFormatter()
-
-
-class Llama31_70B_Instruct_API(AlephAlphaAPIModel):
-    LLM_NAME = "llama-3.1-70b-instruct"
-    DEFAULT_FORMATTER = Llama3Formatter()
-
-
-class Llama33_70B_Instruct_API(AlephAlphaAPIModel):
-    LLM_NAME = "llama-3.3-70b-instruct"
-    DEFAULT_FORMATTER = Llama3Formatter()
-
-
-class Llama31_405B_Instruct_API(AlephAlphaAPIModel):
-    LLM_NAME = "llama-3.1-405b-instruct-fp8"
-    DEFAULT_FORMATTER = Llama3Formatter()
-
-
-class Llama31_8B_Tulu_3_8B_SFT(AlephAlphaAPIModel):
-    LLM_NAME = "tulu-3-8b-sft"
-    DEFAULT_FORMATTER = HFFormatter("allenai/Llama-3.1-Tulu-3-8B-SFT")
-
-
-class Llama31_8B_Tulu_3_8B(AlephAlphaAPIModel):
-    LLM_NAME = "tulu-3-8b"
-    DEFAULT_FORMATTER = HFFormatter("allenai/Llama-3.1-Tulu-3-8B")
-
-
-class HFLLM_from_name(HFLLM):
-    """
-    A generic class to create HFLLM instances from a given model name.
-    """
-
-    def __init__(self, model_name: str | None = None, formatter: str = "Llama3Formatter", **kwargs: Any) -> None:
-        if model_name is None:
-            raise ValueError("model_name is required")
-
-        self.LLM_NAME = model_name
-        self.device = torch.device("cuda" if torch.cuda.is_available() else "cpu")
-        self.tokenizer = AutoTokenizer.from_pretrained(self.LLM_NAME)
-        self.model = AutoModelForCausalLM.from_pretrained(self.LLM_NAME, device_map="auto")
-
-        # Lazy formatter initialization - only create the one we need
-        selected_formatter = self.get_formatter(formatter, model_name)
-
-        print(f"{RED}[ Model initialized --------------------- {RESET}{self.LLM_NAME} {RED}]{RESET}")
-        print(f"{RED}[ Formatter: {formatter} ]{RESET}")
-        self._set_formatter(selected_formatter)
+if is_extra_installed("vllm"):
+    from eval_framework.llm.vllm import Qwen3_0_6B_VLLM, Qwen3_0_6B_VLLM_No_Thinking  # noqa F401
 
 
 class HFLLM_from_wandb_registry(HFLLM):
@@ -418,8 +183,4 @@
 
     @property
     def name(self) -> str:
-        return self._model.name
-=======
-if is_extra_installed("vllm"):
-    from eval_framework.llm.vllm import Qwen3_0_6B_VLLM, Qwen3_0_6B_VLLM_No_Thinking  # noqa F401
->>>>>>> 1a7c2c30
+        return self._model.name