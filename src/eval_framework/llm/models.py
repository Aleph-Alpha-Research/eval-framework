--- conflicted
+++ resolved
@@ -4,20 +4,7 @@
 to use it.
 """
 
-<<<<<<< HEAD
-from eval_framework.llm.aleph_alpha import AlephAlphaAPIModel
-from eval_framework.llm.huggingface import HFLLM
-from eval_framework.llm.vllm import MistralVLLM, VLLMModel
-from eval_framework.utils.constants import RED, RESET
-from template_formatting.formatter import (
-    ConcatFormatter,
-    HFFormatter,
-    Llama3Formatter,
-)
-from template_formatting.mistral_formatter import MagistralFormatter
-=======
-from eval_framework.utils import is_extra_installed
->>>>>>> 1a7c2c30
+from eval_framework.utils.utils import is_extra_installed
 
 if is_extra_installed(extra="transformers"):
     from eval_framework.llm.huggingface import Pythia410m, SmolLM135M, Smollm135MInstruct, Qwen3_0_6B  # noqa F401
