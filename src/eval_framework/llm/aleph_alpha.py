import asyncio
import json
import logging
import math
import os
import random
import re
import time
import traceback
from collections.abc import Callable, Sequence

import aiohttp
from aleph_alpha_client import (
    AsyncClient,
    BusyError,
    Client,
    CompletionRequest,
    CompletionResponse,
    EvaluationRequest,
    EvaluationResponse,
    Prompt,
)
from aleph_alpha_client.prompt import Text
from dotenv import load_dotenv

from eval_framework.llm.base import BaseLLM
from eval_framework.shared.types import Error, PromptTooLongException, RawCompletion, RawLoglikelihood
from eval_framework.tasks.base import Sample
from eval_framework.tasks.utils import raise_errors
from template_formatting.formatter import BaseFormatter, Llama3Formatter, Message

load_dotenv()

logger = logging.getLogger(__name__)


def safe_json_loads(s: str) -> dict:
    try:
        return json.loads(s)
    except (json.JSONDecodeError, TypeError):
        return {}


class AlephAlphaAPIModel(BaseLLM):
    LLM_NAME: str
    DEFAULT_FORMATTER: Callable[[], BaseFormatter] | None = None
    BYTES_PER_TOKEN: float = 4.0  # rule of thumb according to https://platform.openai.com/tokenizer

    def __init__(
        self,
        formatter: BaseFormatter | None = None,
        checkpoint_name: str | None = None,
        temperature: float | None = None,
        # Please see README.md for tips if adapting the following parameters.
        max_retries: int = 100,
        max_async_concurrent_requests: int = 32,
        request_timeout_seconds: int = 30 * 60 + 5,
        queue_full_timeout_seconds: int = 30 * 60 + 5,
        bytes_per_token: float | None = None,
    ) -> None:
        self._formatter: BaseFormatter
        if formatter is None:
            if self.DEFAULT_FORMATTER is None:
                raise ValueError("Either formatter or default formatter must be specified")
            self._formatter = self.DEFAULT_FORMATTER()
        else:
            self._formatter = formatter
        self._llm_name = checkpoint_name or self.LLM_NAME
        self._temperature = temperature if temperature is not None else 0.0
        self.max_async_concurrent_requests = max_async_concurrent_requests
        self.max_retries = max_retries
        self.request_timeout_seconds = request_timeout_seconds
        self.queue_full_timeout_seconds = queue_full_timeout_seconds
        self._validate_model_availability()
        # set bytes_per_token_scalar for non-standard models
        if bytes_per_token is not None and bytes_per_token <= 0:
            raise ValueError("bytes_per_token must be positive")
        self.bytes_per_token_scalar = (
            4.0 / bytes_per_token if bytes_per_token is not None else 4.0 / self.BYTES_PER_TOKEN
        )

    def _validate_model_availability(self) -> None:
        """
        Validate that the model name is available by making a test request.
        """
        try:
            # 'Client' object does not support the context manager protocol
            client = Client(
                host=os.getenv("AA_INFERENCE_ENDPOINT", "dummy_endpoint"),
                token=os.getenv("AA_TOKEN", "dummy"),
            )

            request = CompletionRequest(
                prompt=Prompt.from_text(""),
                maximum_tokens=1,
            )
            client.complete(request, model=self._llm_name)
            logger.info(f"Model '{self._llm_name}' available and loaded.")
        except Exception as e:
            raise RuntimeError(f"Model '{self._llm_name}' is not available: {e}")

    async def _request_with_backoff(
        self, client: AsyncClient, request: CompletionRequest | EvaluationRequest, id: int
    ) -> CompletionResponse | EvaluationResponse:
        """
        Query Aleph-Alpha API with complete. Retry with back-off until it responds.
        """
        num_attempts = 0
        start_time: float | None = None

        while True:
            try:
                if isinstance(request, CompletionRequest):
                    return await client.complete(request, model=self._llm_name)
                elif isinstance(request, EvaluationRequest):
                    return await client.evaluate(request, model=self._llm_name)
                else:
                    raise ValueError(f"Unsupported request type: {type(request)}")

            except (TimeoutError, BusyError, RuntimeError, aiohttp.ClientError) as e:
                status_code: str = safe_json_loads(e.args[1]).get("code", "") if len(e.args) >= 2 else ""
                str_e = str(e)
                if status_code == "QUEUE_FULL":
                    # Worker not available or missed a heartbeat (inference longer than scheduler's
                    # API_MODEL_AVAILABLE_TIMEOUT_DURATION_MILLIS) or the scheduler is overloaded.
                    if start_time is None:
                        start_time = time.time()
                    elapsed = time.time() - start_time
                    if elapsed <= self.queue_full_timeout_seconds:
                        logger.info(
                            f"Request {id}: {status_code or str_e[:256]} - retrying: attempt"
                            f" {num_attempts}/{self.max_retries}, elapsed {elapsed:.1f} sec"
                        )
                        # don't count as retry (request returns immediately, so just wait a bit not to DoS the server)
                        await asyncio.sleep(random.randint(5, 30))
                        continue

                elif (
                    status_code == "TIMEOUT_TASK"
                    or isinstance(e, TimeoutError)
                    or "502 Bad Gateway" in str_e
                    or "504 Gateway Time-out" in str_e
                    or isinstance(e, aiohttp.ClientError)
                ):
                    # client timeout, either because task too long in a queue or inference too long
                    # (scheduler's API_CLIENT_TIMEOUT_DURATION_MILLIS). Retrying for the "inference too long"
                    # case makes no sense but we unfortunately don't know which case has happened.
                    num_attempts += 1
                    start_time = None
                    if num_attempts < self.max_retries:
                        logger.info(f"Request {id}: TIMEOUT_TASK - retrying: attempt {num_attempts}/{self.max_retries}")
                        await asyncio.sleep(random.randint(5, 30))
                        continue

                raise e

    async def _process_request_with_client(
        self,
        client: AsyncClient,
        semaphore: asyncio.Semaphore,
        request: CompletionRequest | EvaluationRequest,
        id: int,
    ) -> RawCompletion | tuple[EvaluationRequest, EvaluationResponse | Error]:
        async with semaphore:
            try:
                response = await self._request_with_backoff(client=client, request=request, id=id)
                logger.info(f"Request {id}: Success")
            except Exception as e:
                if raise_errors():
                    raise e
                logger.info(f"Request {id}: Failure: {str(e)[:256]}")
                if len(e.args) >= 2:
                    status_code: str = safe_json_loads(e.args[1]).get("code", "")
                    if status_code == "PROMPT_TOO_LONG":
                        error = Error(
                            error_class=PromptTooLongException.__name__,
                            message="Prompt exceeded context size.",
                            traceback=traceback.format_exc(),
                        )
                    else:
                        error = Error(error_class=status_code, message=str(e), traceback=traceback.format_exc())
                else:
                    error = Error(error_class=e.__class__.__name__, message=str(e), traceback=traceback.format_exc())

                if isinstance(request, CompletionRequest):
                    assert isinstance(request.prompt.items[0], Text)
                    return RawCompletion(
                        prompt=request.prompt.items[0].text,
                        prompt_sequence_positions=None,
                        completion="",
                        completion_sequence_positions=0,
                        raw_completion_error=error,
                    )
                else:
                    return (request, error)

        # Completion responses can directly be converted to RawCompletion
        if isinstance(request, CompletionRequest):
            assert isinstance(request.prompt.items[0], Text) and isinstance(response, CompletionResponse)
            assert len(response.completions) == 1
            prompt = request.prompt.items[0].text
            completion = response.completions[0].completion or ""
            prompt_sequence_positions: int | None = None
            completion_sequence_positions: int | None = None

            # Support workaround in api-worker-transformer's scaling generator to return the correct number of tokens.
            # These are part of the completion string; those in CompletionResponse are invalid in this case.
            m = re.match(r"\uf8c9(\d+),(\d+)\uf8c9(.*)", completion, re.DOTALL)
            if m is not None:
                num_input_tokens, num_completion_tokens, completion = m.groups()
                prompt_sequence_positions = int(num_input_tokens)
                completion_sequence_positions = int(num_completion_tokens)
            else:
                prompt_sequence_positions = response.num_tokens_prompt_total if response else None
                completion_sequence_positions = response.num_tokens_generated if response else None

            return RawCompletion(
                prompt=prompt,
                prompt_sequence_positions=prompt_sequence_positions,
                completion=completion,
                completion_sequence_positions=completion_sequence_positions,
            )

        # Evaluation responses must be assembled from individual choice requests later
        else:
            assert isinstance(response, EvaluationResponse)
            return (request, response)

    async def _process_requests(
        self, requests: list[CompletionRequest] | list[EvaluationRequest]
    ) -> list[RawCompletion | tuple[EvaluationRequest, EvaluationResponse | Error]]:
        semaphore = asyncio.Semaphore(self.max_async_concurrent_requests)
        async with AsyncClient(
            host=os.getenv("AA_INFERENCE_ENDPOINT", "dummy_endpoint"),
            nice=True,
            request_timeout_seconds=self.request_timeout_seconds,
            token=os.getenv("AA_TOKEN", "dummy"),
            total_retries=0,  # we have a custom retry policy in _request_with_backoff()
        ) as client:
            tasks = (
                self._process_request_with_client(client, semaphore, request, i)
                for i, request in enumerate[CompletionRequest | EvaluationRequest](requests)
            )
            responses = await asyncio.gather(*tasks)  # guarantees order of responses
        return responses

    def generate_from_messages(
        self,
        messages: list[Sequence[Message]],
        stop_sequences: list[str] | None = None,
        max_tokens: int | None = None,
        temperature: float | None = None,
    ) -> list[RawCompletion]:
        effective_temperature = temperature if temperature is not None else self._temperature

        requests = []
<<<<<<< HEAD
=======

        # Adjust max tokens based on bytes_per_token_scalar so that non-standard models generate full responses
        scaled_max_tokens = math.ceil(max_tokens * self.bytes_per_token_scalar) if max_tokens is not None else None

>>>>>>> 14fff42b
        for single_messages in messages:
            requests.append(
                CompletionRequest(
                    prompt=Prompt.from_text(self._formatter.format(single_messages, output_mode="string")),
                    maximum_tokens=scaled_max_tokens,
                    stop_sequences=stop_sequences,
                    temperature=effective_temperature,
                )
            )

        responses = asyncio.run(self._process_requests(requests))
        return responses  # type: ignore

    def logprobs(self, samples: list[Sample]) -> list[RawLoglikelihood]:
        samples_prompt: list[str] = []
        evaluation_requests: list[EvaluationRequest] = []
        results: list[RawLoglikelihood] = []

        # evaluate all choices independently in flattened list
        for sample in samples:
            prompt: str = self._formatter.format(sample.messages, output_mode="string") if sample.messages else ""
            samples_prompt.append(prompt)
            for choice in sample.possible_completions or []:
                evaluation_requests.append(
                    EvaluationRequest(prompt=Prompt.from_text(prompt), completion_expected=choice)
                )

        evaluation_responses = asyncio.run(self._process_requests(evaluation_requests))
        evaluation_responses_iter = iter(evaluation_responses)

        # assemble choices to RawLoglikelihood from a flattened list for all possible choice replies
        for sample, prompt in zip(samples, samples_prompt, strict=True):
            choices_log_probs: dict[str, float] = {}
            choices_sequence_positions: dict[str, int] = {}
            prompt_sequence_positions: int | None = 0
            error = None

            for choice in sample.possible_completions or []:
                request, response = next(evaluation_responses_iter)
                if error is not None:
                    continue
                if isinstance(response, Error):  # failure for one choice leads to failure of the whole sample
                    error = response
                    prompt_sequence_positions = None
                    choices_log_probs = {}
                    choices_sequence_positions = {}
                else:
                    assert isinstance(request, EvaluationRequest) and isinstance(response, EvaluationResponse)
                    assert isinstance(request.prompt.items[0], Text)
                    assert prompt == request.prompt.items[0].text, f"{prompt} != {request.prompt.items[0].text}"
                    assert choice == request.completion_expected, f"{choice} != {request.completion_expected}"
                    prompt_sequence_positions = response.num_tokens_prompt_total - response.result["token_count"]
                    choices_log_probs[choice] = response.result["log_probability"]
                    choices_sequence_positions[choice] = response.result["token_count"]

            results.append(
                RawLoglikelihood(
                    prompt=prompt,
                    prompt_sequence_positions=prompt_sequence_positions,
                    loglikelihoods=choices_log_probs,
                    loglikelihoods_sequence_positions=choices_sequence_positions,
                    raw_loglikelihood_error=error,
                )
            )

        return results


class Llama31_8B_Instruct_API(AlephAlphaAPIModel):
    LLM_NAME = "llama-3.1-8b-instruct"
    DEFAULT_FORMATTER = Llama3Formatter<|MERGE_RESOLUTION|>--- conflicted
+++ resolved
@@ -254,13 +254,10 @@
         effective_temperature = temperature if temperature is not None else self._temperature
 
         requests = []
-<<<<<<< HEAD
-=======
 
         # Adjust max tokens based on bytes_per_token_scalar so that non-standard models generate full responses
         scaled_max_tokens = math.ceil(max_tokens * self.bytes_per_token_scalar) if max_tokens is not None else None
 
->>>>>>> 14fff42b
         for single_messages in messages:
             requests.append(
                 CompletionRequest(
