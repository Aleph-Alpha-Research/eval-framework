import logging
from abc import ABC, abstractmethod
from dataclasses import dataclass
<<<<<<< HEAD
from pathlib import Path
import tempfile
from typing import Any, Generic, List, Optional, Protocol, Sequence, TypeVar, cast, override
import boto3
=======
from typing import Any, Generic, Literal, Protocol, Sequence, TypeVar, cast, override
>>>>>>> db30de81

import torch
from vllm import LLM, SamplingParams
from vllm.inputs.data import TokensPrompt
from vllm.outputs import RequestOutput
from vllm.transformers_utils.tokenizer import get_tokenizer

from eval_framework.constants import RED, RESET
from eval_framework.llm.base import BaseLLM
from eval_framework.shared.types import Error, PromptTooLongException, RawCompletion, RawLoglikelihood
from eval_framework.tasks.base import Sample
from eval_framework.tasks.utils import raise_errors, redis_cache
from template_formatting.formatter import BaseFormatter, HFFormatter, Message
from template_formatting.mistral_formatter import MistralSerializer

logger = logging.getLogger(__name__)


@dataclass
class TokenizedContainer:
    """
    Container object to store tokens and formatted prompt
    """

    tokens: list[int]
    text: str


prompt_type = TypeVar("prompt_type", list[Message], str)


class VLLMTokenizerAPI(ABC, Generic[prompt_type]):
    """
    Protocol for tokenizer interface that defines required methods.
    Needed for type checking because of the vllm tokenizer.
    """

    @abstractmethod
    def encode_formatted_struct(self, struct: prompt_type) -> TokenizedContainer:
        """Encode prompt to token IDs."""
        pass

    @abstractmethod
    def encode_plain_text(self, text: str) -> TokenizedContainer:
        pass

    @property
    def chat_template(self) -> str | None:
        return None


class HFTokenizerProtocol(Protocol):
    def encode(self, text: str, add_special_tokens: bool = False) -> list[int]:
        """Encode text to token IDs."""
        ...

    def decode(self, tokens: list[int]) -> str:
        """Decode token IDs to text."""
        ...

    @property
    def chat_template(self) -> str | None:
        """Chat template for the tokenizer."""
        ...


class MistralAdapter(VLLMTokenizerAPI[list[Message]]):
    def __init__(self, target_mdl: str) -> None:
        self.serializer = MistralSerializer(llm_target=target_mdl)
        self.tokenizer = self.serializer.get_tokenizer()

    def encode_formatted_struct(self, struct: list[Message]) -> TokenizedContainer:
        mistral_msg_lst = self.serializer.convert_from_aa(msg_lst=struct)
        mistral_request = self.serializer.build_mistral_request(mistral_msg_lst=mistral_msg_lst)
        mistral_tokenized_obj = self.tokenizer.encode_instruct(mistral_request)
        return TokenizedContainer(tokens=mistral_tokenized_obj.tokens, text=mistral_tokenized_obj.text)

    def encode_plain_text(self, text: str) -> TokenizedContainer:
        choice_tokens = self.tokenizer.tokenizer.encode(text, False, False)
        return TokenizedContainer(tokens=choice_tokens, text=text)


class VLLMTokenizer(VLLMTokenizerAPI[str]):
    def __init__(self, target_mdl: str) -> None:
        self.tokenizer = cast(HFTokenizerProtocol, get_tokenizer(target_mdl))

    def _encode_text(self, text: str) -> TokenizedContainer:
        tokens = self.tokenizer.encode(text, add_special_tokens=False)
        return TokenizedContainer(tokens=tokens, text=text)

    def encode_formatted_struct(self, struct: str) -> TokenizedContainer:
        return self._encode_text(text=struct)

    def encode_plain_text(self, text: str) -> TokenizedContainer:
        return self._encode_text(text=text)

    def decode(self, tokens: list[int]) -> str:
        return self.tokenizer.decode(tokens)

    @override
    @property
    def chat_template(self) -> str | None:
        return self.tokenizer.chat_template


class VLLMModel(BaseLLM):
    LLM_NAME: str
    DEFAULT_FORMATTER: BaseFormatter | None = None
    SEQ_LENGTH: int | None = None

    def __init__(
        self,
        formatter: BaseFormatter | None = None,
        max_model_len: int | None = None,
        tensor_parallel_size: int = 1,
        gpu_memory_utilization: float = 0.9,
        batch_size: int = 1,
        checkpoint_path: str | None = None,
        checkpoint_name: str | None = None,
        sampling_params: SamplingParams | dict[str, Any] | None = None,
        **kwargs: Any,
    ) -> None:
        # Store the max_model_len for later use
        self._max_model_len = max_model_len
        self.checkpoint_name = checkpoint_name
        self.checkpoint_path = checkpoint_path

        model_args = {
            "model": self.checkpoint_path or self.LLM_NAME,
            "max_model_len": max_model_len or self.SEQ_LENGTH,
            "max_num_seqs": batch_size,
            "tensor_parallel_size": tensor_parallel_size,
            "gpu_memory_utilization": gpu_memory_utilization,
            **kwargs,
        }

        device = torch.device("cuda") if torch.cuda.is_available() else torch.device("cpu")

        self.batch_size = batch_size
        self._tokenizer: None | VLLMTokenizerAPI = None

        self.model = LLM(**model_args, device=device)

        self.sampling_params: SamplingParams = self._process_sampling_params(sampling_params)

        logger.info(f"{RED}[ Model initialized --------------------- {RESET}{self.LLM_NAME} {RED}]{RESET}")
        self._set_formatter(formatter)

    def _process_sampling_params(self, sampling_params: SamplingParams | dict[str, Any] | None) -> SamplingParams:
        processed_sampling_params: SamplingParams | None = None
        if isinstance(sampling_params, dict):
            processed_sampling_params = SamplingParams(**sampling_params)
            logger.info(f"Converted sampling_params dict to SamplingParams: {processed_sampling_params}")
        elif sampling_params is not None:
            processed_sampling_params = sampling_params
        else:
            processed_sampling_params = self.model.get_default_sampling_params()

        return processed_sampling_params

    def _set_formatter(self, formatter: BaseFormatter | None = None) -> None:
        if formatter is not None:
            self._formatter = formatter
        elif self.DEFAULT_FORMATTER is not None:
            self._formatter = self.DEFAULT_FORMATTER
        elif self.tokenizer.chat_template is not None:
            self._formatter = HFFormatter(self.LLM_NAME)
        else:
            raise ValueError("No formatter specified and no default formatter available.")

        logger.info(
            f"{RED}[ Using default formatter --------------------- {RESET}{self._formatter.__class__.__name__} {RED}]{RESET}"  # noqa: E501
        )

    @property
    def tokenizer(self) -> VLLMTokenizerAPI:
        if self._tokenizer is None:
            self._tokenizer = VLLMTokenizer(target_mdl=self.LLM_NAME)
        return self._tokenizer

    def _get_formatter_output_mode(self) -> Literal["string", "list"]:
        """Determine the correct output mode for the formatter based on tokenizer type."""
        if isinstance(self.tokenizer, MistralAdapter):
            return "list"
        return "string"

    @property
    def name(self) -> str:
        if self.checkpoint_name:
            return f"{self.__class__.__name__}_checkpoint_{self.checkpoint_name}"
        return self.__class__.__name__

    def build_redis_key_from_prompt_objs(
        self, prompt_objs: list[TokenizedContainer], sampling_params: SamplingParams
    ) -> Any:
        """
        Build a redis key from a list of prompt objects and sampling parameters.
        TokenizedContainers are not serializable so we just pass the tokens and sampling params.
        """
        return ([obj.tokens for obj in prompt_objs], sampling_params)

    def generate_from_messages(
        self,
        messages: list[Sequence[Message]],
        stop_sequences: list[str] | None = None,
        max_tokens: int | None = None,
        temperature: float | None = None,
    ) -> list[RawCompletion]:
        raw_completions: list[RawCompletion | None] = [None] * len(messages)
        prompt_objs = []
        valid_indices = []

        sampling_params = self._resolve_sampling_params(self.sampling_params, max_tokens, stop_sequences, temperature)

        for i, single_messages in enumerate(messages):
            output_mode = self._get_formatter_output_mode()
            prompt: str | list[Message] = self._formatter.format(single_messages, output_mode=output_mode)
            prompt_obj: TokenizedContainer = self.tokenizer.encode_formatted_struct(prompt)
            prompt_token_count = len(prompt_obj.tokens)

            max_tokens_to_generate = self.max_seq_length - prompt_token_count

            if max_tokens is not None:
                max_tokens_to_generate = min(max_tokens_to_generate, max_tokens)

            if max_tokens_to_generate < 1:
                if raise_errors():
                    raise PromptTooLongException("Prompt exceeded context size.")

                raw_completions[i] = RawCompletion(
                    prompt=prompt_obj.text,
                    prompt_sequence_positions=prompt_token_count,
                    completion="",
                    completion_sequence_positions=0,
                    raw_completion_error=Error(
                        error_class=PromptTooLongException.__name__,
                        message="Prompt exceeded context size.",
                        traceback="",
                    ),
                )
                continue

            prompt_objs.append(prompt_obj)
            valid_indices.append(i)

        if prompt_objs:
            model_outputs = self._model_generate(
                prompt_objs=prompt_objs,
                sampling_params=sampling_params,
            )

            for j, output in enumerate(model_outputs):
                original_index = valid_indices[j]
                raw_completions[original_index] = RawCompletion(
                    prompt=prompt_objs[j].text,
                    prompt_sequence_positions=len(output.prompt_token_ids) if output.prompt_token_ids else 0,
                    completion=output.outputs[0].text,
                    completion_sequence_positions=len(output.outputs[0].token_ids)
                    if output.outputs[0].token_ids
                    else 0,
                    raw_completion_error=None,
                )

        # Ensure all positions are filled (should never be None at this point)
        return cast(list[RawCompletion], raw_completions)

    @staticmethod
    def _resolve_sampling_params(
        sampling_params: SamplingParams,
        max_tokens: int | None,
        stop_sequences: list[str] | None,
        temperature: float | None,
    ) -> SamplingParams:
        sampling_params.max_tokens = max_tokens
        sampling_params.stop = stop_sequences
        if temperature is not None:
            logger.warning(
                f"Overriding sampling params temperature {sampling_params.temperature} with custom value {temperature}"
            )
            sampling_params.temperature = temperature
        else:
            logger.info(
                f"Using sampling params temperature value: {sampling_params.temperature} "
                f"as no custom temperature value was provided"
            )
        return sampling_params

    def _model_generate(
        self,
        prompt_objs: list[TokenizedContainer],
        sampling_params: SamplingParams,
    ) -> list[RequestOutput]:
        vllm_token_prompt = [TokensPrompt(prompt_token_ids=prompt_obj.tokens) for prompt_obj in prompt_objs]
        outputs = self.model.generate(vllm_token_prompt, sampling_params)

        return outputs

    def logprobs(self, samples: list[Sample]) -> list[RawLoglikelihood]:
        """Batched version of logprobs for improved performance."""
        results: list[RawLoglikelihood | None] = [None] * len(samples)

        # Collect all prompt-choice combinations
        batch_data = []
        sample_choice_indices = []  # Maps batch index back to (sample_index, choice)

        for sample_idx, sample in enumerate(samples):
            output_mode = self._get_formatter_output_mode()
            prompt: str | list[Message] = self._formatter.format(sample.messages, output_mode=output_mode)
            prompt_obj: TokenizedContainer = self.tokenizer.encode_formatted_struct(prompt)

            choices_log_probs: dict[str, float] = {}
            choices_log_probs_sequence_positions: dict[str, int] = {}
            error: Error | None = None
            valid_choices = []

            for choice in sample.possible_completions or []:
                choice_obj: TokenizedContainer = self.tokenizer.encode_plain_text(choice)
                total_tokens_count = len(prompt_obj.tokens + choice_obj.tokens)

                if total_tokens_count > self.max_seq_length:
                    if raise_errors():
                        raise PromptTooLongException("Prompt exceeded context size.")
                    choices_log_probs = {}
                    choices_log_probs_sequence_positions = {}
                    error = Error(
                        error_class=PromptTooLongException.__name__,
                        message="Prompt and choice exceeded context size.",
                        traceback="",
                    )
                    break
                else:
                    batch_data.append((prompt_obj, choice_obj))
                    sample_choice_indices.append((sample_idx, choice))
                    valid_choices.append(choice)
                    choices_log_probs_sequence_positions[choice] = len(choice_obj.tokens)

            # If we had an error, store the result immediately
            if error is not None:
                results[sample_idx] = RawLoglikelihood(
                    prompt=prompt_obj.text,
                    prompt_sequence_positions=len(prompt_obj.tokens),
                    loglikelihoods=choices_log_probs,
                    loglikelihoods_sequence_positions=choices_log_probs_sequence_positions,
                    raw_loglikelihood_error=error,
                )
            else:
                results[sample_idx] = RawLoglikelihood(
                    prompt=prompt_obj.text,
                    prompt_sequence_positions=len(prompt_obj.tokens),
                    loglikelihoods=choices_log_probs,
                    loglikelihoods_sequence_positions=choices_log_probs_sequence_positions,
                    raw_loglikelihood_error=None,
                )

        # Process batch if we have valid data
        if batch_data:
            batch_logprobs = self._model_log_probs(batch_data)

            # Distribute results back to samples
            for batch_idx, logprob in enumerate(batch_logprobs):
                sample_idx, choice = sample_choice_indices[batch_idx]
                result = results[sample_idx]
                if result is not None:
                    result.loglikelihoods[choice] = logprob

        return cast(list[RawLoglikelihood], results)

    @redis_cache(version_id="v10")
    def _model_log_probs(self, batch_data: list[tuple[TokenizedContainer, TokenizedContainer]]) -> list[float]:
        """Batched version of _model_log_probs for processing multiple prompt-choice pairs at once."""
        sampling_params = SamplingParams(
            max_tokens=1,
            temperature=0.0,
            prompt_logprobs=1,
            detokenize=False,
        )

        vllm_token_prompts = [
            TokensPrompt(prompt_token_ids=prompt_obj.tokens + choice_obj.tokens)
            for prompt_obj, choice_obj in batch_data
        ]

        try:
            outputs = self.model.generate(vllm_token_prompts, sampling_params)
        except Exception as e:
            raise e

        results = []
        for i, (prompt_obj, choice_obj) in enumerate(batch_data):
            output = outputs[i]
            assert output.prompt_logprobs is not None

            choice_logprobs = output.prompt_logprobs[-len(choice_obj.tokens) :]
            total_logprob = 0.0

            # VLLM guarantees the actual token's logprob is included in the output
            for j, token_id in enumerate(choice_obj.tokens):
                logprob_obj = choice_logprobs[j]
                assert logprob_obj is not None, f"logprob_obj is None: {logprob_obj}"
                logprob_value = getattr(logprob_obj[token_id], "logprob")
                assert logprob_value is not None, f"logprob_value is None: {logprob_value}"
                total_logprob += logprob_value

            results.append(total_logprob)

        return results

    @property
    def max_seq_length(self) -> int:
        """
        Returns the maximum sequence length for this model.
        Priority order:
        1. max_model_len parameter passed to __init__
        2. SEQ_LENGTH class attribute
        3. Model's actual max_model_len from config
        4. Default fallback of 2048
        """
        if self._max_model_len is not None:
            return self._max_model_len

        if self.SEQ_LENGTH is not None:
            return self.SEQ_LENGTH

        if hasattr(self.model, "llm_engine") and hasattr(self.model.llm_engine, "model_config"):
            return self.model.llm_engine.model_config.max_model_len

        return 2048

    @property
    def seq_length(self) -> int | None:
        """
        Kept for backward compatibility.
        """
        return self.max_seq_length


class MistralVLLM(VLLMModel):
    def __init__(
        self,
        formatter: BaseFormatter | None = None,
        max_model_len: int | None = None,
        tensor_parallel_size: int = 1,
        gpu_memory_utilization: float = 0.9,
        batch_size: int = 1,
        checkpoint_path: str | None = None,
        checkpoint_name: str | None = None,
        sampling_params: SamplingParams | dict[str, Any] | None = None,
        **kwargs: Any,
    ) -> None:
        model_args = {"tokenizer_mode": "mistral", "config_format": "mistral", "load_format": "mistral"}
        super().__init__(
            formatter,
            max_model_len,
            tensor_parallel_size,
            gpu_memory_utilization,
            batch_size,
            checkpoint_path,
            checkpoint_name,
            sampling_params,
            **{**model_args, **kwargs},
        )

    @override
    @property
    def tokenizer(self) -> VLLMTokenizerAPI:
        if self._tokenizer is None:
            self._tokenizer = MistralAdapter(target_mdl=self.LLM_NAME)
        return self._tokenizer

# initial registered checkpoint loading class
# does the following
# from the model_path, loads checkpoint from s3 in a tmpdir
# handles verl checkpoints

class RegisteredCheckpointLoader(VLLMModel):
    def __init__(self, registered_model_name: str, version: str="latest") -> None:
        self.registered_model_name = registered_model_name
        self.version = version
    
    def download_from_s3(self, bucket, object, file):
        # get bucket structure in s3
        s3_client = boto3.client("s3")
        response = s3_client.list_objects_v2(Bucket=bucket, Prefix=object)
        if "Contents" not in response:
            print(f"No objects found for {object} in bucket {bucket}")
            return

        
       

    def load_checkpoint(self) -> None:
        pass

    def retrieve_reference(self) -> None:
        pass
    <|MERGE_RESOLUTION|>--- conflicted
+++ resolved
@@ -1,14 +1,10 @@
 import logging
 from abc import ABC, abstractmethod
 from dataclasses import dataclass
-<<<<<<< HEAD
 from pathlib import Path
 import tempfile
 from typing import Any, Generic, List, Optional, Protocol, Sequence, TypeVar, cast, override
 import boto3
-=======
-from typing import Any, Generic, Literal, Protocol, Sequence, TypeVar, cast, override
->>>>>>> db30de81
 
 import torch
 from vllm import LLM, SamplingParams
