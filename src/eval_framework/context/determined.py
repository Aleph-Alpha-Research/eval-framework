--- conflicted
+++ resolved
@@ -1,10 +1,6 @@
 import logging
 from pathlib import Path
-<<<<<<< HEAD
-from typing import Annotated, Any, Type
-=======
-from typing import Any
->>>>>>> 81ed9958
+from typing import Annotated, Any
 
 from determined import get_cluster_info
 from determined.core import Context, DummyDistributedContext
