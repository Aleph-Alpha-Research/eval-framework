import ast
import json
from pathlib import Path
from typing import Annotated, Any

from pydantic import AfterValidator, Field, field_serializer, field_validator, model_validator

from eval_framework.base_config import BaseConfig
from eval_framework.constants import ROOT_DIR
from eval_framework.llm.base import BaseLLM
from eval_framework.metrics.llm_metrics.base import BaseLLMJudgeMetric
from eval_framework.tasks.perturbation import PerturbationConfig
from eval_framework.tasks.registry import get_task, validate_task_name


class EvalConfig(BaseConfig):
<<<<<<< HEAD
    output_dir: Path = Field(default=ROOT_DIR)
=======
    output_dir: Path = ROOT_DIR
>>>>>>> 81ed9958
    wandb_project: str | None = None
    wandb_entity: str | None = None
    wandb_run_id: str | None = None
    hf_upload_dir: str | None = None
    hf_upload_repo: str | None = None
<<<<<<< HEAD
    num_fewshot: int = Field(0, ge=0)
    num_samples: int | None = Field(10, ge=1)  # Allows None or int
    max_tokens: int | None = None
    perturbation_config: PerturbationConfig | None = None
    task_name: Annotated[str, AfterValidator(validate_task_name)]
=======
    num_fewshot: Annotated[int, Field(ge=0)] = 0
    num_samples: Annotated[int | None, Field(ge=1)] = 10  # Allows None or int
    max_tokens: int | None = None
    perturbation_config: PerturbationConfig | None = None
    task_name: TaskName
>>>>>>> 81ed9958
    task_subjects: list[str] | None = None
    hf_revision: str | None = None
    llm_class: type[BaseLLM]
    llm_args: dict[str, Any] = Field(default_factory=dict)
    llm_judge_class: type[BaseLLM] | None = None
    judge_model_args: dict[str, Any] = Field(default_factory=dict)
<<<<<<< HEAD
    batch_size: int = Field(default=1, ge=1)
=======
    batch_size: Annotated[int, Field(ge=1)] = 1
>>>>>>> 81ed9958
    description: str | None = None
    save_intermediate_results: bool = True
    save_logs: bool = True

    @field_serializer("output_dir")
    def serialize_output_dir(self, value: Path) -> str:
        return str(value)

    @field_validator("output_dir", mode="before")
    @classmethod
    def validate_output_dir(cls, value: str | Path) -> Path:
        if isinstance(value, str):
            return Path(value)
        return value

    @field_validator("llm_args", mode="before")
    @classmethod
    def validate_llm_args(cls, value: dict[str, Any]) -> dict[str, Any]:
        def convert_value(v: Any) -> Any:
            if isinstance(v, dict):
                # Recursively process nested dictionaries (like sampling_params)
                return {k: convert_value(nested_v) for k, nested_v in v.items()}
            elif isinstance(v, str):
                try:
                    # Try to evaluate as a Python literal (int, float, bool, None, list, dict, etc.)
                    return ast.literal_eval(v)
                except (ValueError, SyntaxError):
                    return v  # keep as string if not a valid literal
            else:
                return v  # already proper type

        return convert_value(value)

    @field_validator("judge_model_args", mode="before")
    @classmethod
    def validate_judge_model_args(cls, value: dict[str, Any]) -> dict[str, Any]:
        typed_value = {}
        for k, v in value.items():
            try:  # maybe this llm argument is actually a number?
                if "." in str(v):
                    v = float(v)
                else:
                    v = int(v)
            except ValueError:
                pass
            typed_value[k] = v
        return typed_value

    @model_validator(mode="after")
    def validate_llm_judge_defined(self) -> "EvalConfig":
        task = get_task(self.task_name)
        for metric_class in task.METRICS:
            if issubclass(metric_class, BaseLLMJudgeMetric):
                assert self.llm_judge_class is not None, "The LLM Judge must be defined for this evaluation task."
        return self

    @field_serializer("llm_class")
    def serialize_llm_class(self, value: type[BaseLLM] | None) -> str | None:
        """Serialize the class into its fully qualified name."""
        if value:
            return value.__name__
        return None

    @field_serializer("llm_judge_class")
    def serialize_llm_judge_class(self, value: type[BaseLLM] | None) -> str | None:
        """Serialize the class into its fully qualified name."""
        if value:
            return value.__name__
        return None

    def model_json_dump(self) -> str:
        model_dump = self.model_dump()
        return json.dumps(model_dump, sort_keys=True)<|MERGE_RESOLUTION|>--- conflicted
+++ resolved
@@ -14,40 +14,24 @@
 
 
 class EvalConfig(BaseConfig):
-<<<<<<< HEAD
-    output_dir: Path = Field(default=ROOT_DIR)
-=======
     output_dir: Path = ROOT_DIR
->>>>>>> 81ed9958
     wandb_project: str | None = None
     wandb_entity: str | None = None
     wandb_run_id: str | None = None
     hf_upload_dir: str | None = None
     hf_upload_repo: str | None = None
-<<<<<<< HEAD
-    num_fewshot: int = Field(0, ge=0)
-    num_samples: int | None = Field(10, ge=1)  # Allows None or int
-    max_tokens: int | None = None
-    perturbation_config: PerturbationConfig | None = None
-    task_name: Annotated[str, AfterValidator(validate_task_name)]
-=======
     num_fewshot: Annotated[int, Field(ge=0)] = 0
     num_samples: Annotated[int | None, Field(ge=1)] = 10  # Allows None or int
     max_tokens: int | None = None
     perturbation_config: PerturbationConfig | None = None
-    task_name: TaskName
->>>>>>> 81ed9958
+    task_name: Annotated[str, AfterValidator(validate_task_name)]
     task_subjects: list[str] | None = None
     hf_revision: str | None = None
     llm_class: type[BaseLLM]
     llm_args: dict[str, Any] = Field(default_factory=dict)
     llm_judge_class: type[BaseLLM] | None = None
     judge_model_args: dict[str, Any] = Field(default_factory=dict)
-<<<<<<< HEAD
-    batch_size: int = Field(default=1, ge=1)
-=======
     batch_size: Annotated[int, Field(ge=1)] = 1
->>>>>>> 81ed9958
     description: str | None = None
     save_intermediate_results: bool = True
     save_logs: bool = True
