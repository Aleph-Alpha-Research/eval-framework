--- conflicted
+++ resolved
@@ -38,11 +38,8 @@
 - Fix: `pip install eval_framework[all]` uses uv to fix `ResolveTooDeep` dependency resolver errors.
 - Added a CI workflow to test uv and pip installs (CPU only and GPU for VLLM) and avoid trigger with .md changes.
 - Updated the CI workflow graph to decouple CPU only test and full test suite with GPU: cpu tests dont wait for docker build.
-<<<<<<< HEAD
+- Changed implementation of OpenBookQA to be openbook (gives facts in prompt). Old version is available as task OPENBOOKQA_EVAL_HANRESS
 - Added a class variable "BYTES_PER_TOKEN" that controls token fertility to allow max_tokens in dataset to be model-specific.
-=======
-- Changed implementation of OpenBookQA to be openbook (gives facts in prompt). Old version is available as OPENBOOKQA_EVAL_HANRESS task
->>>>>>> 942e4b1b
 
 ## 0.2.2
 
