--- conflicted
+++ resolved
@@ -16,13 +16,8 @@
   Combining this with `--llm-args` (`-judge-model-args`) should cover many use-cases without having to provide a `models.py` file.
 - Added wandb logging and registry checkpoint loading with huggingface and vllm backends
 - Removed `torch` as a main dependency of `eval_framework`
-<<<<<<< HEAD
 - Documentation improvements
-=======
-- Updated docs wrt. usage of `eval_framework.utils.generate_task_docs`
-- Minor fix of paths quoted in generated docs
-- Reducing string/path casting redundancy
->>>>>>> b3d3cf7d
+- Reduced redundant string/path casting
 
 ## 0.2.0
 
