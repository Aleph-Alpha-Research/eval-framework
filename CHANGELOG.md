--- conflicted
+++ resolved
@@ -14,6 +14,7 @@
 
 ### General
 - Updated image urls to be absolute so the pypi page can display them correctly
+- Added `llm_judge_prompt` and `llm_judge_response` to MTBENCH metric results
 
 ## 0.2.4
 
@@ -26,23 +27,15 @@
 
 - Added AidanBench benchmark (measures creative divergent thinking by counting unique, coherent responses to open-ended questions) as well as AidanBenchOriginal (the same, but preserving a typo found in the original implementation).
 
-<<<<<<< HEAD
-=======
 ### Metrics
 
->>>>>>> 25be97cd
 ### General
 
 - Added documentation on `SQUAD` and `SQUAD2` benchmark classes
 - Updated documentation on lists of available tasks
-<<<<<<< HEAD
 - Added `.vscode/launch.json`
-- Added `llm_judge_prompt` and `llm_judge_response` to MTBENCH metric results
-=======
-- added `.vscode/launch.json`
 - Added verbosity levels (0 is critical, 1 is info, 2 is debug) for minimal output
 - Modified the Hendrycks Math task to use the same query template as MATH500 to encourage boxed answer formatting.
->>>>>>> 25be97cd
 
 ## 0.2.3
 
