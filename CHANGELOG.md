--- conflicted
+++ resolved
@@ -1,35 +1,5 @@
 # Changelog
 
-<<<<<<< HEAD
-## [Unreleased]
-
-### Added
-
-- 2025-09-02: Add `DOCKER_CODE_EXECUTION` variable to `.env.example`
-- 2025-08-27: Adds support for weights and biases + determined pre-emption
-- 2025-09-02: move the generate_task_docs utility to inside the package and add tests that documentation is up-to-date
-
-### Changed
-
-- 2025-09-03: `DEFAULT_FORMATTER` in our models is now a callable, to avoid instantiating formatters at import time
-- 2025-09-03: Packages are now released to PyPI
-- 2025-09-03: Import paths in `llm` and `metrics` no longer have a `_llm` and `_metrics` suffix. E.g., `llm/huggingface.py` instead of `llm/huggingface_llm.py`
-- 2025-08-29: commented out the flacky SPHYR test
-- 2025-09-03: Our benchmarks tasks are now registered lazily, which reduces the amount of code that is imported
-              at startup time.
-
-### Fixed
-
-- 2025-08-27: fix loading of extra task modules (skip non-evaluation BaseTasks with no NAME attribute), add test that no task with same names get registered
-- 2025-08-27: fix ZERO_SCROLLS_QMSUM missing from task_names.py
-- 2025-08-29: fix BLEU/CHRF/TER min/max scoring when all completions are empty
-- 2025-09-02: add pre-commit install to the docs
-- 2025-09-02: fix inconsistent language code for Croatian/Serbian in INCLUDE task
-
-## [0.1.0] - 2025-08-18
-
-Initial release of `eval-framework`.
-=======
 ## 0.2.0 (unreleased)
 
 - Packages are now released to PyPI
@@ -42,8 +12,9 @@
 - Fixed loading of extra task modules (skip non-evaluation BaseTasks with no NAME attribute), add test that no task with same names get registered
 - Fixed `ZERO_SCROLLS_QMSUM` missing from task_names.py
 - Fixed BLEU/CHRF/TER min/max scoring when all completions are empty
+- Moves the generate_task_docs utility to inside the package and add test that documentation is up-to-date
+- Fix inconsistent language code for Croatian/Serbian in INCLUDE task
 
 ## 0.1.0
 
-- Initial release of `eval-framework`.
->>>>>>> 6d9000f8
+- Initial release of `eval-framework`.