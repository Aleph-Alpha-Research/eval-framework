# Changelog
## 0.2.0 (unreleased)

- Packages are now released to PyPI
- `DEFAULT_FORMATTER` in our models is now a callable, to avoid instantiating formatters at import time
- Import paths in `llm` and `metrics` no longer have a `_llm` and `_metrics` suffix. E.g., `llm/huggingface.py` instead of `llm/huggingface_llm.py`
- Our benchmarks tasks are now registered lazily, which reduces the amount of code that is imported
  at startup time.
- Task look-ups are now insensitive to case, hyphens, underscores and whitespace
- Special tokens are now ignored when computing compression ratios
- Added missing `DOCKER_CODE_EXECUTION` variable to `.env.example`
- Added support for weights and biases + determined pre-emption
- Fixed loading of extra task modules (skip non-evaluation BaseTasks with no NAME attribute), add test that no task with same names get registered
- Fixed `ZERO_SCROLLS_QMSUM` missing from task_names.py
- Fixed BLEU/CHRF/TER min/max scoring when all completions are empty
- Task names in the registry are now enforced to be equal to the class names
- Renamed `ChemBenchMultipleChoice` to `ChemBench` for consistency.
- We've removed all models except those used for testing (they were largely old). The recommended way going forward is to provide
  your own models implementation to the framework.
<<<<<<< HEAD
- added `subjects`and `hf_revision` to BaseTask `__init__` to replace global task re-definition when running with non default values
=======
- Removed and relaxes several main-dependencies
>>>>>>> 9b3c5fee

## 0.1.0

- Initial release of `eval-framework`.<|MERGE_RESOLUTION|>--- conflicted
+++ resolved
@@ -17,11 +17,8 @@
 - Renamed `ChemBenchMultipleChoice` to `ChemBench` for consistency.
 - We've removed all models except those used for testing (they were largely old). The recommended way going forward is to provide
   your own models implementation to the framework.
-<<<<<<< HEAD
-- added `subjects`and `hf_revision` to BaseTask `__init__` to replace global task re-definition when running with non default values
-=======
 - Removed and relaxes several main-dependencies
->>>>>>> 9b3c5fee
+- added `subjects`and `hf_revision` to BaseTask arguments to replace global task re-definition when running with non default values
 
 ## 0.1.0
 
