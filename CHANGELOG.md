# Changelog

## Unreleased: 0.2.3-dev

### Models
- Added `post_process_completion` method to `BaseLLM` class to enable model-specific post-processing of completions before task-specific post-processing is applied.
- The BASELLM class is equiped with `del` call to clear up resources. VLLM and HF APIs offload the respective models off the gpus. OpenAI class disconnects the client.

### Tasks
- `SciQ`: Previously, the benchmark included instructions with context passages that revealed the answer. A new version has been created that removes this context while keeping the original as `SCIQEvalHarness`.
- `TruthfulQA`: Fixed an indexing error that caused the benchmark to return the first correct item instead of the last. Corrected the ground truth for Accuracy to include all label-1 items, rather than only a single item.
- `GSM8K`: In line with the convention of naming the recommended default version as the primary benchmark, `GSM8KLlamaVersion` has been renamed to `GSM8K`, and the original `GSM8K` has been renamed to `GSM8KEvalHarness`.

### Metrics
<<<<<<< HEAD
- Added `ConfidenceWeightedAccuracy`, i.e., the score = probability of the correctly-chosen answer (when it is also the argmax)
- Added `DistributionalCorrectnessScore`, based on Burns (2025) Measuring Language Model Hallucinations Through Distributional Correctness.
- Added `TernaryScore`, based on Kalai et al. (2025) Why language models hallucinate. arXiv:2509.04664.
=======
- `MTBenchJudgePair` and `MTBenchJudgeSingle`: The expected error (KeyError) wouldn't be thrown, resulting in uncaught errors. We now use the same error handling that we do in other tasks.
>>>>>>> caa9112a

### General
- Added `WANDB_ADDITIONAL_ARTIFACT_REFERENCES` environment variable to reference custom artifacts in W&B.
- Added `resource-cleanup` argument to run.py; enabling a smooth transition in GPU workflows between response generation/evaluation
- Added `WandbUploader` (for uploading results as W&B artifacts) and refactored `HFUploader` (no change in functionality).
- Config hashes in output directories now do not consider config elements which are irrelevant to actual results.
- Fix: WandB initialization does not crash on overly long model names anymore.
- Fix: "Object of type Role is not JSON serializable" type of errors were fixed.

## 0.2.2

### General

- Fix LLM judge not being available via CLI in Determined context

## 0.2.1

### Models
- The `--llm-name` (and `--judge-model-name`) argument can now also be a module path like `eval_framework.llm.huggingface.HFLLM`.
  Combining this with `--llm-args` (`-judge-model-args`) should cover many use-cases without having to provide a `models.py` file.
- Added `eval_framwork.llm.huggingface.HFLLMRegistryModel` and `eval_framwork.llm.vllm.VLLMRegistryModel`
  to conveniently load models from `wandb`.

### Tasks
- Fix for empty `stop_sequences` in `eval_framework.llm.huggingface.StopSequenceCriteria`.
- Fixed dataset loading issues for SQUAD, SQUAD2, FLORES-200, and SPHYR that were causing formatter test failures.
- Pinned `HF_REVISION` for StructEval to `b5512175`, since the train split was renamed test upstream
- Renamed `_get_eval_kwargs` method to `_get_context` in the StructEval task.

### General
- Removed `torch` as a main dependency of `eval_framework`
- Added wandb logging
- Documentation improvements
- Reduced redundant string/path casting

## 0.2.0

### Models
- Import paths in `llm` and `metrics` no longer have a `_llm` and `_metrics` suffix. E.g., `llm/huggingface.py` instead of `llm/huggingface_llm.py`.
- We've also removed all models except those used for testing (they were largely old). The recommended way going forward is to provide your own models implementation to the framework.
- `DEFAULT_FORMATTER` in our models is now a callable, to avoid instantiating formatters at import time.

### Tasks
- Our benchmarks tasks are now registered lazily, which reduces the amount of code that is imported
  at startup time. Task look-ups are now insensitive to case, hyphens, underscores and whitespace.
- Task names in the registry are now enforced to be equal to the class names.
- Added `subjects`and `hf_revision` to BaseTask arguments to replace global task re-definition when running with non default values.
- Generate task documentation in `docs/tasks`. Moves the generate_task_docs utility to inside the package and added test that documentation is up-to-date.
- Renamed `ChemBenchMultipleChoice` to `ChemBench` for consistency.
- Fixed `ZERO_SCROLLS_QMSUM` missing from task_names.py
- Fix inconsistent language code for Croatian/Serbian in INCLUDE task

### Metrics
- Fixed BLEU/CHRF/TER min/max scoring when all completions are empty.

### General
- Special tokens are now ignored when computing compression ratios
- Fixed loading of extra task modules (skip non-evaluation BaseTasks with no NAME attribute), add test that no task with same names get registered
- Packages are now released to PyPI
- Removed and relaxes several main-dependencies
- Added support for weights and biases + determined pre-emption
- Added missing `DOCKER_CODE_EXECUTION` variable to `.env.example`
- Added accelerate import as default for [transformers] and boto3 in pyproject.toml

## 0.1.0

- Initial release of `eval-framework`.<|MERGE_RESOLUTION|>--- conflicted
+++ resolved
@@ -12,13 +12,10 @@
 - `GSM8K`: In line with the convention of naming the recommended default version as the primary benchmark, `GSM8KLlamaVersion` has been renamed to `GSM8K`, and the original `GSM8K` has been renamed to `GSM8KEvalHarness`.
 
 ### Metrics
-<<<<<<< HEAD
+- `MTBenchJudgePair` and `MTBenchJudgeSingle`: The expected error (KeyError) wouldn't be thrown, resulting in uncaught errors. We now use the same error handling that we do in other tasks.
 - Added `ConfidenceWeightedAccuracy`, i.e., the score = probability of the correctly-chosen answer (when it is also the argmax)
 - Added `DistributionalCorrectnessScore`, based on Burns (2025) Measuring Language Model Hallucinations Through Distributional Correctness.
 - Added `TernaryScore`, based on Kalai et al. (2025) Why language models hallucinate. arXiv:2509.04664.
-=======
-- `MTBenchJudgePair` and `MTBenchJudgeSingle`: The expected error (KeyError) wouldn't be thrown, resulting in uncaught errors. We now use the same error handling that we do in other tasks.
->>>>>>> caa9112a
 
 ### General
 - Added `WANDB_ADDITIONAL_ARTIFACT_REFERENCES` environment variable to reference custom artifacts in W&B.
