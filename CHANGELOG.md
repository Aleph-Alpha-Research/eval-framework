--- conflicted
+++ resolved
@@ -12,12 +12,9 @@
 
 ### Fixed
 
-<<<<<<< HEAD
-- 2025-08-29: fix BLEU/CHRF/TER min/max scoring when all completions are empty
-=======
 - 2025-08-27: fix loading of extra task modules (skip non-evaluation BaseTasks with no NAME attribute), add test that no task with same names get registered
 - 2025-08-27: fix ZERO_SCROLLS_QMSUM missing from task_names.py
->>>>>>> 648c89c4
+- 2025-08-29: fix BLEU/CHRF/TER min/max scoring when all completions are empty
 
 ## [0.1.0] - 2025-08-18
 
