# Changelog

<<<<<<< HEAD
## [Unreleased]

### Added

- 2025-09-02: Add `DOCKER_CODE_EXECUTION` variable to `.env.example`
- 2025-08-27: Adds support for weights and biases + determined pre-emption

### Changed

- 2025-09-03: `DEFAULT_FORMATTER` in our models is now a callable, to avoid instantiating formatters at import time
- 2025-09-03: Packages are now released to PyPI
- 2025-09-03: Task look-ups are now insensitive to case, hyphens, underscores and whitespace
- 2025-09-03: Import paths in `llm` and `metrics` no longer have a `_llm` and `_metrics` suffix. E.g., `llm/huggingface.py` instead of `llm/huggingface_llm.py`
- 2025-08-29: commented out the flacky SPHYR test
- 2025-09-03: Our benchmarks tasks are now registered lazily, which reduces the amount of code that is imported
              at startup time.

### Fixed

- 2025-08-27: fix loading of extra task modules (skip non-evaluation BaseTasks with no NAME attribute), add test that no task with same names get registered
- 2025-08-27: fix ZERO_SCROLLS_QMSUM missing from task_names.py
- 2025-08-29: fix BLEU/CHRF/TER min/max scoring when all completions are empty

## [0.1.0] - 2025-08-18

Initial release of `eval-framework`.
=======
## 0.2.0 (unreleased)

- Packages are now released to PyPI
- `DEFAULT_FORMATTER` in our models is now a callable, to avoid instantiating formatters at import time
- Import paths in `llm` and `metrics` no longer have a `_llm` and `_metrics` suffix. E.g., `llm/huggingface.py` instead of `llm/huggingface_llm.py`
- Our benchmarks tasks are now registered lazily, which reduces the amount of code that is imported
  at startup time.
- Added missing `DOCKER_CODE_EXECUTION` variable to `.env.example`
- Added support for weights and biases + determined pre-emption
- Fixed loading of extra task modules (skip non-evaluation BaseTasks with no NAME attribute), add test that no task with same names get registered
- Fixed `ZERO_SCROLLS_QMSUM` missing from task_names.py
- Fixed BLEU/CHRF/TER min/max scoring when all completions are empty

## 0.1.0

- Initial release of `eval-framework`.
>>>>>>> 6d9000f8
<|MERGE_RESOLUTION|>--- conflicted
+++ resolved
@@ -1,33 +1,4 @@
 # Changelog
-
-<<<<<<< HEAD
-## [Unreleased]
-
-### Added
-
-- 2025-09-02: Add `DOCKER_CODE_EXECUTION` variable to `.env.example`
-- 2025-08-27: Adds support for weights and biases + determined pre-emption
-
-### Changed
-
-- 2025-09-03: `DEFAULT_FORMATTER` in our models is now a callable, to avoid instantiating formatters at import time
-- 2025-09-03: Packages are now released to PyPI
-- 2025-09-03: Task look-ups are now insensitive to case, hyphens, underscores and whitespace
-- 2025-09-03: Import paths in `llm` and `metrics` no longer have a `_llm` and `_metrics` suffix. E.g., `llm/huggingface.py` instead of `llm/huggingface_llm.py`
-- 2025-08-29: commented out the flacky SPHYR test
-- 2025-09-03: Our benchmarks tasks are now registered lazily, which reduces the amount of code that is imported
-              at startup time.
-
-### Fixed
-
-- 2025-08-27: fix loading of extra task modules (skip non-evaluation BaseTasks with no NAME attribute), add test that no task with same names get registered
-- 2025-08-27: fix ZERO_SCROLLS_QMSUM missing from task_names.py
-- 2025-08-29: fix BLEU/CHRF/TER min/max scoring when all completions are empty
-
-## [0.1.0] - 2025-08-18
-
-Initial release of `eval-framework`.
-=======
 ## 0.2.0 (unreleased)
 
 - Packages are now released to PyPI
@@ -35,6 +6,7 @@
 - Import paths in `llm` and `metrics` no longer have a `_llm` and `_metrics` suffix. E.g., `llm/huggingface.py` instead of `llm/huggingface_llm.py`
 - Our benchmarks tasks are now registered lazily, which reduces the amount of code that is imported
   at startup time.
+- Task look-ups are now insensitive to case, hyphens, underscores and whitespace
 - Added missing `DOCKER_CODE_EXECUTION` variable to `.env.example`
 - Added support for weights and biases + determined pre-emption
 - Fixed loading of extra task modules (skip non-evaluation BaseTasks with no NAME attribute), add test that no task with same names get registered
@@ -43,5 +15,4 @@
 
 ## 0.1.0
 
-- Initial release of `eval-framework`.
->>>>>>> 6d9000f8
+- Initial release of `eval-framework`.