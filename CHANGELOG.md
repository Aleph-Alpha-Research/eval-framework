--- conflicted
+++ resolved
@@ -14,6 +14,10 @@
 - Added `subjects`and `hf_revision` to BaseTask arguments to replace global task re-definition when running with non default values.
 - Generate task documentation in `docs/tasks`. Moves the generate_task_docs utility to inside the package and added test that documentation is up-to-date.
 - Renamed `ChemBenchMultipleChoice` to `ChemBench` for consistency.
+- We've removed all models except those used for testing (they were largely old). The recommended way going forward is to provide
+  your own models implementation to the framework.
+- Removed and relaxes several main-dependencies
+- Moves the generate_task_docs utility to inside the package and add test that documentation is up-to-date
 - Fixed `ZERO_SCROLLS_QMSUM` missing from task_names.py
 - Fix inconsistent language code for Croatian/Serbian in INCLUDE task
 
@@ -25,15 +29,9 @@
 - Fixed loading of extra task modules (skip non-evaluation BaseTasks with no NAME attribute), add test that no task with same names get registered
 - Packages are now released to PyPI
 - Removed and relaxes several main-dependencies
-<<<<<<< HEAD
-- Added wandb logging and registry checkpoint loading with huggingface and vllm backends
-- Moves the generate_task_docs utility to inside the package and add test that documentation is up-to-date
-- Fix inconsistent language code for Croatian/Serbian in INCLUDE task
-- added `subjects`and `hf_revision` to BaseTask arguments to replace global task re-definition when running with non default values
-=======
 - Added support for weights and biases + determined pre-emption
 - Added missing `DOCKER_CODE_EXECUTION` variable to `.env.example`
->>>>>>> 42588bee
+- Added wandb logging and registry checkpoint loading with huggingface and vllm backends
 
 ## 0.1.0
 
