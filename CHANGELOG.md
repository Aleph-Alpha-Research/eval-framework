--- conflicted
+++ resolved
@@ -16,12 +16,8 @@
 - Removed `torch` as a main dependency of `eval_framework`
 - Updated docs wrt. usage of `eval_framework.utils.generate_task_docs`
 - Minor fix of paths quoted in generated docs
-<<<<<<< HEAD
 - Refactoring of clean up handlers in `eval_framework.utils.file_ops.WandbFs`
-
-=======
 - Reducing string/path casting redundancy
->>>>>>> ca6b3535
 
 ## 0.2.0
 
