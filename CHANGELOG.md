--- conflicted
+++ resolved
@@ -20,16 +20,9 @@
   Combining this with `--llm-args` (`-judge-model-args`) should cover many use-cases without having to provide a `models.py` file.
 - Added wandb logging and registry checkpoint loading with huggingface and vllm backends
 - Removed `torch` as a main dependency of `eval_framework`
-<<<<<<< HEAD
 - Documentation improvements
 - Reduced redundant string/path casting
 - Fix for empty `stop_sequences` in `eval_framework.llm.huggingface.StopSequenceCriteria`.
-=======
-- Updated docs wrt. usage of `eval_framework.utils.generate_task_docs`
-- Minor fix of paths quoted in generated docs
-- Refactoring of clean up handlers in `eval_framework.utils.file_ops.WandbFs`
-- Reducing string/path casting redundancy
->>>>>>> 13eb4693
 
 ## 0.2.0
 
