--- conflicted
+++ resolved
@@ -9,6 +9,7 @@
 ### Metrics
 
 ### General
+- Added W&B to reference artifacts listed in `WANDB_ADDITIONAL_ARTIFACT_REFERENCES` environment variable.
 
 ## 0.2.1
 
@@ -26,17 +27,11 @@
 
 ### General
 - Removed `torch` as a main dependency of `eval_framework`
-<<<<<<< HEAD
 - Updated docs wrt. usage of `eval_framework.utils.generate_task_docs`
 - Minor fix of paths quoted in generated docs
 - Refactoring of clean up handlers in `eval_framework.utils.file_ops.WandbFs`
 - Reducing string/path casting redundancy
-- Added W&B using artifacts mentioned in `WANDB_ADDITIONAL_ARTIFACT_REFERENCES`
-=======
-- Added wandb logging
-- Documentation improvements
-- Reduced redundant string/path casting
->>>>>>> 4b87d2f7
+
 
 ## 0.2.0
 
