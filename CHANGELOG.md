# Changelog

## 0.2.3

### Models

- Added `post_process_completion` method to `BaseLLM` class to enable model-specific post-processing of completions before task-specific post-processing is applied.
- The BASELLM class is equiped with `del` call to clear up resources. VLLM and HF APIs offload the respective models off the gpus. OpenAI class disconnects the client.
- Refactored `VLLM` and `HFLLM` interfaces in backwards-compatible way so that there are identical (and flexible!) checkpoint and formatter specification options across VLLM and HFLLM. `VLLMRegistryModel`, `HFLLMRegistryModel`, `HFLLM_from_name` are now deprecated.
- Added `generate_from_samples` method in `BaseLLM` which takes precedence over `generate_from_messages` if implemented.
- Cleaned up `OpenAIModel` class. Those models can now also be evaluated and not only used as judges. Loglikelihood evaluation requests are now implemented (although only supported by a limited number of OpenAI models). Implemented tests for `OpenAIModel` calls. Added concurrency to completion calls.
- Added access to Deepseek model API.

### Tasks

- `SciQ`: Previously, the benchmark included instructions with context passages that revealed the answer. A new version has been created that removes this context while keeping the original as `SCIQEvalHarness`.
- `TruthfulQA`: Fixed an indexing error that caused the benchmark to return the first correct item instead of the last. Corrected the ground truth for Accuracy to include all label-1 items, rather than only a single item.
- `GSM8K`: In line with the convention of naming the recommended default version as the primary benchmark, `GSM8KLlamaVersion` has been renamed to `GSM8K`, and the original `GSM8K` has been renamed to `GSM8KEvalHarness`.

### Metrics

- `MTBenchJudgePair` and `MTBenchJudgeSingle`: The expected error (KeyError) wouldn't be thrown, resulting in uncaught errors. We now use the same error handling that we do in other tasks.
- Added `ConfidenceWeightedAccuracy`, i.e., the score = probability of the correctly-chosen answer (when it is also the argmax)
- Added `DistributionalCorrectnessScore`, based on Burns (2025) Measuring Language Model Hallucinations Through Distributional Correctness.
- Added `TernaryScore`, based on Kalai et al. (2025) Why language models hallucinate. arXiv:2509.04664.
- `JsonFormat`: added optional `exact_match` score based on whether the generated JSON object equals an expected ground-truth object.

### General

- Added `WANDB_ADDITIONAL_ARTIFACT_REFERENCES` environment variable to reference custom artifacts in W&B.
- Added `resource-cleanup` argument to run.py; enabling a smooth transition in GPU workflows between response generation/evaluation.
- Added `WandbUploader` (for uploading results as W&B artifacts) and refactored `HFUploader` (no change in functionality).
- Config hashes in output directories now do not consider config elements which are irrelevant to actual results.
- Fix: WandB initialization does not crash on overly long model names anymore.
- Fix: "Object of type Role is not JSON serializable" type of errors were fixed.
- Updated examples in the docs to use the updated args and switched default tests to MMLU for more insightful metrics.
- Fix: W&B integration respects WANDB_ARTIFACT_DIR. In addition, new env var WANDB_CACHE_SKIP controls cache use.
- Dropped support for S3 storages without proper SSL certificates.
- Added support for W&B artifacts on local storage which don't need to be downloaded and may be earlier available.
- Fix: `pip install eval_framework[all]` uses uv to fix `ResolveTooDeep` dependency resolver errors.
- Added a CI workflow to test uv and pip installs (CPU only and GPU for VLLM) and avoid trigger with .md changes.
- Updated the CI workflow graph to decouple CPU only test and full test suite with GPU: cpu tests dont wait for docker build.
<<<<<<< HEAD
- Added documentation on `SQUAD` and `SQUAD2` benchmark classes
- Updated documentation on lists of available tasks
=======
- Changed implementation of OpenBookQA to be openbook (gives facts in prompt). Old version is available as task OPENBOOKQA_EVAL_HANRESS
- Added a class variable "BYTES_PER_TOKEN" that controls token fertility to allow max_tokens in dataset to be model-specific.
- Changed implementation of OpenBookQA to be openbook (gives facts in prompt). Old version is available as OPENBOOKQA_EVAL_HANRESS task
- Added automated Docker image versioning in release workflow. Docker images are now tagged with `v{major}.{minor}.{patch}`, `v{major}.{minor}`, and `latest` on each release for reproducible deployments.
- Added Docker guide (`docs/docker_guide.md`) for both AA users and external contributors.
- Added template formatting tests to be run by CI.
- Restructured tests to "test_eval_framework" and "tests_template_formatting".
>>>>>>> 14fff42b

## 0.2.2

### General

- Fix LLM judge not being available via CLI in Determined context

## 0.2.1

### Models

- The `--llm-name` (and `--judge-model-name`) argument can now also be a module path like `eval_framework.llm.huggingface.HFLLM`.
  Combining this with `--llm-args` (`-judge-model-args`) should cover many use-cases without having to provide a `models.py` file.
- Added `eval_framwork.llm.huggingface.HFLLMRegistryModel` and `eval_framwork.llm.vllm.VLLMRegistryModel`
  to conveniently load models from `wandb`.

### Tasks

- Fix for empty `stop_sequences` in `eval_framework.llm.huggingface.StopSequenceCriteria`.
- Fixed dataset loading issues for SQUAD, SQUAD2, FLORES-200, and SPHYR that were causing formatter test failures.
- Pinned `HF_REVISION` for StructEval to `b5512175`, since the train split was renamed test upstream
- Renamed `_get_eval_kwargs` method to `_get_context` in the StructEval task.

### General

- Removed `torch` as a main dependency of `eval_framework`
- Added wandb logging
- Documentation improvements
- Reduced redundant string/path casting

## 0.2.0

### Models

- Import paths in `llm` and `metrics` no longer have a `_llm` and `_metrics` suffix. E.g., `llm/huggingface.py` instead of `llm/huggingface_llm.py`.
- We've also removed all models except those used for testing (they were largely old). The recommended way going forward is to provide your own models implementation to the framework.
- `DEFAULT_FORMATTER` in our models is now a callable, to avoid instantiating formatters at import time.

### Tasks

- Our benchmarks tasks are now registered lazily, which reduces the amount of code that is imported
  at startup time. Task look-ups are now insensitive to case, hyphens, underscores and whitespace.
- Task names in the registry are now enforced to be equal to the class names.
- Added `subjects`and `hf_revision` to BaseTask arguments to replace global task re-definition when running with non default values.
- Generate task documentation in `docs/tasks`. Moves the generate_task_docs utility to inside the package and added test that documentation is up-to-date.
- Renamed `ChemBenchMultipleChoice` to `ChemBench` for consistency.
- Fixed `ZERO_SCROLLS_QMSUM` missing from task_names.py
- Fix inconsistent language code for Croatian/Serbian in INCLUDE task

### Metrics

- Fixed BLEU/CHRF/TER min/max scoring when all completions are empty.

### General

- Special tokens are now ignored when computing compression ratios
- Fixed loading of extra task modules (skip non-evaluation BaseTasks with no NAME attribute), add test that no task with same names get registered
- Packages are now released to PyPI
- Removed and relaxes several main-dependencies
- Added support for weights and biases + determined pre-emption
- Added missing `DOCKER_CODE_EXECUTION` variable to `.env.example`
- Added accelerate import as default for [transformers] and boto3 in pyproject.toml

## 0.1.0

- Initial release of `eval-framework`.<|MERGE_RESOLUTION|>--- conflicted
+++ resolved
@@ -1,4 +1,21 @@
 # Changelog
+
+## Unreleased: 0.2.4-dev
+
+### Models
+
+- Cleaned up `OpenAIModel` class. Those models can now also be evaluated and not only used as judges. Loglikelihood evaluation requests are now implemented (although only supported by a limited number of OpenAI models). Implemented tests for `OpenAIModel` calls. Added concurrency to completion calls.
+- Added access to Deepseek model API.
+
+### Tasks
+
+### Metrics
+
+
+### General
+
+- Added documentation on `SQUAD` and `SQUAD2` benchmark classes
+- Updated documentation on lists of available tasks
 
 ## 0.2.3
 
@@ -8,8 +25,6 @@
 - The BASELLM class is equiped with `del` call to clear up resources. VLLM and HF APIs offload the respective models off the gpus. OpenAI class disconnects the client.
 - Refactored `VLLM` and `HFLLM` interfaces in backwards-compatible way so that there are identical (and flexible!) checkpoint and formatter specification options across VLLM and HFLLM. `VLLMRegistryModel`, `HFLLMRegistryModel`, `HFLLM_from_name` are now deprecated.
 - Added `generate_from_samples` method in `BaseLLM` which takes precedence over `generate_from_messages` if implemented.
-- Cleaned up `OpenAIModel` class. Those models can now also be evaluated and not only used as judges. Loglikelihood evaluation requests are now implemented (although only supported by a limited number of OpenAI models). Implemented tests for `OpenAIModel` calls. Added concurrency to completion calls.
-- Added access to Deepseek model API.
 
 ### Tasks
 
@@ -40,10 +55,6 @@
 - Fix: `pip install eval_framework[all]` uses uv to fix `ResolveTooDeep` dependency resolver errors.
 - Added a CI workflow to test uv and pip installs (CPU only and GPU for VLLM) and avoid trigger with .md changes.
 - Updated the CI workflow graph to decouple CPU only test and full test suite with GPU: cpu tests dont wait for docker build.
-<<<<<<< HEAD
-- Added documentation on `SQUAD` and `SQUAD2` benchmark classes
-- Updated documentation on lists of available tasks
-=======
 - Changed implementation of OpenBookQA to be openbook (gives facts in prompt). Old version is available as task OPENBOOKQA_EVAL_HANRESS
 - Added a class variable "BYTES_PER_TOKEN" that controls token fertility to allow max_tokens in dataset to be model-specific.
 - Changed implementation of OpenBookQA to be openbook (gives facts in prompt). Old version is available as OPENBOOKQA_EVAL_HANRESS task
@@ -51,7 +62,6 @@
 - Added Docker guide (`docs/docker_guide.md`) for both AA users and external contributors.
 - Added template formatting tests to be run by CI.
 - Restructured tests to "test_eval_framework" and "tests_template_formatting".
->>>>>>> 14fff42b
 
 ## 0.2.2
 
