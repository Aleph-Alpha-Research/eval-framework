# Changelog
## 0.2.0 (unreleased)

- Packages are now released to PyPI
- `DEFAULT_FORMATTER` in our models is now a callable, to avoid instantiating formatters at import time
- Import paths in `llm` and `metrics` no longer have a `_llm` and `_metrics` suffix. E.g., `llm/huggingface.py` instead of `llm/huggingface_llm.py`
- Our benchmarks tasks are now registered lazily, which reduces the amount of code that is imported
  at startup time.
- Task look-ups are now insensitive to case, hyphens, underscores and whitespace
- Added missing `DOCKER_CODE_EXECUTION` variable to `.env.example`
- Added support for weights and biases + determined pre-emption
- Fixed loading of extra task modules (skip non-evaluation BaseTasks with no NAME attribute), add test that no task with same names get registered
- Fixed `ZERO_SCROLLS_QMSUM` missing from task_names.py
- Fixed BLEU/CHRF/TER min/max scoring when all completions are empty
<<<<<<< HEAD
- Task names in the registry are now enforced to be equal to the class names
- Renamed `ChemBenchMultipleChoice` to `ChemBench` for consistency.
=======
- We've removed all models except those used for testing (they were largely old). The recommended way going forward is to provide
  your own models implementation to the framework.
>>>>>>> 85cafa91

## 0.1.0

- Initial release of `eval-framework`.<|MERGE_RESOLUTION|>--- conflicted
+++ resolved
@@ -12,13 +12,10 @@
 - Fixed loading of extra task modules (skip non-evaluation BaseTasks with no NAME attribute), add test that no task with same names get registered
 - Fixed `ZERO_SCROLLS_QMSUM` missing from task_names.py
 - Fixed BLEU/CHRF/TER min/max scoring when all completions are empty
-<<<<<<< HEAD
 - Task names in the registry are now enforced to be equal to the class names
 - Renamed `ChemBenchMultipleChoice` to `ChemBench` for consistency.
-=======
 - We've removed all models except those used for testing (they were largely old). The recommended way going forward is to provide
   your own models implementation to the framework.
->>>>>>> 85cafa91
 
 ## 0.1.0
 
