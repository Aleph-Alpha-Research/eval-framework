# Changelog
## 0.2.0 (unreleased)

- Packages are now released to PyPI
- `DEFAULT_FORMATTER` in our models is now a callable, to avoid instantiating formatters at import time
- Import paths in `llm` and `metrics` no longer have a `_llm` and `_metrics` suffix. E.g., `llm/huggingface.py` instead of `llm/huggingface_llm.py`
- Our benchmarks tasks are now registered lazily, which reduces the amount of code that is imported
  at startup time.
- Task look-ups are now insensitive to case, hyphens, underscores and whitespace
- Special tokens are now ignored when computing compression ratios
- Added missing `DOCKER_CODE_EXECUTION` variable to `.env.example`
- Added support for weights and biases + determined pre-emption
- Fixed loading of extra task modules (skip non-evaluation BaseTasks with no NAME attribute), add test that no task with same names get registered
- Fixed `ZERO_SCROLLS_QMSUM` missing from task_names.py
- Fixed BLEU/CHRF/TER min/max scoring when all completions are empty
- Task names in the registry are now enforced to be equal to the class names
- Renamed `ChemBenchMultipleChoice` to `ChemBench` for consistency.
- We've removed all models except those used for testing (they were largely old). The recommended way going forward is to provide
  your own models implementation to the framework.
<<<<<<< HEAD
- Moves the generate_task_docs utility to inside the package and add test that documentation is up-to-date
- Fix inconsistent language code for Croatian/Serbian in INCLUDE task
=======
- Removed and relaxes several main-dependencies
>>>>>>> 0b5fc7c7

## 0.1.0

- Initial release of `eval-framework`.<|MERGE_RESOLUTION|>--- conflicted
+++ resolved
@@ -17,12 +17,9 @@
 - Renamed `ChemBenchMultipleChoice` to `ChemBench` for consistency.
 - We've removed all models except those used for testing (they were largely old). The recommended way going forward is to provide
   your own models implementation to the framework.
-<<<<<<< HEAD
+- Removed and relaxes several main-dependencies
 - Moves the generate_task_docs utility to inside the package and add test that documentation is up-to-date
 - Fix inconsistent language code for Croatian/Serbian in INCLUDE task
-=======
-- Removed and relaxes several main-dependencies
->>>>>>> 0b5fc7c7
 
 ## 0.1.0
 
