# Changelog

<<<<<<< HEAD
## 0.2.4
=======
## Unreleased: 0.2.4-dev

### Models

- Cleaned up `OpenAIModel` class. Those models can now also be evaluated and not only used as judges. Loglikelihood evaluation requests are now implemented (although only supported by a limited number of OpenAI models). Implemented tests for `OpenAIModel` calls. Added concurrency to completion calls
- Added access to Deepseek model API

### Tasks

### Metrics


### General

- Added documentation on `SQUAD` and `SQUAD2` benchmark classes
- Updated documentation on lists of available tasks
- added `.vscode/launch.json`

## 0.2.3
>>>>>>> 7d9183db

### Models

- Added `post_process_completion` method to `BaseLLM` class to enable model-specific post-processing of completions before task-specific post-processing is applied.
- The BASELLM class is equiped with `del` call to clear up resources. VLLM and HF APIs offload the respective models off the gpus. OpenAI class disconnects the client.
- Refactored `VLLM` and `HFLLM` interfaces in backwards-compatible way so that there are identical (and flexible!) checkpoint and formatter specification options across VLLM and HFLLM. `VLLMRegistryModel`, `HFLLMRegistryModel`, `HFLLM_from_name` are now deprecated.
- Added `generate_from_samples` method in `BaseLLM` which takes precedence over `generate_from_messages` if implemented.

### Tasks

- `SciQ`: Previously, the benchmark included instructions with context passages that revealed the answer. A new version has been created that removes this context while keeping the original as `SCIQEvalHarness`.
- `TruthfulQA`: Fixed an indexing error that caused the benchmark to return the first correct item instead of the last. Corrected the ground truth for Accuracy to include all label-1 items, rather than only a single item.
- `GSM8K`: In line with the convention of naming the recommended default version as the primary benchmark, `GSM8KLlamaVersion` has been renamed to `GSM8K`, and the original `GSM8K` has been renamed to `GSM8KEvalHarness`.

### Metrics

- `MTBenchJudgePair` and `MTBenchJudgeSingle`: The expected error (KeyError) wouldn't be thrown, resulting in uncaught errors. We now use the same error handling that we do in other tasks.
- Added `ConfidenceWeightedAccuracy`, i.e., the score = probability of the correctly-chosen answer (when it is also the argmax)
- Added `DistributionalCorrectnessScore`, based on Burns (2025) Measuring Language Model Hallucinations Through Distributional Correctness.
- Added `TernaryScore`, based on Kalai et al. (2025) Why language models hallucinate. arXiv:2509.04664.
- `JsonFormat`: added optional `exact_match` score based on whether the generated JSON object equals an expected ground-truth object.

### General

- Corrected typo in prompt template for llm judge, and implemented tests to ensure llm prompt keys are always what we expect (no typos)

## 0.2.3

- Added `WANDB_ADDITIONAL_ARTIFACT_REFERENCES` environment variable to reference custom artifacts in W&B.
- Added `resource-cleanup` argument to run.py; enabling a smooth transition in GPU workflows between response generation/evaluation.
- Added `WandbUploader` (for uploading results as W&B artifacts) and refactored `HFUploader` (no change in functionality).
- Config hashes in output directories now do not consider config elements which are irrelevant to actual results.
- Fix: WandB initialization does not crash on overly long model names anymore.
- Fix: "Object of type Role is not JSON serializable" type of errors were fixed.
- Updated examples in the docs to use the updated args and switched default tests to MMLU for more insightful metrics.
- Fix: W&B integration respects WANDB_ARTIFACT_DIR. In addition, new env var WANDB_CACHE_SKIP controls cache use.
- Dropped support for S3 storages without proper SSL certificates.
- Added support for W&B artifacts on local storage which don't need to be downloaded and may be earlier available.
- Fix: `pip install eval_framework[all]` uses uv to fix `ResolveTooDeep` dependency resolver errors.
- Added a CI workflow to test uv and pip installs (CPU only and GPU for VLLM) and avoid trigger with .md changes.
- Updated the CI workflow graph to decouple CPU only test and full test suite with GPU: cpu tests dont wait for docker build.
- Changed implementation of OpenBookQA to be openbook (gives facts in prompt). Old version is available as task OPENBOOKQA_EVAL_HANRESS
- Added a class variable "BYTES_PER_TOKEN" that controls token fertility to allow max_tokens in dataset to be model-specific.
- Changed implementation of OpenBookQA to be openbook (gives facts in prompt). Old version is available as OPENBOOKQA_EVAL_HANRESS task
- Added automated Docker image versioning in release workflow. Docker images are now tagged with `v{major}.{minor}.{patch}`, `v{major}.{minor}`, and `latest` on each release for reproducible deployments.
- Added Docker guide (`docs/docker_guide.md`) for both AA users and external contributors.
- Added template formatting tests to be run by CI.
- Restructured tests to "test_eval_framework" and "tests_template_formatting".

## 0.2.2

### General

- Fix LLM judge not being available via CLI in Determined context

## 0.2.1

### Models

- The `--llm-name` (and `--judge-model-name`) argument can now also be a module path like `eval_framework.llm.huggingface.HFLLM`.
  Combining this with `--llm-args` (`-judge-model-args`) should cover many use-cases without having to provide a `models.py` file.
- Added `eval_framwork.llm.huggingface.HFLLMRegistryModel` and `eval_framwork.llm.vllm.VLLMRegistryModel`
  to conveniently load models from `wandb`.

### Tasks

- Fix for empty `stop_sequences` in `eval_framework.llm.huggingface.StopSequenceCriteria`.
- Fixed dataset loading issues for SQUAD, SQUAD2, FLORES-200, and SPHYR that were causing formatter test failures.
- Pinned `HF_REVISION` for StructEval to `b5512175`, since the train split was renamed test upstream
- Renamed `_get_eval_kwargs` method to `_get_context` in the StructEval task.

### General

- Removed `torch` as a main dependency of `eval_framework`
- Added wandb logging
- Documentation improvements
- Reduced redundant string/path casting

## 0.2.0

### Models

- Import paths in `llm` and `metrics` no longer have a `_llm` and `_metrics` suffix. E.g., `llm/huggingface.py` instead of `llm/huggingface_llm.py`.
- We've also removed all models except those used for testing (they were largely old). The recommended way going forward is to provide your own models implementation to the framework.
- `DEFAULT_FORMATTER` in our models is now a callable, to avoid instantiating formatters at import time.

### Tasks

- Our benchmarks tasks are now registered lazily, which reduces the amount of code that is imported
  at startup time. Task look-ups are now insensitive to case, hyphens, underscores and whitespace.
- Task names in the registry are now enforced to be equal to the class names.
- Added `subjects`and `hf_revision` to BaseTask arguments to replace global task re-definition when running with non default values.
- Generate task documentation in `docs/tasks`. Moves the generate_task_docs utility to inside the package and added test that documentation is up-to-date.
- Renamed `ChemBenchMultipleChoice` to `ChemBench` for consistency.
- Fixed `ZERO_SCROLLS_QMSUM` missing from task_names.py
- Fix inconsistent language code for Croatian/Serbian in INCLUDE task

### Metrics

- Fixed BLEU/CHRF/TER min/max scoring when all completions are empty.

### General

- Special tokens are now ignored when computing compression ratios
- Fixed loading of extra task modules (skip non-evaluation BaseTasks with no NAME attribute), add test that no task with same names get registered
- Packages are now released to PyPI
- Removed and relaxes several main-dependencies
- Added support for weights and biases + determined pre-emption
- Added missing `DOCKER_CODE_EXECUTION` variable to `.env.example`
- Added accelerate import as default for [transformers] and boto3 in pyproject.toml

## 0.1.0

- Initial release of `eval-framework`.<|MERGE_RESOLUTION|>--- conflicted
+++ resolved
@@ -1,8 +1,5 @@
 # Changelog
 
-<<<<<<< HEAD
-## 0.2.4
-=======
 ## Unreleased: 0.2.4-dev
 
 ### Models
@@ -14,15 +11,14 @@
 
 ### Metrics
 
-
 ### General
 
 - Added documentation on `SQUAD` and `SQUAD2` benchmark classes
 - Updated documentation on lists of available tasks
 - added `.vscode/launch.json`
+- Corrected typo in prompt template for llm judge, and implemented tests to ensure llm prompt keys are always what we expect (no typos)
 
 ## 0.2.3
->>>>>>> 7d9183db
 
 ### Models
 
@@ -44,33 +40,6 @@
 - Added `DistributionalCorrectnessScore`, based on Burns (2025) Measuring Language Model Hallucinations Through Distributional Correctness.
 - Added `TernaryScore`, based on Kalai et al. (2025) Why language models hallucinate. arXiv:2509.04664.
 - `JsonFormat`: added optional `exact_match` score based on whether the generated JSON object equals an expected ground-truth object.
-
-### General
-
-- Corrected typo in prompt template for llm judge, and implemented tests to ensure llm prompt keys are always what we expect (no typos)
-
-## 0.2.3
-
-- Added `WANDB_ADDITIONAL_ARTIFACT_REFERENCES` environment variable to reference custom artifacts in W&B.
-- Added `resource-cleanup` argument to run.py; enabling a smooth transition in GPU workflows between response generation/evaluation.
-- Added `WandbUploader` (for uploading results as W&B artifacts) and refactored `HFUploader` (no change in functionality).
-- Config hashes in output directories now do not consider config elements which are irrelevant to actual results.
-- Fix: WandB initialization does not crash on overly long model names anymore.
-- Fix: "Object of type Role is not JSON serializable" type of errors were fixed.
-- Updated examples in the docs to use the updated args and switched default tests to MMLU for more insightful metrics.
-- Fix: W&B integration respects WANDB_ARTIFACT_DIR. In addition, new env var WANDB_CACHE_SKIP controls cache use.
-- Dropped support for S3 storages without proper SSL certificates.
-- Added support for W&B artifacts on local storage which don't need to be downloaded and may be earlier available.
-- Fix: `pip install eval_framework[all]` uses uv to fix `ResolveTooDeep` dependency resolver errors.
-- Added a CI workflow to test uv and pip installs (CPU only and GPU for VLLM) and avoid trigger with .md changes.
-- Updated the CI workflow graph to decouple CPU only test and full test suite with GPU: cpu tests dont wait for docker build.
-- Changed implementation of OpenBookQA to be openbook (gives facts in prompt). Old version is available as task OPENBOOKQA_EVAL_HANRESS
-- Added a class variable "BYTES_PER_TOKEN" that controls token fertility to allow max_tokens in dataset to be model-specific.
-- Changed implementation of OpenBookQA to be openbook (gives facts in prompt). Old version is available as OPENBOOKQA_EVAL_HANRESS task
-- Added automated Docker image versioning in release workflow. Docker images are now tagged with `v{major}.{minor}.{patch}`, `v{major}.{minor}`, and `latest` on each release for reproducible deployments.
-- Added Docker guide (`docs/docker_guide.md`) for both AA users and external contributors.
-- Added template formatting tests to be run by CI.
-- Restructured tests to "test_eval_framework" and "tests_template_formatting".
 
 ## 0.2.2
 
