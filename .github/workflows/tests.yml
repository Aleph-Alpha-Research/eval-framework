--- conflicted
+++ resolved
@@ -5,58 +5,6 @@
     branches: [main]
   pull_request:
     types: [opened, reopened, synchronize, labeled]
-<<<<<<< HEAD
-    paths-ignore:
-      - '*.detignore'
-      - '**/*.detignore'
-      - '*.example'
-      - '**/*.example'
-      - '*.json'
-      - '**/*.json'
-      - '*.md'
-      - '**/*.md'
-      - '*.png'
-      - '**/*.png'
-      - '*.sample'
-      - '**/*.sample'
-      - '*.TAG'
-      - '**/*.TAG'
-      - '*.yaml'
-      - '**/*.yaml'
-      - '*.yml'
-      - '**/*.yml'
-      - '!/.github/workflows/**'
-      - 'docs/**'
-      - 'LICENSE'
-      - '.gitignore'
-      - 'changelog/**'
-  pull_request_target:
-    types: [opened, reopened, synchronize, labeled]
-    paths-ignore:
-      - '*.detignore'
-      - '**/*.detignore'
-      - '*.example'
-      - '**/*.example'
-      - '*.json'
-      - '**/*.json'
-      - '*.md'
-      - '**/*.md'
-      - '*.png'
-      - '**/*.png'
-      - '*.sample'
-      - '**/*.sample'
-      - '*.TAG'
-      - '**/*.TAG'
-      - '*.yaml'
-      - '**/*.yaml'
-      - '*.yml'
-      - '**/*.yml'
-      - '!/.github/workflows/**'
-      - 'docs/**'
-      - 'LICENSE'
-      - '.gitignore'
-      - 'changelog/**'
-=======
     branches: [main]
   pull_request_target:
     types: [opened, reopened, synchronize, labeled]
@@ -65,7 +13,6 @@
   workflow_dispatch:
   # Merge queue trigger
   merge_group:
->>>>>>> bc531242
 
 permissions:
   contents: read
@@ -102,50 +49,6 @@
       - name: Run MyPy
         run: uv run --all-extras --group cpu mypy
 
-<<<<<<< HEAD
-  changes:
-    runs-on: ubuntu-latest
-    permissions:
-      contents: read
-    outputs:
-      lockfile_changed: ${{ steps.detect.outputs.lockfile_changed }}
-    steps:
-      - name: Checkout PR head (or commit on push)
-        uses: actions/checkout@v4
-        with:
-          fetch-depth: 0
-          ref: ${{ github.event_name == 'pull_request' && github.event.pull_request.head.sha || github.sha }}
-
-      - name: Fetch base ref (only needed for PR)
-        if: ${{ github.event_name == 'pull_request' }}
-        run: |
-          git fetch origin ${{ github.event.pull_request.base.ref }}:${{ github.event.pull_request.base.ref }}
-
-      - name: Detect changes in lock files
-        id: detect
-        run: |
-          set -euo pipefail
-          if [ "${{ github.event_name }}" = "pull_request" ]; then
-            BASE_SHA="${{ github.event.pull_request.base.sha }}"
-            HEAD_SHA="${{ github.event.pull_request.head.sha }}"
-          else
-            if git rev-parse --verify HEAD^ >/dev/null 2>&1; then
-              BASE_SHA=$(git rev-parse HEAD^)
-            else
-              BASE_SHA=$(git hash-object -t tree /dev/null)
-            fi
-            HEAD_SHA="${{ github.sha }}"
-          fi
-
-          echo "Comparing $BASE_SHA...$HEAD_SHA"
-          if git diff --name-only "$BASE_SHA...$HEAD_SHA" | grep -E '^(pyproject\.toml|uv\.lock)$' >/dev/null; then
-            echo "lockfile_changed=true" >> "$GITHUB_OUTPUT"
-          else
-            echo "lockfile_changed=false" >> "$GITHUB_OUTPUT"
-          fi
-
-=======
->>>>>>> bc531242
   hf-datasets-cache:
     runs-on: cpu-runner-8c-32gb-01  # default runner runs out of disk space, unfortunately
     container: derskythe/github-runner-base:ubuntu-noble  # has the right python, sudo and curl:)
@@ -197,12 +100,7 @@
         echo "Docker Tag: ${{ steps.set-tag.outputs.tag }}"
 
   build:
-<<<<<<< HEAD
-    needs: [lint, changes]
-    if: ${{ needs.changes.outputs.lockfile_changed == 'true' || github.event_name == 'workflow_dispatch' }}
-=======
     needs: [lint, tag]
->>>>>>> bc531242
     runs-on: cpu-runner-8c-32gb-01
     container: docker:dind
     steps:
@@ -313,13 +211,8 @@
             -w /eval_framework \
             -e HF_TOKEN=${{ secrets.HUGGINGFACE_API_KEY }} \
             -e HF_DATASET_CACHE_DIR=${{ env.HF_DATASET_CACHE_DIR }} \
-<<<<<<< HEAD
-            ${{ env.REGISTRY }}/${{ env.REPO_OWNER_LC }}/${{ env.IMAGE_NAME }}:latest \
+            ${{ env.REGISTRY }}/${{ env.REPO_OWNER }}/${{ env.IMAGE_NAME }}:${{ needs.tag.outputs.tag }} \
             bash -c 'uv run pytest --durations=30 -v -m "gpu and not cpu_slow and not external_api and not vllm"'
-=======
-            ${{ env.REGISTRY }}/${{ env.REPO_OWNER }}/${{ env.IMAGE_NAME }}:${{ needs.tag.outputs.tag }} \
-            bash -c 'poetry run pytest --durations=30 -v -m "gpu and not cpu_slow and not external_api and not vllm"'
->>>>>>> bc531242
 
   test-gpu-vllm:
     runs-on: EvalFrameworkGPURunner
@@ -363,10 +256,5 @@
             -e VLLM_NCCL_SO_PATH="" \
             -e VLLM_USE_TRITON_FLASH_ATTN=0 \
             -e VLLM_DISABLE_CUSTOM_ALL_REDUCE=1 \
-<<<<<<< HEAD
-            ${{ env.REGISTRY }}/${{ env.REPO_OWNER_LC }}/${{ env.IMAGE_NAME }}:latest \
-            bash -c 'uv run pytest --log-cli-level=INFO -v -m "vllm"'
-=======
             ${{ env.REGISTRY }}/${{ env.REPO_OWNER }}/${{ env.IMAGE_NAME }}:${{ needs.tag.outputs.tag }} \
-            bash -c 'curl -sSL https://install.python-poetry.org | python3 - && export PATH="$HOME/.local/bin:$PATH" && poetry --version && poetry run pytest --log-cli-level=INFO -v -m "vllm"'
->>>>>>> bc531242
+            bash -c 'uv run pytest --log-cli-level=INFO -v -m "vllm"'